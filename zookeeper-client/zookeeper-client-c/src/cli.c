/**
 * Licensed to the Apache Software Foundation (ASF) under one
 * or more contributor license agreements.  See the NOTICE file
 * distributed with this work for additional information
 * regarding copyright ownership.  The ASF licenses this file
 * to you under the Apache License, Version 2.0 (the
 * "License"); you may not use this file except in compliance
 * with the License.  You may obtain a copy of the License at
 *
 *     http://www.apache.org/licenses/LICENSE-2.0
 *
 * Unless required by applicable law or agreed to in writing, software
 * distributed under the License is distributed on an "AS IS" BASIS,
 * WITHOUT WARRANTIES OR CONDITIONS OF ANY KIND, either express or implied.
 * See the License for the specific language governing permissions and
 * limitations under the License.
 */

/**
 * cli.c is a example/sample C client shell for ZooKeeper. It contains
 * basic shell functionality which exercises some of the features of
 * the ZooKeeper C client API. It is not a full fledged client and is
 * not meant for production usage - see the Java client shell for a
 * fully featured shell.
 */

#include <zookeeper.h>
#include <proto.h>
#include <stdlib.h>
#include <stdio.h>
#include <string.h>

#ifndef WIN32
#include <sys/time.h>
#include <unistd.h>
#include <sys/select.h>
#include <getopt.h>
#else
#include "winport.h"
//#include <io.h> <-- can't include, conflicting definitions of close()
int read(int _FileHandle, void * _DstBuf, unsigned int _MaxCharCount);
int write(int _Filehandle, const void * _Buf, unsigned int _MaxCharCount);
#define ctime_r(tctime, buffer) ctime_s (buffer, 40, tctime)
#include "win_getopt.h" // VisualStudio doesn't contain 'getopt'
#endif

#include <time.h>
#include <errno.h>
#include <assert.h>

#ifdef YCA
#include <yca/yca.h>
#endif

#define _LL_CAST_ (long long)

static zhandle_t *zh;
static clientid_t myid;
static const char *clientIdFile = 0;
struct timeval startTime;
static char *cmd;
static char *cert;
static int batchMode=0;

static int to_send=0;
static int sent=0;
static int recvd=0;

static int shutdownThisThing=0;

static __attribute__ ((unused)) void
printProfileInfo(struct timeval start, struct timeval end, int thres,
                 const char* msg)
{
  int delay=(end.tv_sec*1000+end.tv_usec/1000)-
    (start.tv_sec*1000+start.tv_usec/1000);
  if(delay>thres)
    fprintf(stderr,"%s: execution time=%dms\n",msg,delay);
}

static const char* state2String(int state){
  if (state == 0)
    return "CLOSED_STATE";
  if (state == ZOO_CONNECTING_STATE)
    return "CONNECTING_STATE";
  if (state == ZOO_ASSOCIATING_STATE)
    return "ASSOCIATING_STATE";
  if (state == ZOO_CONNECTED_STATE)
    return "CONNECTED_STATE";
  if (state == ZOO_READONLY_STATE)
    return "READONLY_STATE";
  if (state == ZOO_EXPIRED_SESSION_STATE)
    return "EXPIRED_SESSION_STATE";
  if (state == ZOO_AUTH_FAILED_STATE)
    return "AUTH_FAILED_STATE";

  return "INVALID_STATE";
}

static const char* type2String(int state){
  if (state == ZOO_CREATED_EVENT)
    return "CREATED_EVENT";
  if (state == ZOO_DELETED_EVENT)
    return "DELETED_EVENT";
  if (state == ZOO_CHANGED_EVENT)
    return "CHANGED_EVENT";
  if (state == ZOO_CHILD_EVENT)
    return "CHILD_EVENT";
  if (state == ZOO_SESSION_EVENT)
    return "SESSION_EVENT";
  if (state == ZOO_NOTWATCHING_EVENT)
    return "NOTWATCHING_EVENT";

  return "UNKNOWN_EVENT_TYPE";
}

void watcher(zhandle_t *zzh, int type, int state, const char *path,
             void* context)
{
    /* Be careful using zh here rather than zzh - as this may be mt code
     * the client lib may call the watcher before zookeeper_init returns */

    fprintf(stderr, "Watcher %s state = %s", type2String(type), state2String(state));
    if (path && strlen(path) > 0) {
      fprintf(stderr, " for path %s", path);
    }
    fprintf(stderr, "\n");

    if (type == ZOO_SESSION_EVENT) {
        if (state == ZOO_CONNECTED_STATE) {
            const clientid_t *id = zoo_client_id(zzh);
            if (myid.client_id == 0 || myid.client_id != id->client_id) {
                myid = *id;
                fprintf(stderr, "Got a new session id: 0x%llx\n",
                        _LL_CAST_ myid.client_id);
                if (clientIdFile) {
                    FILE *fh = fopen(clientIdFile, "w");
                    if (!fh) {
                        perror(clientIdFile);
                    } else {
                        int rc = fwrite(&myid, sizeof(myid), 1, fh);
                        if (rc != sizeof(myid)) {
                            perror("writing client id");
                        }
                        fclose(fh);
                    }
                }
            }
        } else if (state == ZOO_AUTH_FAILED_STATE) {
            fprintf(stderr, "Authentication failure. Shutting down...\n");
            zookeeper_close(zzh);
            shutdownThisThing=1;
            zh=0;
        } else if (state == ZOO_EXPIRED_SESSION_STATE) {
            fprintf(stderr, "Session expired. Shutting down...\n");
            zookeeper_close(zzh);
            shutdownThisThing=1;
            zh=0;
        }
    }
}

void dumpStat(const struct Stat *stat) {
    char tctimes[40];
    char tmtimes[40];
    time_t tctime;
    time_t tmtime;

    if (!stat) {
        fprintf(stderr,"null\n");
        return;
    }
    tctime = stat->ctime/1000;
    tmtime = stat->mtime/1000;

    ctime_r(&tmtime, tmtimes);
    ctime_r(&tctime, tctimes);

    fprintf(stderr, "\tctime = %s\tczxid=%llx\n"
    "\tmtime=%s\tmzxid=%llx\n"
    "\tversion=%x\taversion=%x\n"
    "\tephemeralOwner = %llx\n",
     tctimes, _LL_CAST_ stat->czxid, tmtimes,
    _LL_CAST_ stat->mzxid,
    (unsigned int)stat->version, (unsigned int)stat->aversion,
    _LL_CAST_ stat->ephemeralOwner);
}

void my_string_completion(int rc, const char *name, const void *data) {
    fprintf(stderr, "[%s]: rc = %d\n", (char*)(data==0?"null":data), rc);
    if (!rc) {
        fprintf(stderr, "\tname = %s\n", name);
    }
    if(batchMode)
      shutdownThisThing=1;
}

void my_string_completion_free_data(int rc, const char *name, const void *data) {
    my_string_completion(rc, name, data);
    free((void*)data);
}

void my_string_stat_completion(int rc, const char *name, const struct Stat *stat,
        const void *data)  {
    my_string_completion(rc, name, data);
    dumpStat(stat);
}

void my_string_stat_completion_free_data(int rc, const char *name,
        const struct Stat *stat, const void *data)  {
    my_string_stat_completion(rc, name, stat, data);
    free((void*)data);
}

void my_data_completion(int rc, const char *value, int value_len,
        const struct Stat *stat, const void *data) {
    struct timeval tv;
    int sec;
    int usec;
    gettimeofday(&tv, 0);
    sec = tv.tv_sec - startTime.tv_sec;
    usec = tv.tv_usec - startTime.tv_usec;
    fprintf(stderr, "time = %d msec\n", sec*1000 + usec/1000);
    fprintf(stderr, "%s: rc = %d\n", (char*)data, rc);
    if (value) {
        fprintf(stderr, " value_len = %d\n", value_len);
        assert(write(2, value, value_len) == value_len);
    }
    fprintf(stderr, "\nStat:\n");
    dumpStat(stat);
    free((void*)data);
    if(batchMode)
      shutdownThisThing=1;
}

void my_silent_data_completion(int rc, const char *value, int value_len,
        const struct Stat *stat, const void *data) {
    recvd++;
    fprintf(stderr, "Data completion %s rc = %d\n",(char*)data,rc);
    free((void*)data);
    if (recvd==to_send) {
        fprintf(stderr,"Recvd %d responses for %d requests sent\n",recvd,to_send);
        if(batchMode)
          shutdownThisThing=1;
    }
}

void my_strings_completion(int rc, const struct String_vector *strings,
        const void *data) {
    struct timeval tv;
    int sec;
    int usec;
    int i;

    gettimeofday(&tv, 0);
    sec = tv.tv_sec - startTime.tv_sec;
    usec = tv.tv_usec - startTime.tv_usec;
    fprintf(stderr, "time = %d msec\n", sec*1000 + usec/1000);
    fprintf(stderr, "%s: rc = %d\n", (char*)data, rc);
    if (strings)
        for (i=0; i < strings->count; i++) {
            fprintf(stderr, "\t%s\n", strings->data[i]);
        }
    free((void*)data);
    gettimeofday(&tv, 0);
    sec = tv.tv_sec - startTime.tv_sec;
    usec = tv.tv_usec - startTime.tv_usec;
    fprintf(stderr, "time = %d msec\n", sec*1000 + usec/1000);
    if(batchMode)
      shutdownThisThing=1;
}

void my_strings_stat_completion(int rc, const struct String_vector *strings,
        const struct Stat *stat, const void *data) {
    my_strings_completion(rc, strings, data);
    dumpStat(stat);
    if(batchMode)
      shutdownThisThing=1;
}

void my_void_completion(int rc, const void *data) {
    fprintf(stderr, "%s: rc = %d\n", (char*)data, rc);
    free((void*)data);
    if(batchMode)
      shutdownThisThing=1;
}

void my_stat_completion(int rc, const struct Stat *stat, const void *data) {
    fprintf(stderr, "%s: rc = %d Stat:\n", (char*)data, rc);
    dumpStat(stat);
    free((void*)data);
    if(batchMode)
      shutdownThisThing=1;
}

void my_silent_stat_completion(int rc, const struct Stat *stat,
        const void *data) {
    //    fprintf(stderr, "State completion: [%s] rc = %d\n", (char*)data, rc);
    sent++;
    free((void*)data);
}

static void sendRequest(const char* data) {
    zoo_aset(zh, "/od", data, strlen(data), -1, my_silent_stat_completion,
            strdup("/od"));
    zoo_aget(zh, "/od", 1, my_silent_data_completion, strdup("/od"));
}

void od_completion(int rc, const struct Stat *stat, const void *data) {
    int i;
    fprintf(stderr, "od command response: rc = %d Stat:\n", rc);
    dumpStat(stat);
    // send a whole bunch of requests
    recvd=0;
    sent=0;
    to_send=200;
    for (i=0; i<to_send; i++) {
        char buf[4096*16];
        memset(buf, -1, sizeof(buf)-1);
        buf[sizeof(buf)-1]=0;
        sendRequest(buf);
    }
}

int startsWith(const char *line, const char *prefix) {
    int len = strlen(prefix);
    return strncmp(line, prefix, len) == 0;
}

static const char *hostPort;
static int verbose = 0;

void processline(char *line) {
    int rc;
    int async = ((line[0] == 'a') && !(startsWith(line, "addauth ")));
    if (async) {
        line++;
    }
    if (startsWith(line, "help")) {
      fprintf(stderr, "    create [+[e|s|c|t=ttl]] <path>\n");
      fprintf(stderr, "    create2 [+[e|s|c|t=ttl]] <path>\n");
      fprintf(stderr, "    delete <path>\n");
      fprintf(stderr, "    set <path> <data>\n");
      fprintf(stderr, "    get <path>\n");
      fprintf(stderr, "    ls <path>\n");
      fprintf(stderr, "    ls2 <path>\n");
      fprintf(stderr, "    sync <path>\n");
      fprintf(stderr, "    exists <path>\n");
      fprintf(stderr, "    wexists <path>\n");
      fprintf(stderr, "    myid\n");
      fprintf(stderr, "    verbose\n");
      fprintf(stderr, "    addauth <id> <scheme>\n");
      fprintf(stderr, "    config\n");
      fprintf(stderr, "    reconfig [-file <path> | -members <serverId=host:port1:port2;port3>,... | "
                          " -add <serverId=host:port1:port2;port3>,... | -remove <serverId>,...] [-version <version>]\n");
      fprintf(stderr, "    quit\n");
      fprintf(stderr, "\n");
      fprintf(stderr, "    prefix the command with the character 'a' to run the command asynchronously.\n");
      fprintf(stderr, "    run the 'verbose' command to toggle verbose logging.\n");
      fprintf(stderr, "    i.e. 'aget /foo' to get /foo asynchronously\n");
    } else if (startsWith(line, "verbose")) {
      if (verbose) {
        verbose = 0;
        zoo_set_debug_level(ZOO_LOG_LEVEL_WARN);
        fprintf(stderr, "logging level set to WARN\n");
      } else {
        verbose = 1;
        zoo_set_debug_level(ZOO_LOG_LEVEL_DEBUG);
        fprintf(stderr, "logging level set to DEBUG\n");
      }
    } else if (startsWith(line, "get ")) {
        line += 4;
        if (line[0] != '/') {
            fprintf(stderr, "Path must start with /, found: %s\n", line);
            return;
        }

        rc = zoo_aget(zh, line, 1, my_data_completion, strdup(line));
        if (rc) {
            fprintf(stderr, "Error %d for %s\n", rc, line);
        }
    } else if (strcmp(line, "config") == 0) {
       gettimeofday(&startTime, 0);
        rc = zoo_agetconfig(zh, 1, my_data_completion, strdup(ZOO_CONFIG_NODE));
        if (rc) {
            fprintf(stderr, "Error %d for %s\n", rc, line);
        }
   } else if (startsWith(line, "reconfig ")) {
           int syntaxError = 0;
           char* p = NULL;
           char* joining = NULL;
           char* leaving = NULL;
           char* members = NULL;
           size_t members_size = 0;

           int mode = 0; // 0 = not set, 1 = incremental, 2 = non-incremental
           int64_t version = -1;

           line += 9;
           p = strtok (strdup(line)," ");
           while (p != NULL) {
               if (strcmp(p, "-add")==0) {
                   p = strtok (NULL," ");
                   if (mode == 2 || p == NULL) {
                       syntaxError = 1;
                       break;
                   }
                   mode = 1;
                   joining = strdup(p);
               } else if (strcmp(p, "-remove")==0){
                   p = strtok (NULL," ");
                   if (mode == 2 || p == NULL) {
                       syntaxError = 1;
                       break;
                   }
                   mode = 1;
                   leaving = strdup(p);
               } else if (strcmp(p, "-members")==0) {
                   p = strtok (NULL," ");
                   if (mode == 1 || p == NULL) {
                       syntaxError = 1;
                       break;
                   }
                   mode = 2;
                   members = strdup(p);
               } else if (strcmp(p, "-file")==0){
                   FILE *fp = NULL;
                   p = strtok (NULL," ");
                   if (mode == 1 || p == NULL) {
                       syntaxError = 1;
                       break;
                   }
                   mode = 2;
                   fp = fopen(p, "r");
                   if (fp == NULL) {
                       fprintf(stderr, "Error reading file: %s\n", p);
                       syntaxError = 1;
                       break;
                   }
                   fseek(fp, 0L, SEEK_END);  /* Position to end of file */
                   members_size = ftell(fp);     /* Get file length */
                   rewind(fp);               /* Back to start of file */
                   members = calloc(members_size + 1, sizeof(char));
                   if(members == NULL )
                   {
                       fprintf(stderr, "\nInsufficient memory to read file: %s\n", p);
                       syntaxError = 1;
                       fclose(fp);
                       break;
                   }

                   /* Read the entire file into members
                    * NOTE: -- fread returns number of items successfully read
                    * not the number of bytes. We're requesting one item of
                    * members_size bytes. So we expect the return value here
                    * to be 1.
                    */
                   if (fread(members, members_size, 1, fp) != 1){
                       fprintf(stderr, "Error reading file: %s\n", p);
                       syntaxError = 1;
                       fclose(fp);
                        break;
                   }
                   fclose(fp);
               } else if (strcmp(p, "-version")==0){
                   p = strtok (NULL," ");
                   if (version != -1 || p == NULL){
                       syntaxError = 1;
                       break;
                   }
#ifdef WIN32
                   version = _strtoui64(p, NULL, 16);
#else
                   version = strtoull(p, NULL, 16);
#endif
                   if (version < 0) {
                       syntaxError = 1;
                       break;
                   }
               } else {
                   syntaxError = 1;
                   break;
               }
               p = strtok (NULL," ");
           }
           if (syntaxError) return;

           rc = zoo_areconfig(zh, joining, leaving, members, version, my_data_completion, strdup(line));
           free(joining);
           free(leaving);
           free(members);
           if (rc) {
               fprintf(stderr, "Error %d for %s\n", rc, line);
           }

   } else if (startsWith(line, "set ")) {
        char *ptr;
        line += 4;
        if (line[0] != '/') {
            fprintf(stderr, "Path must start with /, found: %s\n", line);
            return;
        }
        ptr = strchr(line, ' ');
        if (!ptr) {
            fprintf(stderr, "No data found after path\n");
            return;
        }
        *ptr = '\0';
        ptr++;
        rc = zoo_aset(zh, line, ptr, strlen(ptr), -1, my_stat_completion,
                strdup(line));
        if (rc) {
            fprintf(stderr, "Error %d for %s\n", rc, line);
        }
    } else if (startsWith(line, "ls ")) {
        line += 3;
        if (line[0] != '/') {
            fprintf(stderr, "Path must start with /, found: %s\n", line);
            return;
        }
        gettimeofday(&startTime, 0);
        rc= zoo_aget_children(zh, line, 1, my_strings_completion, strdup(line));
        if (rc) {
            fprintf(stderr, "Error %d for %s\n", rc, line);
        }
    } else if (startsWith(line, "ls2 ")) {
        line += 4;
        if (line[0] != '/') {
            fprintf(stderr, "Path must start with /, found: %s\n", line);
            return;
        }
        gettimeofday(&startTime, 0);
        rc= zoo_aget_children2(zh, line, 1, my_strings_stat_completion, strdup(line));
        if (rc) {
            fprintf(stderr, "Error %d for %s\n", rc, line);
        }
    } else if (startsWith(line, "create ") || startsWith(line, "create2 ")) {
        int mode = 0;
        int64_t ttl_value = -1;
        int is_create2 = startsWith(line, "create2 ");
        line += is_create2 ? 8 : 7;

        if (line[0] == '+') {
            int ephemeral = 0;
            int sequential = 0;
            int container = 0;
            int ttl = 0;

            line++;

            while (*line != ' ' && *line != '\0') {
                switch (*line) {
                case 'e':
                    ephemeral = 1;
                    break;
                case 's':
                    sequential = 1;
                    break;
                case 'c':
                    container = 1;
                    break;
                case 't':
                    ttl = 1;

                    line++;

                    if (*line != '=') {
                        fprintf(stderr, "Missing ttl value after +t\n");
                        return;
                    }

                    line++;

                    ttl_value = strtol(line, &line, 10);

                    if (ttl_value <= 0) {
                        fprintf(stderr, "ttl value must be a positive integer\n");
                        return;
                    }

                    // move back line pointer to the last digit
                    line--;

                    break;
                default:
                    fprintf(stderr, "Unknown option: %c\n", *line);
                    return;
                }

                line++;
            }

            if (ephemeral != 0 && sequential == 0 && container == 0 && ttl == 0) {
                mode = ZOO_EPHEMERAL;
            } else if (ephemeral == 0 && sequential != 0 && container == 0 && ttl == 0) {
                mode = ZOO_PERSISTENT_SEQUENTIAL;
            } else if (ephemeral != 0 && sequential != 0 && container == 0 && ttl == 0) {
                mode = ZOO_EPHEMERAL_SEQUENTIAL;
            } else if (ephemeral == 0 && sequential == 0 && container != 0 && ttl == 0) {
                mode = ZOO_CONTAINER;
            } else if (ephemeral == 0 && sequential == 0 && container == 0 && ttl != 0) {
                mode = ZOO_PERSISTENT_WITH_TTL;
            } else if (ephemeral == 0 && sequential != 0 && container == 0 && ttl != 0) {
                mode = ZOO_PERSISTENT_SEQUENTIAL_WITH_TTL;
            } else {
                fprintf(stderr, "Invalid mode.\n");
                return;
            }

            if (*line == ' ') {
                line++;
            }
        }
        if (line[0] != '/') {
            fprintf(stderr, "Path must start with /, found: %s\n", line);
            return;
        }
        fprintf(stderr, "Creating [%s] node (mode: %d)\n", line, mode);
//        {
//            struct ACL _CREATE_ONLY_ACL_ACL[] = {{ZOO_PERM_CREATE, ZOO_ANYONE_ID_UNSAFE}};
//            struct ACL_vector CREATE_ONLY_ACL = {1,_CREATE_ONLY_ACL_ACL};
//            rc = zoo_acreate(zh, line, "new", 3, &CREATE_ONLY_ACL, flags,
//                    my_string_completion, strdup(line));
//        }
        if (is_create2) {
          rc = zoo_acreate2_ttl(zh, line, "new", 3, &ZOO_OPEN_ACL_UNSAFE, mode, ttl_value,
                my_string_stat_completion_free_data, strdup(line));
        } else {
          rc = zoo_acreate_ttl(zh, line, "new", 3, &ZOO_OPEN_ACL_UNSAFE, mode, ttl_value,
                my_string_completion_free_data, strdup(line));
        }
        if (rc) {
            fprintf(stderr, "Error %d for %s\n", rc, line);
        }
    } else if (startsWith(line, "delete ")) {
        line += 7;
        if (line[0] != '/') {
            fprintf(stderr, "Path must start with /, found: %s\n", line);
            return;
        }
        rc = zoo_adelete(zh, line, -1, my_void_completion, strdup(line));
        if (rc) {
            fprintf(stderr, "Error %d for %s\n", rc, line);
        }
    } else if (startsWith(line, "sync ")) {
        line += 5;
        if (line[0] != '/') {
            fprintf(stderr, "Path must start with /, found: %s\n", line);
            return;
        }
        rc = zoo_async(zh, line, my_string_completion_free_data, strdup(line));
        if (rc) {
            fprintf(stderr, "Error %d for %s\n", rc, line);
        }
    } else if (startsWith(line, "wexists ")) {
#ifdef THREADED
        struct Stat stat;
#endif
        line += 8;
        if (line[0] != '/') {
            fprintf(stderr, "Path must start with /, found: %s\n", line);
            return;
        }
#ifndef THREADED
        rc = zoo_awexists(zh, line, watcher, (void*) 0, my_stat_completion, strdup(line));
#else
        rc = zoo_wexists(zh, line, watcher, (void*) 0, &stat);
#endif
        if (rc) {
            fprintf(stderr, "Error %d for %s\n", rc, line);
        }
    } else if (startsWith(line, "exists ")) {
#ifdef THREADED
        struct Stat stat;
#endif
        line += 7;
        if (line[0] != '/') {
            fprintf(stderr, "Path must start with /, found: %s\n", line);
            return;
        }
#ifndef THREADED
        rc = zoo_aexists(zh, line, 1, my_stat_completion, strdup(line));
#else
        rc = zoo_exists(zh, line, 1, &stat);
#endif
        if (rc) {
            fprintf(stderr, "Error %d for %s\n", rc, line);
        }
    } else if (strcmp(line, "myid") == 0) {
        printf("session Id = %llx\n", _LL_CAST_ zoo_client_id(zh)->client_id);
    } else if (strcmp(line, "reinit") == 0) {
        zookeeper_close(zh);
        // we can't send myid to the server here -- zookeeper_close() removes
        // the session on the server. We must start anew.
        zh = zookeeper_init(hostPort, watcher, 30000, 0, 0, 0);
    } else if (startsWith(line, "quit")) {
        fprintf(stderr, "Quitting...\n");
        shutdownThisThing=1;
    } else if (startsWith(line, "od")) {
        const char val[]="fire off";
        fprintf(stderr, "Overdosing...\n");
        rc = zoo_aset(zh, "/od", val, sizeof(val)-1, -1, od_completion, 0);
        if (rc)
            fprintf(stderr, "od command failed: %d\n", rc);
    } else if (startsWith(line, "addauth ")) {
      char *ptr;
      line += 8;
      ptr = strchr(line, ' ');
      if (ptr) {
        *ptr = '\0';
        ptr++;
      }
      zoo_add_auth(zh, line, ptr, ptr ? strlen(ptr) : 0, NULL, NULL);
    }
}
/*
 * Look for a command in the form 'cmd:command'.
 * Strips the prefix and copies the command in buf.
 * Returns 0 if the argument does not start with the prefix.
 * Returns -1 in case of error (command too long).
 * Returns 1 in case of success.
 * 
 */
int handleBatchMode(char* arg, char* buf, size_t maxlen) {    
    size_t cmdlen = strlen(arg);
    if (cmdlen < 4) {
        // too short
        return 0;
    }
    cmdlen -= 4;
    if(strncmp("cmd:", arg, 4) != 0){
        return 0;        
    }
    // we must leave space for the NULL terminator
    if (cmdlen >= maxlen) {
          fprintf(stderr,
                  "Command length %zu exceeds max length of %zu\n",
                  cmdlen,
                  maxlen);
          return -1;
    }
    memcpy(cmd, arg + 4, cmdlen);
    return 1;
}

int main(int argc, char **argv) {
    static struct option long_options[] = {
            {"host",     required_argument, NULL, 'h'}, //hostPort
            {"ssl",      required_argument, NULL, 's'}, //certificate files
            {"myid",     required_argument, NULL, 'm'}, //myId file
            {"cmd",      required_argument, NULL, 'c'}, //cmd
            {"readonly", no_argument, NULL, 'r'}, //read-only
            {"debug",    no_argument, NULL, 'd'}, //set log level to DEBUG from the beginning
            {NULL,      0,                 NULL, 0},
    };
#ifndef THREADED
    fd_set rfds, wfds, efds;
    int processed=0;
#endif
    char buffer[4096];
    char p[2048];
#ifdef YCA
    char *cert=0;
    char appId[64];
#endif
    int bufoff = 0;
    int flags;
    FILE *fh;

    int opt;
    int option_index = 0;

    verbose = 0;
    zoo_set_debug_level(ZOO_LOG_LEVEL_WARN);

    flags = 0;
    while ((opt = getopt_long(argc, argv, "h:s:m:c:rd", long_options, &option_index)) != -1) {
        switch (opt) {
            case 'h':
                hostPort = strdup(optarg);
                break;
            case 'm':
                clientIdFile = strdup(optarg);
                fh = fopen(clientIdFile, "r");
                if (fh) {
                    if (fread(&myid, sizeof(myid), 1, fh) != sizeof(myid)) {
                        memset(&myid, 0, sizeof(myid));
                    }
                    fclose(fh);
                }
                break;
            case 'r':
                flags = ZOO_READONLY;
                break;
            case 'c':
                cmd = strdup(optarg);
                batchMode = 1;
                fprintf(stderr,"Batch mode: %s\n",cmd);
                break;
            case 's':
                cert = strdup(optarg);
                break;
            case 'd':
                verbose = 1;
                zoo_set_debug_level(ZOO_LOG_LEVEL_DEBUG);
                fprintf(stderr, "logging level set to DEBUG\n");
                break;
            case '?':
                if (optopt == 'h') {
                    fprintf (stderr, "Option -%c requires host list.\n", optopt);
                } else if (isprint (optopt)) {
                    fprintf (stderr, "Unknown option `-%c'.\n", optopt);
                } else {
                    fprintf (stderr,
                             "Unknown option character `\\x%x'.\n",
                             optopt);
                    return 1;
                }
        }
    }

    if (!hostPort) {
        fprintf(stderr,
                "\nUSAGE:    %s -h zk_host_1:port_1,zk_host_2:port_2,... [OPTIONAL ARGS]\n\n"
                "MANDATORY ARGS:\n"
                "-h, --host <host:port pairs>   Comma separated list of ZooKeeper host:port pairs\n\n"
                "OPTIONAL ARGS:\n"
                "-m, --myid <clientid file>     Path to the file contains the client ID\n"
                "-c, --cmd <command>            Command to execute, e.g. ls|ls2|create|create2|od|...\n"
                "-s, --ssl <ssl params>         Comma separated parameters to initiate SSL connection\n"
                "                                 e.g.: server_cert.crt,client_cert.crt,client_priv_key.pem,passwd\n"
                "-r, --readonly                 Connect in read-only mode\n"
                "-d, --debug                    Activate debug logs right from the beginning (you can also use the \n"
                "                                 command 'verbose' later to activate debug logs in the cli shell)\n\n",
                argv[0]);
        fprintf(stderr,
<<<<<<< HEAD
                "Version: ZooKeeper cli (c client) version %s\n",
                ZOO_VERSION);
=======
                "Version: ZooKeeper cli (c client) version %d.%d.%d\n",
                ZOO_MAJOR_VERSION,
                ZOO_MINOR_VERSION,
                ZOO_PATCH_VERSION);
>>>>>>> 01e198ae
        return 2;
    }

#ifdef YCA
    strcpy(appId,"yahoo.example.yca_test");
    cert = yca_get_cert_once(appId);
    if(cert!=0) {
        fprintf(stderr,"Certificate for appid [%s] is [%s]\n",appId,cert);
        strncpy(p,cert,sizeof(p)-1);
        free(cert);
    } else {
      fprintf(stderr,"Certificate for appid [%s] not found\n",appId);
      strcpy(p,"dummy");
    }
#else
    strcpy(p, "dummy");
#endif
    zoo_deterministic_conn_order(1); // enable deterministic order

#ifdef HAVE_OPENSSL_H
    if (!cert) {
        zh = zookeeper_init(hostPort, watcher, 30000, &myid, NULL, flags);
    } else {
        zh = zookeeper_init_ssl(hostPort, cert, watcher, 30000, &myid, NULL, flags);
    }
#else
    zh = zookeeper_init(hostPort, watcher, 30000, &myid, NULL, flags);
#endif

    if (!zh) {
        return errno;
    }

#ifdef YCA
    if(zoo_add_auth(zh,"yca",p,strlen(p),0,0)!=ZOK)
    return 2;
#endif

#ifdef THREADED
    while(!shutdownThisThing) {
        int rc;
        int len = sizeof(buffer) - bufoff -1;
        if (len <= 0) {
            fprintf(stderr, "Can't handle lines that long!\n");
            exit(2);
        }
        rc = read(0, buffer+bufoff, len);
        if (rc <= 0) {
            fprintf(stderr, "bye\n");
            shutdownThisThing=1;
            break;
        }
        bufoff += rc;
        buffer[bufoff] = '\0';
        while (strchr(buffer, '\n')) {
            char *ptr = strchr(buffer, '\n');
            *ptr = '\0';
            processline(buffer);
            ptr++;
            memmove(buffer, ptr, strlen(ptr)+1);
            bufoff = 0;
        }
    }
#else
    FD_ZERO(&rfds);
    FD_ZERO(&wfds);
    FD_ZERO(&efds);
    while (!shutdownThisThing) {
        int fd;
        int interest;
        int events;
        struct timeval tv;
        int rc;
        zookeeper_interest(zh, &fd, &interest, &tv);
        if (fd != -1) {
            if (interest&ZOOKEEPER_READ) {
                FD_SET(fd, &rfds);
            } else {
                FD_CLR(fd, &rfds);
            }
            if (interest&ZOOKEEPER_WRITE) {
                FD_SET(fd, &wfds);
            } else {
                FD_CLR(fd, &wfds);
            }
        } else {
            fd = 0;
        }
        FD_SET(0, &rfds);
        rc = select(fd+1, &rfds, &wfds, &efds, &tv);
        events = 0;
        if (rc > 0) {
            if (FD_ISSET(fd, &rfds)) {
                events |= ZOOKEEPER_READ;
            }
            if (FD_ISSET(fd, &wfds)) {
                events |= ZOOKEEPER_WRITE;
            }
        }
        if(batchMode && processed==0){
          //batch mode
          processline(cmd);
          processed=1;
        }
        if (!processed && FD_ISSET(0, &rfds)) {
            int rc;
            int len = sizeof(buffer) - bufoff -1;
            if (len <= 0) {
                fprintf(stderr, "Can't handle lines that long!\n");
                exit(2);
            }
            rc = read(0, buffer+bufoff, len);
            if (rc <= 0) {
                fprintf(stderr, "bye\n");
                break;
            }
            bufoff += rc;
            buffer[bufoff] = '\0';
            while (strchr(buffer, '\n')) {
                char *ptr = strchr(buffer, '\n');
                *ptr = '\0';
                processline(buffer);
                ptr++;
                memmove(buffer, ptr, strlen(ptr)+1);
                bufoff = 0;
            }
        }
        zookeeper_process(zh, events);
    }
#endif
    if (to_send!=0)
        fprintf(stderr,"Recvd %d responses for %d requests sent\n",recvd,sent);
    zookeeper_close(zh);
    return 0;
}<|MERGE_RESOLUTION|>--- conflicted
+++ resolved
@@ -834,15 +834,12 @@
                 "                                 command 'verbose' later to activate debug logs in the cli shell)\n\n",
                 argv[0]);
         fprintf(stderr,
-<<<<<<< HEAD
                 "Version: ZooKeeper cli (c client) version %s\n",
                 ZOO_VERSION);
-=======
                 "Version: ZooKeeper cli (c client) version %d.%d.%d\n",
                 ZOO_MAJOR_VERSION,
                 ZOO_MINOR_VERSION,
                 ZOO_PATCH_VERSION);
->>>>>>> 01e198ae
         return 2;
     }
 
