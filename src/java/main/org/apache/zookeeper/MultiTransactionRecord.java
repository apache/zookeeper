/*
 * Licensed to the Apache Software Foundation (ASF) under one or more
 * contributor license agreements.  See the NOTICE file distributed with
 * this work for additional information regarding copyright ownership.
 * The ASF licenses this file to You under the Apache License, Version 2.0
 * (the "License"); you may not use this file except in compliance with
 * the License.  You may obtain a copy of the License at
 *
 *     http://www.apache.org/licenses/LICENSE-2.0
 *
 * Unless required by applicable law or agreed to in writing, software
 * distributed under the License is distributed on an "AS IS" BASIS,
 * WITHOUT WARRANTIES OR CONDITIONS OF ANY KIND, either express or implied.
 * See the License for the specific language governing permissions and
 * limitations under the License.
 */

package org.apache.zookeeper;

import org.apache.jute.InputArchive;
import org.apache.jute.OutputArchive;
import org.apache.jute.Record;
import org.apache.zookeeper.proto.*;

import java.io.IOException;
import java.util.ArrayList;
import java.util.Iterator;
import java.util.List;

/**
 * Encodes a composite transaction.  In the wire format, each transaction
 * consists of a single MultiHeader followed by the appropriate request.
 * Each of these MultiHeaders has a type which indicates
 * the type of the following transaction or a negative number if no more transactions
 * are included.
 */
public class MultiTransactionRecord implements Record, Iterable<Op> {
    private List<Op> ops = new ArrayList<Op>();

    public MultiTransactionRecord() {
    }

    public MultiTransactionRecord(Iterable<Op> ops) {
        for (Op op : ops) {
            add(op);
        }
    }

    @Override
    public Iterator<Op> iterator() {
        return ops.iterator() ;
    }

    public void add(Op op) {
        ops.add(op);
    }

    public int size() {
        return ops.size();
    }

    @Override
    public void serialize(OutputArchive archive, String tag) throws IOException {
        archive.startRecord(this, tag);
        for (Op op : ops) {
            MultiHeader h = new MultiHeader(op.getType(), false, -1);
            h.serialize(archive, tag);
            switch (op.getType()) {
<<<<<<< HEAD
               case ZooDefs.OpCode.create:
                    op.toRequestRecord().serialize(archive, tag);
                    break;
               case ZooDefs.OpCode.create2:
                   op.toRequestRecord().serialize(archive, tag);
                   break;
               case ZooDefs.OpCode.createContainer:
                   op.toRequestRecord().serialize(archive, tag);
                   break;
=======
                case ZooDefs.OpCode.create:
                case ZooDefs.OpCode.create2:
>>>>>>> 652a5361
                case ZooDefs.OpCode.delete:
                case ZooDefs.OpCode.setData:
                case ZooDefs.OpCode.check:
                    op.toRequestRecord().serialize(archive, tag);
                    break;
                default:
                    throw new IOException("Invalid type of op");
            }
        }
        new MultiHeader(-1, true, -1).serialize(archive, tag);
        archive.endRecord(this, tag);
    }

    @Override
    public void deserialize(InputArchive archive, String tag) throws IOException {
        archive.startRecord(tag);
        MultiHeader h = new MultiHeader();
        h.deserialize(archive, tag);

        while (!h.getDone()) {
            switch (h.getType()) {
<<<<<<< HEAD
                case ZooDefs.OpCode.create:
                case ZooDefs.OpCode.createContainer:
=======
               case ZooDefs.OpCode.create:
               case ZooDefs.OpCode.create2:
>>>>>>> 652a5361
                    CreateRequest cr = new CreateRequest();
                    cr.deserialize(archive, tag);
                    add(Op.create(cr.getPath(), cr.getData(), cr.getAcl(), cr.getFlags()));
                    break;
<<<<<<< HEAD
                case ZooDefs.OpCode.create2:
                   Create2Request cr2 = new Create2Request();
                   cr2.deserialize(archive, tag);
                   add(Op.create(cr2.getPath(), cr2.getData(), cr2.getAcl(), cr2.getFlags()));
                   break;
=======
>>>>>>> 652a5361
                case ZooDefs.OpCode.delete:
                    DeleteRequest dr = new DeleteRequest();
                    dr.deserialize(archive, tag);
                    add(Op.delete(dr.getPath(), dr.getVersion()));
                    break;
                case ZooDefs.OpCode.setData:
                    SetDataRequest sdr = new SetDataRequest();
                    sdr.deserialize(archive, tag);
                    add(Op.setData(sdr.getPath(), sdr.getData(), sdr.getVersion()));
                    break;
                case ZooDefs.OpCode.check:
                    CheckVersionRequest cvr = new CheckVersionRequest();
                    cvr.deserialize(archive, tag);
                    add(Op.check(cvr.getPath(), cvr.getVersion()));
                    break;
                default:
                    throw new IOException("Invalid type of op");
            }
            h.deserialize(archive, tag);
        }
        archive.endRecord(tag);
    }

    @Override
    public boolean equals(Object o) {
        if (this == o) return true;
        if (!(o instanceof MultiTransactionRecord)) return false;

        MultiTransactionRecord that = (MultiTransactionRecord) o;

        if (ops != null) {
            Iterator<Op> other = that.ops.iterator();
            for (Op op : ops) {
                boolean hasMoreData = other.hasNext();
                if (!hasMoreData) {
                    return false;
                }
                Op otherOp = other.next();
                if (!op.equals(otherOp)) {
                    return false;
                }
            }
            return !other.hasNext();
        } else {
            return that.ops == null;
        }

    }

    @Override
    public int hashCode() {
        int h = 1023;
        for (Op op : ops) {
            h = h * 25 + op.hashCode();
        }
        return h;
    }
}<|MERGE_RESOLUTION|>--- conflicted
+++ resolved
@@ -66,20 +66,9 @@
             MultiHeader h = new MultiHeader(op.getType(), false, -1);
             h.serialize(archive, tag);
             switch (op.getType()) {
-<<<<<<< HEAD
-               case ZooDefs.OpCode.create:
-                    op.toRequestRecord().serialize(archive, tag);
-                    break;
-               case ZooDefs.OpCode.create2:
-                   op.toRequestRecord().serialize(archive, tag);
-                   break;
-               case ZooDefs.OpCode.createContainer:
-                   op.toRequestRecord().serialize(archive, tag);
-                   break;
-=======
                 case ZooDefs.OpCode.create:
                 case ZooDefs.OpCode.create2:
->>>>>>> 652a5361
+                case ZooDefs.OpCode.createContainer:
                 case ZooDefs.OpCode.delete:
                 case ZooDefs.OpCode.setData:
                 case ZooDefs.OpCode.check:
@@ -101,25 +90,13 @@
 
         while (!h.getDone()) {
             switch (h.getType()) {
-<<<<<<< HEAD
                 case ZooDefs.OpCode.create:
+                case ZooDefs.OpCode.create2:
                 case ZooDefs.OpCode.createContainer:
-=======
-               case ZooDefs.OpCode.create:
-               case ZooDefs.OpCode.create2:
->>>>>>> 652a5361
                     CreateRequest cr = new CreateRequest();
                     cr.deserialize(archive, tag);
                     add(Op.create(cr.getPath(), cr.getData(), cr.getAcl(), cr.getFlags()));
                     break;
-<<<<<<< HEAD
-                case ZooDefs.OpCode.create2:
-                   Create2Request cr2 = new Create2Request();
-                   cr2.deserialize(archive, tag);
-                   add(Op.create(cr2.getPath(), cr2.getData(), cr2.getAcl(), cr2.getFlags()));
-                   break;
-=======
->>>>>>> 652a5361
                 case ZooDefs.OpCode.delete:
                     DeleteRequest dr = new DeleteRequest();
                     dr.deserialize(archive, tag);
