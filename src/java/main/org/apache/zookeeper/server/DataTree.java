--- conflicted
+++ resolved
@@ -1342,30 +1342,18 @@
                 watcher.process(new WatchedEvent(EventType.NodeDataChanged,
                             KeeperState.SyncConnected, path));
             } else {
-<<<<<<< HEAD
                 this.dataWatches.addWatch(path, watcher, false);
-            }    
-        }    
-=======
-                this.dataWatches.addWatch(path, watcher);
-            }
-        }
->>>>>>> 0cb4011d
+            }
+        }
         for (String path : existWatches) {
             DataNode node = getNode(path);
             if (node != null) {
                 watcher.process(new WatchedEvent(EventType.NodeCreated,
                             KeeperState.SyncConnected, path));
             } else {
-<<<<<<< HEAD
                 this.dataWatches.addWatch(path, watcher, false);
-            }    
-        }    
-=======
-                this.dataWatches.addWatch(path, watcher);
-            }
-        }
->>>>>>> 0cb4011d
+            }
+        }
         for (String path : childWatches) {
             DataNode node = getNode(path);
             if (node == null) {
@@ -1375,17 +1363,12 @@
                 watcher.process(new WatchedEvent(EventType.NodeChildrenChanged,
                             KeeperState.SyncConnected, path));
             } else {
-<<<<<<< HEAD
                 this.childWatches.addWatch(path, watcher, false);
             }    
         }
         for (String path : persistentWatches) {
             this.childWatches.addWatch(path, watcher, true);
             this.dataWatches.addWatch(path, watcher, true);
-=======
-                this.childWatches.addWatch(path, watcher);
-            }
->>>>>>> 0cb4011d
         }
     }
 
