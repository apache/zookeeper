--- conflicted
+++ resolved
@@ -183,12 +183,6 @@
         while (!(zk.getState() == States.CONNECTEDREADONLY)) {
             Thread.sleep(200);
             // FIXME this was originally 5 seconds, but realistically, on random/slow/virt hosts, there is no way to guarantee this
-<<<<<<< HEAD
-            Assert.assertTrue("Can't connect to the server", System
-                    .currentTimeMillis()
-                    - start < 30000);
-=======
->>>>>>> 5afa15d3
             Assert.assertTrue("Can't connect to the server",
                               Time.currentElapsedTime() - start < 30000);
         }
