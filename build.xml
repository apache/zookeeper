--- conflicted
+++ resolved
@@ -54,13 +54,8 @@
 
     <property name="javacc.version" value="5.0"/>
 
-<<<<<<< HEAD
     <property name="jetty.version" value="9.4.18.v20190429"/>
-    <property name="jackson.version" value="2.9.9"/>
-=======
-    <property name="jetty.version" value="9.4.15.v20190215"/>
     <property name="jackson.version" value="2.9.9.1"/>
->>>>>>> 43ce772d
     <property name="dependency-check-ant.version" value="4.0.2"/>
 
     <property name="commons-io.version" value="2.6"/>
