/*
 * Licensed to the Apache Software Foundation (ASF) under one
 * or more contributor license agreements.  See the NOTICE file
 * distributed with this work for additional information
 * regarding copyright ownership.  The ASF licenses this file
 * to you under the Apache License, Version 2.0 (the
 * "License"); you may not use this file except in compliance
 * with the License.  You may obtain a copy of the License at
 *
 *     http://www.apache.org/licenses/LICENSE-2.0
 *
 * Unless required by applicable law or agreed to in writing, software
 * distributed under the License is distributed on an "AS IS" BASIS,
 * WITHOUT WARRANTIES OR CONDITIONS OF ANY KIND, either express or implied.
 * See the License for the specific language governing permissions and
 * limitations under the License.
 */

package org.apache.zookeeper.server;

import org.apache.zookeeper.metrics.Counter;
import org.apache.zookeeper.metrics.MetricsContext;
import org.apache.zookeeper.metrics.MetricsContext.DetailLevel;
import org.apache.zookeeper.metrics.MetricsProvider;
import org.apache.zookeeper.metrics.Summary;
import org.apache.zookeeper.metrics.SummarySet;
import org.apache.zookeeper.metrics.impl.DefaultMetricsProvider;
import org.apache.zookeeper.metrics.impl.NullMetricsProvider;
import org.slf4j.Logger;
import org.slf4j.LoggerFactory;

public final class ServerMetrics {

    private static final Logger LOG = LoggerFactory.getLogger(ServerMetrics.class);

    /**
     * Dummy instance useful for tests.
     */
    public static final ServerMetrics NULL_METRICS = new ServerMetrics(NullMetricsProvider.INSTANCE);

    /**
     * Dummy instance useful for tests.
     */
    public static final ServerMetrics DEFAULT_METRICS_FOR_TESTS = new ServerMetrics(new DefaultMetricsProvider());

    /**
     * Real instance used for tracking server side metrics. The final value is
     * assigned after the {@link MetricsProvider} bootstrap.
     */
    private static volatile ServerMetrics CURRENT = DEFAULT_METRICS_FOR_TESTS;

    /**
     * Access current ServerMetrics.
     *
     * @return a reference to the current Metrics
     */
    public static ServerMetrics getMetrics() {
        return CURRENT;
    }

    public static void metricsProviderInitialized(MetricsProvider metricsProvider) {
        LOG.info("ServerMetrics initialized with provider {}", metricsProvider);
        CURRENT = new ServerMetrics(metricsProvider);
    }

    private ServerMetrics(MetricsProvider metricsProvider) {
        this.metricsProvider = metricsProvider;
        MetricsContext metricsContext = this.metricsProvider.getRootContext();

        FSYNC_TIME = metricsContext.getSummary("fsynctime", DetailLevel.BASIC);

        SNAPSHOT_TIME = metricsContext.getSummary("snapshottime", DetailLevel.BASIC);
        DB_INIT_TIME = metricsContext.getSummary("dbinittime", DetailLevel.BASIC);
        READ_LATENCY = metricsContext.getSummary("readlatency", DetailLevel.ADVANCED);
        UPDATE_LATENCY = metricsContext.getSummary("updatelatency", DetailLevel.ADVANCED);
        PROPAGATION_LATENCY = metricsContext.getSummary("propagation_latency", DetailLevel.ADVANCED);
        FOLLOWER_SYNC_TIME = metricsContext.getSummary("follower_sync_time", DetailLevel.BASIC);
        ELECTION_TIME = metricsContext.getSummary("election_time", DetailLevel.BASIC);
        LOOKING_COUNT = metricsContext.getCounter("looking_count");
        DIFF_COUNT = metricsContext.getCounter("diff_count");
        SNAP_COUNT = metricsContext.getCounter("snap_count");
        COMMIT_COUNT = metricsContext.getCounter("commit_count");
        CONNECTION_REQUEST_COUNT = metricsContext.getCounter("connection_request_count");
        CONNECTION_TOKEN_DEFICIT = metricsContext.getSummary("connection_token_deficit", DetailLevel.BASIC);
        CONNECTION_REJECTED = metricsContext.getCounter("connection_rejected");

        WRITE_PER_NAMESPACE = metricsContext.getSummarySet("write_per_namespace", DetailLevel.BASIC);
        READ_PER_NAMESPACE = metricsContext.getSummarySet("read_per_namespace", DetailLevel.BASIC);

        BYTES_RECEIVED_COUNT = metricsContext.getCounter("bytes_received_count");
        UNRECOVERABLE_ERROR_COUNT = metricsContext.getCounter("unrecoverable_error_count");

        NODE_CREATED_WATCHER = metricsContext.getSummary("node_created_watch_count", DetailLevel.BASIC);
        NODE_DELETED_WATCHER = metricsContext.getSummary("node_deleted_watch_count", DetailLevel.BASIC);
        NODE_CHANGED_WATCHER = metricsContext.getSummary("node_changed_watch_count", DetailLevel.BASIC);
        NODE_CHILDREN_WATCHER = metricsContext.getSummary("node_children_watch_count", DetailLevel.BASIC);

        /*
         * Number of dead watchers in DeadWatcherListener
         */
        ADD_DEAD_WATCHER_STALL_TIME = metricsContext.getCounter("add_dead_watcher_stall_time");
        DEAD_WATCHERS_QUEUED = metricsContext.getCounter("dead_watchers_queued");
        DEAD_WATCHERS_CLEARED = metricsContext.getCounter("dead_watchers_cleared");
        DEAD_WATCHERS_CLEANER_LATENCY = metricsContext.getSummary("dead_watchers_cleaner_latency", DetailLevel.ADVANCED);

        RESPONSE_PACKET_CACHE_HITS = metricsContext.getCounter("response_packet_cache_hits");
        RESPONSE_PACKET_CACHE_MISSING = metricsContext.getCounter("response_packet_cache_misses");
        RESPONSE_PACKET_GET_CHILDREN_CACHE_HITS = metricsContext.getCounter("response_packet_get_children_cache_hits");
        RESPONSE_PACKET_GET_CHILDREN_CACHE_MISSING = metricsContext.getCounter("response_packet_get_children_cache_misses");

        ENSEMBLE_AUTH_SUCCESS = metricsContext.getCounter("ensemble_auth_success");

        ENSEMBLE_AUTH_FAIL = metricsContext.getCounter("ensemble_auth_fail");

        ENSEMBLE_AUTH_SKIP = metricsContext.getCounter("ensemble_auth_skip");

        PREP_PROCESSOR_QUEUE_TIME = metricsContext.getSummary("prep_processor_queue_time_ms", DetailLevel.ADVANCED);
        PREP_PROCESSOR_QUEUE_SIZE = metricsContext.getSummary("prep_processor_queue_size", DetailLevel.BASIC);
        PREP_PROCESSOR_QUEUED = metricsContext.getCounter("prep_processor_request_queued");
        OUTSTANDING_CHANGES_QUEUED = metricsContext.getCounter("outstanding_changes_queued");
        OUTSTANDING_CHANGES_REMOVED = metricsContext.getCounter("outstanding_changes_removed");
        PREP_PROCESS_TIME = metricsContext.getSummary("prep_process_time", DetailLevel.BASIC);
        CLOSE_SESSION_PREP_TIME = metricsContext.getSummary("close_session_prep_time", DetailLevel.ADVANCED);

        REVALIDATE_COUNT = metricsContext.getCounter("revalidate_count");
        CONNECTION_DROP_COUNT = metricsContext.getCounter("connection_drop_count");
        CONNECTION_REVALIDATE_COUNT = metricsContext.getCounter("connection_revalidate_count");

        // Expiry queue stats
        SESSIONLESS_CONNECTIONS_EXPIRED = metricsContext.getCounter("sessionless_connections_expired");
        STALE_SESSIONS_EXPIRED = metricsContext.getCounter("stale_sessions_expired");

        /*
         * Number of requests that are in the session queue.
         */
        REQUESTS_IN_SESSION_QUEUE = metricsContext.getSummary("requests_in_session_queue", DetailLevel.BASIC);
        PENDING_SESSION_QUEUE_SIZE = metricsContext.getSummary("pending_session_queue_size", DetailLevel.BASIC);
        /*
         * Consecutive number of read requests that are in the session queue right after a commit request.
         */
        READS_AFTER_WRITE_IN_SESSION_QUEUE = metricsContext.getSummary("reads_after_write_in_session_queue", DetailLevel.BASIC);
        READ_ISSUED_FROM_SESSION_QUEUE = metricsContext.getSummary("reads_issued_from_session_queue", DetailLevel.BASIC);
        SESSION_QUEUES_DRAINED = metricsContext.getSummary("session_queues_drained", DetailLevel.BASIC);

        TIME_WAITING_EMPTY_POOL_IN_COMMIT_PROCESSOR_READ = metricsContext.getSummary("time_waiting_empty_pool_in_commit_processor_read_ms", DetailLevel.BASIC);
        WRITE_BATCH_TIME_IN_COMMIT_PROCESSOR = metricsContext.getSummary("write_batch_time_in_commit_processor", DetailLevel.BASIC);

        CONCURRENT_REQUEST_PROCESSING_IN_COMMIT_PROCESSOR = metricsContext.getSummary("concurrent_request_processing_in_commit_processor", DetailLevel.BASIC);

        READS_QUEUED_IN_COMMIT_PROCESSOR = metricsContext.getSummary("read_commit_proc_req_queued", DetailLevel.BASIC);
        WRITES_QUEUED_IN_COMMIT_PROCESSOR = metricsContext.getSummary("write_commit_proc_req_queued", DetailLevel.BASIC);
        COMMITS_QUEUED_IN_COMMIT_PROCESSOR = metricsContext.getSummary("commit_commit_proc_req_queued", DetailLevel.BASIC);
        COMMITS_QUEUED = metricsContext.getCounter("request_commit_queued");
        READS_ISSUED_IN_COMMIT_PROC = metricsContext.getSummary("read_commit_proc_issued", DetailLevel.BASIC);
        WRITES_ISSUED_IN_COMMIT_PROC = metricsContext.getSummary("write_commit_proc_issued", DetailLevel.BASIC);

        THROTTLED_OPS = metricsContext.getCounter("throttled_ops");

        /**
         * Time spent by a read request in the commit processor.
         */
        READ_COMMITPROC_TIME = metricsContext.getSummary("read_commitproc_time_ms", DetailLevel.ADVANCED);

        /**
         * Time spent by a write request in the commit processor.
         */
        WRITE_COMMITPROC_TIME = metricsContext.getSummary("write_commitproc_time_ms", DetailLevel.ADVANCED);

        /**
         * Time spent by a committed request, for a locally issued write, in the
         * commit processor.
         */
        LOCAL_WRITE_COMMITTED_TIME = metricsContext.getSummary("local_write_committed_time_ms", DetailLevel.ADVANCED);

        /**
         * Time spent by a committed request for a write, issued by other server, in the
         * commit processor.
         */
        SERVER_WRITE_COMMITTED_TIME = metricsContext.getSummary("server_write_committed_time_ms", DetailLevel.ADVANCED);

        COMMIT_PROCESS_TIME = metricsContext.getSummary("commit_process_time", DetailLevel.BASIC);

        /**
         * Observer Master processing metrics.
         */
        OM_PROPOSAL_PROCESS_TIME = metricsContext.getSummary("om_proposal_process_time_ms", DetailLevel.ADVANCED);
        OM_COMMIT_PROCESS_TIME = metricsContext.getSummary("om_commit_process_time_ms", DetailLevel.ADVANCED);

        /**
         * Time spent by the final processor. This is tracked in the commit processor.
         */
        READ_FINAL_PROC_TIME = metricsContext.getSummary("read_final_proc_time_ms", DetailLevel.ADVANCED);
        WRITE_FINAL_PROC_TIME = metricsContext.getSummary("write_final_proc_time_ms", DetailLevel.ADVANCED);

        PROPOSAL_LATENCY = metricsContext.getSummary("proposal_latency", DetailLevel.ADVANCED);
        PROPOSAL_ACK_CREATION_LATENCY = metricsContext.getSummary("proposal_ack_creation_latency", DetailLevel.ADVANCED);
        COMMIT_PROPAGATION_LATENCY = metricsContext.getSummary("commit_propagation_latency", DetailLevel.ADVANCED);
        LEARNER_PROPOSAL_RECEIVED_COUNT = metricsContext.getCounter("learner_proposal_received_count");
        LEARNER_COMMIT_RECEIVED_COUNT = metricsContext.getCounter("learner_commit_received_count");

        /**
         * Learner handler quorum packet metrics.
         */
        LEARNER_HANDLER_QP_SIZE = metricsContext.getSummarySet("learner_handler_qp_size", DetailLevel.BASIC);
        LEARNER_HANDLER_QP_TIME = metricsContext.getSummarySet("learner_handler_qp_time_ms", DetailLevel.ADVANCED);

        STARTUP_TXNS_LOADED = metricsContext.getSummary("startup_txns_loaded", DetailLevel.BASIC);
        STARTUP_TXNS_LOAD_TIME = metricsContext.getSummary("startup_txns_load_time", DetailLevel.BASIC);
        STARTUP_SNAP_LOAD_TIME = metricsContext.getSummary("startup_snap_load_time", DetailLevel.BASIC);

        SYNC_PROCESSOR_QUEUE_AND_FLUSH_TIME = metricsContext.getSummary("sync_processor_queue_and_flush_time_ms", DetailLevel.ADVANCED);
        SYNC_PROCESSOR_QUEUE_SIZE = metricsContext.getSummary("sync_processor_queue_size", DetailLevel.BASIC);
        SYNC_PROCESSOR_QUEUED = metricsContext.getCounter("sync_processor_request_queued");
        SYNC_PROCESSOR_QUEUE_TIME = metricsContext.getSummary("sync_processor_queue_time_ms", DetailLevel.ADVANCED);
        SYNC_PROCESSOR_FLUSH_TIME = metricsContext.getSummary("sync_processor_queue_flush_time_ms", DetailLevel.ADVANCED);
        SYNC_PROCESS_TIME = metricsContext.getSummary("sync_process_time", DetailLevel.BASIC);

        BATCH_SIZE = metricsContext.getSummary("sync_processor_batch_size", DetailLevel.BASIC);

        QUORUM_ACK_LATENCY = metricsContext.getSummary("quorum_ack_latency", DetailLevel.ADVANCED);
        ACK_LATENCY = metricsContext.getSummarySet("ack_latency", DetailLevel.ADVANCED);
        PROPOSAL_COUNT = metricsContext.getCounter("proposal_count");
        QUIT_LEADING_DUE_TO_DISLOYAL_VOTER = metricsContext.getCounter("quit_leading_due_to_disloyal_voter");

        STALE_REQUESTS = metricsContext.getCounter("stale_requests");
        STALE_REQUESTS_DROPPED = metricsContext.getCounter("stale_requests_dropped");
        STALE_REPLIES = metricsContext.getCounter("stale_replies");
        REQUEST_THROTTLE_QUEUE_TIME = metricsContext.getSummary("request_throttle_queue_time_ms", DetailLevel.ADVANCED);
        REQUEST_THROTTLE_WAIT_COUNT = metricsContext.getCounter("request_throttle_wait_count");
        LARGE_REQUESTS_REJECTED = metricsContext.getCounter("large_requests_rejected");

        NETTY_QUEUED_BUFFER = metricsContext.getSummary("netty_queued_buffer_capacity", DetailLevel.BASIC);

        DIGEST_MISMATCHES_COUNT = metricsContext.getCounter("digest_mismatches_count");

        TLS_HANDSHAKE_EXCEEDED = metricsContext.getCounter("tls_handshake_exceeded");

        CNXN_CLOSED_WITHOUT_ZK_SERVER_RUNNING = metricsContext.getCounter("cnxn_closed_without_zk_server_running");

<<<<<<< HEAD
        SKIP_LEARNER_REQUEST_TO_NEXT_PROCESSOR_COUNT = metricsContext.getCounter("skip_learner_request_to_next_processor_count");
=======
        SOCKET_CLOSING_TIME = metricsContext.getSummary("socket_closing_time", DetailLevel.BASIC);
>>>>>>> 92f23ecd
    }

    /**
     * Txnlog fsync time
     */
    public final Summary FSYNC_TIME;

    /**
     * Snapshot writing time
     */
    public final Summary SNAPSHOT_TIME;

    /**
     * Db init time (snapshot loading + txnlog replay)
     */
    public final Summary DB_INIT_TIME;

    /**
     * Stats for read request. The timing start from when the server see the
     * request until it leave final request processor.
     */
    public final Summary READ_LATENCY;

    /**
     * Stats for request that need quorum voting. Timing is the same as read
     * request. We only keep track of stats for request that originated from
     * this machine only.
     */
    public final Summary UPDATE_LATENCY;

    /**
     * Stats for all quorum request. The timing start from when the leader see
     * the request until it reach the learner.
     */
    public final Summary PROPAGATION_LATENCY;

    public final Summary FOLLOWER_SYNC_TIME;

    public final Summary ELECTION_TIME;

    public final Counter LOOKING_COUNT;
    public final Counter DIFF_COUNT;
    public final Counter SNAP_COUNT;
    public final Counter COMMIT_COUNT;
    public final Counter CONNECTION_REQUEST_COUNT;

    public final Counter REVALIDATE_COUNT;
    public final Counter CONNECTION_DROP_COUNT;
    public final Counter CONNECTION_REVALIDATE_COUNT;

    // Expiry queue stats
    public final Counter SESSIONLESS_CONNECTIONS_EXPIRED;
    public final Counter STALE_SESSIONS_EXPIRED;

    // Connection throttling related
    public final Summary CONNECTION_TOKEN_DEFICIT;
    public final Counter CONNECTION_REJECTED;

    public final Counter UNRECOVERABLE_ERROR_COUNT;
    public final SummarySet WRITE_PER_NAMESPACE;
    public final SummarySet READ_PER_NAMESPACE;
    public final Counter BYTES_RECEIVED_COUNT;

    public final Summary PREP_PROCESSOR_QUEUE_TIME;
    public final Summary PREP_PROCESSOR_QUEUE_SIZE;
    public final Counter PREP_PROCESSOR_QUEUED;
    public final Counter OUTSTANDING_CHANGES_QUEUED;
    public final Counter OUTSTANDING_CHANGES_REMOVED;
    public final Summary PREP_PROCESS_TIME;
    public final Summary CLOSE_SESSION_PREP_TIME;

    public final Summary PROPOSAL_LATENCY;
    public final Summary PROPOSAL_ACK_CREATION_LATENCY;
    public final Summary COMMIT_PROPAGATION_LATENCY;
    public final Counter LEARNER_PROPOSAL_RECEIVED_COUNT;
    public final Counter LEARNER_COMMIT_RECEIVED_COUNT;

    public final Summary STARTUP_TXNS_LOADED;
    public final Summary STARTUP_TXNS_LOAD_TIME;
    public final Summary STARTUP_SNAP_LOAD_TIME;

    public final Summary SYNC_PROCESSOR_QUEUE_AND_FLUSH_TIME;
    public final Summary SYNC_PROCESSOR_QUEUE_SIZE;
    public final Counter SYNC_PROCESSOR_QUEUED;
    public final Summary SYNC_PROCESSOR_QUEUE_TIME;
    public final Summary SYNC_PROCESSOR_FLUSH_TIME;
    public final Summary SYNC_PROCESS_TIME;

    public final Summary BATCH_SIZE;

    public final Summary QUORUM_ACK_LATENCY;
    public final SummarySet ACK_LATENCY;
    public final Counter PROPOSAL_COUNT;
    public final Counter QUIT_LEADING_DUE_TO_DISLOYAL_VOTER;

    /**
     * Fired watcher stats.
     */
    public final Summary NODE_CREATED_WATCHER;
    public final Summary NODE_DELETED_WATCHER;
    public final Summary NODE_CHANGED_WATCHER;
    public final Summary NODE_CHILDREN_WATCHER;

    /*
     * Number of dead watchers in DeadWatcherListener
     */
    public final Counter ADD_DEAD_WATCHER_STALL_TIME;
    public final Counter DEAD_WATCHERS_QUEUED;
    public final Counter DEAD_WATCHERS_CLEARED;
    public final Summary DEAD_WATCHERS_CLEANER_LATENCY;

    /*
     * Response cache hit and miss metrics.
     */
    public final Counter RESPONSE_PACKET_CACHE_HITS;
    public final Counter RESPONSE_PACKET_CACHE_MISSING;
    public final Counter RESPONSE_PACKET_GET_CHILDREN_CACHE_HITS;
    public final Counter RESPONSE_PACKET_GET_CHILDREN_CACHE_MISSING;

    /**
     * Learner handler quorum packet metrics.
     */
    public final SummarySet LEARNER_HANDLER_QP_SIZE;
    public final SummarySet LEARNER_HANDLER_QP_TIME;

    /*
     * Number of requests that are in the session queue.
     */
    public final Summary REQUESTS_IN_SESSION_QUEUE;
    public final Summary PENDING_SESSION_QUEUE_SIZE;
    /*
     * Consecutive number of read requests that are in the session queue right after a commit request.
     */
    public final Summary READS_AFTER_WRITE_IN_SESSION_QUEUE;
    public final Summary READ_ISSUED_FROM_SESSION_QUEUE;
    public final Summary SESSION_QUEUES_DRAINED;

    public final Summary TIME_WAITING_EMPTY_POOL_IN_COMMIT_PROCESSOR_READ;
    public final Summary WRITE_BATCH_TIME_IN_COMMIT_PROCESSOR;

    public final Summary CONCURRENT_REQUEST_PROCESSING_IN_COMMIT_PROCESSOR;

    public final Summary READS_QUEUED_IN_COMMIT_PROCESSOR;
    public final Summary WRITES_QUEUED_IN_COMMIT_PROCESSOR;
    public final Summary COMMITS_QUEUED_IN_COMMIT_PROCESSOR;
    public final Counter COMMITS_QUEUED;
    public final Summary READS_ISSUED_IN_COMMIT_PROC;
    public final Summary WRITES_ISSUED_IN_COMMIT_PROC;

    // Request op throttling related
    public final Counter THROTTLED_OPS;

    /**
     * Time spent by a read request in the commit processor.
     */
    public final Summary READ_COMMITPROC_TIME;

    /**
     * Time spent by a write request in the commit processor.
     */
    public final Summary WRITE_COMMITPROC_TIME;

    /**
     * Time spent by a committed request, for a locally issued write, in the
     * commit processor.
     */
    public final Summary LOCAL_WRITE_COMMITTED_TIME;

    /**
     * Time spent by a committed request for a write, issued by other server, in the
     * commit processor.
     */
    public final Summary SERVER_WRITE_COMMITTED_TIME;

    public final Summary COMMIT_PROCESS_TIME;

    /**
     * Observer Master processing metrics.
     */
    public final Summary OM_PROPOSAL_PROCESS_TIME;
    public final Summary OM_COMMIT_PROCESS_TIME;

    /**
     * Time spent by the final processor. This is tracked in the commit processor.
     */
    public final Summary READ_FINAL_PROC_TIME;
    public final Summary WRITE_FINAL_PROC_TIME;

    /*
     * Number of successful matches of expected ensemble name in EnsembleAuthenticationProvider.
     */
    public final Counter ENSEMBLE_AUTH_SUCCESS;

    /*
     * Number of unsuccessful matches of expected ensemble name in EnsembleAuthenticationProvider.
     */
    public final Counter ENSEMBLE_AUTH_FAIL;

    /*
     * Number of client auth requests with no ensemble set in EnsembleAuthenticationProvider.
     */
    public final Counter ENSEMBLE_AUTH_SKIP;

    public final Counter STALE_REQUESTS;
    public final Counter STALE_REQUESTS_DROPPED;
    public final Counter STALE_REPLIES;
    public final Summary REQUEST_THROTTLE_QUEUE_TIME;
    public final Counter REQUEST_THROTTLE_WAIT_COUNT;
    public final Counter LARGE_REQUESTS_REJECTED;

    public final Summary NETTY_QUEUED_BUFFER;

    // Total number of digest mismatches that are observed when applying
    // txns to data tree.
    public final Counter DIGEST_MISMATCHES_COUNT;

    public final Counter TLS_HANDSHAKE_EXCEEDED;

    public final Counter CNXN_CLOSED_WITHOUT_ZK_SERVER_RUNNING;

<<<<<<< HEAD
    public final Counter SKIP_LEARNER_REQUEST_TO_NEXT_PROCESSOR_COUNT;
=======
    public final Summary SOCKET_CLOSING_TIME;
>>>>>>> 92f23ecd

    private final MetricsProvider metricsProvider;

    public void resetAll() {
        metricsProvider.resetAllValues();
    }

    public MetricsProvider getMetricsProvider() {
        return metricsProvider;
    }

}<|MERGE_RESOLUTION|>--- conflicted
+++ resolved
@@ -237,11 +237,10 @@
 
         CNXN_CLOSED_WITHOUT_ZK_SERVER_RUNNING = metricsContext.getCounter("cnxn_closed_without_zk_server_running");
 
-<<<<<<< HEAD
         SKIP_LEARNER_REQUEST_TO_NEXT_PROCESSOR_COUNT = metricsContext.getCounter("skip_learner_request_to_next_processor_count");
-=======
+
         SOCKET_CLOSING_TIME = metricsContext.getSummary("socket_closing_time", DetailLevel.BASIC);
->>>>>>> 92f23ecd
+
     }
 
     /**
@@ -462,11 +461,10 @@
 
     public final Counter CNXN_CLOSED_WITHOUT_ZK_SERVER_RUNNING;
 
-<<<<<<< HEAD
     public final Counter SKIP_LEARNER_REQUEST_TO_NEXT_PROCESSOR_COUNT;
-=======
+
     public final Summary SOCKET_CLOSING_TIME;
->>>>>>> 92f23ecd
+
 
     private final MetricsProvider metricsProvider;
 
