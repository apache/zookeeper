/*
 * Licensed to the Apache Software Foundation (ASF) under one
 * or more contributor license agreements.  See the NOTICE file
 * distributed with this work for additional information
 * regarding copyright ownership.  The ASF licenses this file
 * to you under the Apache License, Version 2.0 (the
 * "License"); you may not use this file except in compliance
 * with the License.  You may obtain a copy of the License at
 *
 *     http://www.apache.org/licenses/LICENSE-2.0
 *
 * Unless required by applicable law or agreed to in writing, software
 * distributed under the License is distributed on an "AS IS" BASIS,
 * WITHOUT WARRANTIES OR CONDITIONS OF ANY KIND, either express or implied.
 * See the License for the specific language governing permissions and
 * limitations under the License.
 */

package org.apache.zookeeper.server.admin;

<<<<<<< HEAD
import java.net.InetSocketAddress;
=======
import com.fasterxml.jackson.annotation.JsonAnyGetter;
>>>>>>> dec6ac78
import java.util.Arrays;
import java.util.Collections;
import java.util.HashMap;
import java.util.HashSet;
import java.util.List;
import java.util.Map;
import java.util.Properties;
import java.util.Set;
import java.util.SortedMap;
import java.util.TreeMap;
import java.util.stream.Collectors;
<<<<<<< HEAD

import com.fasterxml.jackson.annotation.JsonProperty;
import edu.umd.cs.findbugs.annotations.SuppressFBWarnings;
=======
>>>>>>> dec6ac78
import org.apache.zookeeper.Environment;
import org.apache.zookeeper.Environment.Entry;
import org.apache.zookeeper.Version;
import org.apache.zookeeper.server.DataTree;
import org.apache.zookeeper.server.ServerCnxnFactory;
import org.apache.zookeeper.server.ServerMetrics;
import org.apache.zookeeper.server.ZooKeeperServer;
import org.apache.zookeeper.server.ZooTrace;
import org.apache.zookeeper.server.persistence.SnapshotInfo;
import org.apache.zookeeper.server.quorum.Follower;
import org.apache.zookeeper.server.quorum.FollowerZooKeeperServer;
import org.apache.zookeeper.server.quorum.Leader;
import org.apache.zookeeper.server.quorum.LeaderZooKeeperServer;
import org.apache.zookeeper.server.quorum.MultipleAddresses;
import org.apache.zookeeper.server.quorum.QuorumPeer;
import org.apache.zookeeper.server.quorum.QuorumPeer.LearnerType;
import org.apache.zookeeper.server.quorum.QuorumZooKeeperServer;
import org.apache.zookeeper.server.quorum.ReadOnlyZooKeeperServer;
import org.apache.zookeeper.server.quorum.flexible.QuorumVerifier;
import org.slf4j.Logger;
import org.slf4j.LoggerFactory;

/**
 * Class containing static methods for registering and running Commands, as well
 * as default Command definitions.
 *
 * @see Command
 * @see JettyAdminServer
 */
public class Commands {

    static final Logger LOG = LoggerFactory.getLogger(Commands.class);

    /** Maps command names to Command instances */
    private static Map<String, Command> commands = new HashMap<String, Command>();
    private static Set<String> primaryNames = new HashSet<String>();

    /**
     * Registers the given command. Registered commands can be run by passing
     * any of their names to runCommand.
     */
    public static void registerCommand(Command command) {
        for (String name : command.getNames()) {
            Command prev = commands.put(name, command);
            if (prev != null) {
                LOG.warn("Re-registering command {} (primary name = {})", name, command.getPrimaryName());
            }
        }
        primaryNames.add(command.getPrimaryName());
    }

    /**
     * Run the registered command with name cmdName. Commands should not produce
     * any exceptions; any (anticipated) errors should be reported in the
     * "error" entry of the returned map. Likewise, if no command with the given
     * name is registered, this will be noted in the "error" entry.
     *
     * @param cmdName
     * @param zkServer
     * @param kwargs String-valued keyword arguments to the command
     *        (may be null if command requires no additional arguments)
     * @return Map representing response to command containing at minimum:
     *    - "command" key containing the command's primary name
     *    - "error" key containing a String error message or null if no error
     */
    public static CommandResponse runCommand(
        String cmdName,
        ZooKeeperServer zkServer,
        Map<String, String> kwargs) {
        Command command = getCommand(cmdName);
        if (command == null) {
            return new CommandResponse(cmdName, "Unknown command: " + cmdName);
        }
        if (command.isServerRequired() && (zkServer == null || !zkServer.isRunning())) {
            return new CommandResponse(cmdName, "This ZooKeeper instance is not currently serving requests");
        }
        return command.run(zkServer, kwargs);
    }

    /**
     * Returns the primary names of all registered commands.
     */
    public static Set<String> getPrimaryNames() {
        return primaryNames;
    }

    /**
     * Returns the commands registered under cmdName with registerCommand, or
     * null if no command is registered with that name.
     */
    public static Command getCommand(String cmdName) {
        return commands.get(cmdName);
    }

    static {
        registerCommand(new CnxnStatResetCommand());
        registerCommand(new ConfCommand());
        registerCommand(new ConsCommand());
        registerCommand(new DigestCommand());
        registerCommand(new DirsCommand());
        registerCommand(new DumpCommand());
        registerCommand(new EnvCommand());
        registerCommand(new GetTraceMaskCommand());
        registerCommand(new InitialConfigurationCommand());
        registerCommand(new IsroCommand());
        registerCommand(new LastSnapshotCommand());
        registerCommand(new LeaderCommand());
        registerCommand(new MonitorCommand());
        registerCommand(new ObserverCnxnStatResetCommand());
        registerCommand(new RuokCommand());
        registerCommand(new SetTraceMaskCommand());
        registerCommand(new SrvrCommand());
        registerCommand(new StatCommand());
        registerCommand(new StatResetCommand());
        registerCommand(new SyncedObserverConsCommand());
        registerCommand(new SystemPropertiesCommand());
        registerCommand(new VotingViewCommand());
        registerCommand(new WatchCommand());
        registerCommand(new WatchesByPathCommand());
        registerCommand(new WatchSummaryCommand());
        registerCommand(new ZabStateCommand());
    }

    /**
     * Reset all connection statistics.
     */
    public static class CnxnStatResetCommand extends CommandBase {

        public CnxnStatResetCommand() {
            super(Arrays.asList("connection_stat_reset", "crst"));
        }

        @Override
        public CommandResponse run(ZooKeeperServer zkServer, Map<String, String> kwargs) {
            CommandResponse response = initializeResponse();
            zkServer.getServerCnxnFactory().resetAllConnectionStats();
            return response;

        }

    }

    /**
     * Server configuration parameters.
     * @see ZooKeeperServer#getConf()
     */
    public static class ConfCommand extends CommandBase {

        public ConfCommand() {
            super(Arrays.asList("configuration", "conf", "config"));
        }

        @Override
        public CommandResponse run(ZooKeeperServer zkServer, Map<String, String> kwargs) {
            CommandResponse response = initializeResponse();
            response.putAll(zkServer.getConf().toMap());
            return response;
        }

    }

    /**
     * Information on client connections to server. Returned Map contains:
     *   - "connections": list of connection info objects
     * @see org.apache.zookeeper.server.ServerCnxn#getConnectionInfo(boolean)
     */
    public static class ConsCommand extends CommandBase {

        public ConsCommand() {
            super(Arrays.asList("connections", "cons"));
        }

        @Override
        public CommandResponse run(ZooKeeperServer zkServer, Map<String, String> kwargs) {
            CommandResponse response = initializeResponse();
            ServerCnxnFactory serverCnxnFactory = zkServer.getServerCnxnFactory();
            if (serverCnxnFactory != null) {
                response.put("connections", serverCnxnFactory.getAllConnectionInfo(false));
            } else {
                response.put("connections", Collections.emptyList());
            }
            ServerCnxnFactory secureServerCnxnFactory = zkServer.getSecureServerCnxnFactory();
            if (secureServerCnxnFactory != null) {
                response.put("secure_connections", secureServerCnxnFactory.getAllConnectionInfo(false));
            } else {
                response.put("secure_connections", Collections.emptyList());
            }
            return response;
        }

    }

    /**
     * Information on ZK datadir and snapdir size in bytes
     */
    public static class DirsCommand extends CommandBase {

        public DirsCommand() {
            super(Arrays.asList("dirs"));
        }

        @Override
        public CommandResponse run(ZooKeeperServer zkServer, Map<String, String> kwargs) {
            CommandResponse response = initializeResponse();
            response.put("datadir_size", zkServer.getDataDirSize());
            response.put("logdir_size", zkServer.getLogDirSize());
            return response;
        }

    }

    /**
     * Information on session expirations and ephemerals. Returned map contains:
     *   - "expiry_time_to_session_ids": Map&lt;Long, Set&lt;Long&gt;&gt;
     *                                   time -&gt; sessions IDs of sessions that expire at time
     *   - "session_id_to_ephemeral_paths": Map&lt;Long, Set&lt;String&gt;&gt;
     *                                       session ID -&gt; ephemeral paths created by that session
     * @see ZooKeeperServer#getSessionExpiryMap()
     * @see ZooKeeperServer#getEphemerals()
     */
    public static class DumpCommand extends CommandBase {

        public DumpCommand() {
            super(Arrays.asList("dump"));
        }

        @Override
        public CommandResponse run(ZooKeeperServer zkServer, Map<String, String> kwargs) {
            CommandResponse response = initializeResponse();
            response.put("expiry_time_to_session_ids", zkServer.getSessionExpiryMap());
            response.put("session_id_to_ephemeral_paths", zkServer.getEphemerals());
            return response;
        }

    }

    /**
     * All defined environment variables.
     */
    public static class EnvCommand extends CommandBase {

        public EnvCommand() {
            super(Arrays.asList("environment", "env", "envi"), false);
        }

        @Override
        public CommandResponse run(ZooKeeperServer zkServer, Map<String, String> kwargs) {
            CommandResponse response = initializeResponse();
            for (Entry e : Environment.list()) {
                response.put(e.getKey(), e.getValue());
            }
            return response;
        }

    }

    /**
     * Digest histories for every specific number of txns.
     */
    public static class DigestCommand extends CommandBase {

        public DigestCommand() {
            super(Arrays.asList("hash"));
        }

        @Override
        public CommandResponse run(ZooKeeperServer zkServer, Map<String, String> kwargs) {
            CommandResponse response = initializeResponse();
            response.put("digests", zkServer.getZKDatabase().getDataTree().getDigestLog());
            return response;
        }

    }

    /**
     * The current trace mask. Returned map contains:
     *   - "tracemask": Long
     */
    public static class GetTraceMaskCommand extends CommandBase {

        public GetTraceMaskCommand() {
            super(Arrays.asList("get_trace_mask", "gtmk"), false);
        }

        @Override
        public CommandResponse run(ZooKeeperServer zkServer, Map<String, String> kwargs) {
            CommandResponse response = initializeResponse();
            response.put("tracemask", ZooTrace.getTextTraceLevel());
            return response;
        }

    }

    public static class InitialConfigurationCommand extends CommandBase {

        public InitialConfigurationCommand() {
            super(Arrays.asList("initial_configuration", "icfg"));
        }

        @Override
        public CommandResponse run(ZooKeeperServer zkServer, Map<String, String> kwargs) {
            CommandResponse response = initializeResponse();
            response.put("initial_configuration", zkServer.getInitialConfig());
            return response;
        }

    }

    /**
     * Is this server in read-only mode. Returned map contains:
     *   - "is_read_only": Boolean
     */
    public static class IsroCommand extends CommandBase {

        public IsroCommand() {
            super(Arrays.asList("is_read_only", "isro"));
        }

        @Override
        public CommandResponse run(ZooKeeperServer zkServer, Map<String, String> kwargs) {
            CommandResponse response = initializeResponse();
            response.put("read_only", zkServer instanceof ReadOnlyZooKeeperServer);
            return response;
        }

    }

    /**
     * Command returns information of the last snapshot that zookeeper server
     * has finished saving to disk. During the time between the server starts up
     * and it finishes saving its first snapshot, the command returns the zxid
     * and last modified time of the snapshot file used for restoration at
     * server startup. Returned map contains:
     *   - "zxid": String
     *   - "timestamp": Long
     */
    public static class LastSnapshotCommand extends CommandBase {

        public LastSnapshotCommand() {
            super(Arrays.asList("last_snapshot", "lsnp"));
        }

        @Override
        public CommandResponse run(ZooKeeperServer zkServer, Map<String, String> kwargs) {
            CommandResponse response = initializeResponse();
            SnapshotInfo info = zkServer.getTxnLogFactory().getLastSnapshotInfo();
            response.put("zxid", Long.toHexString(info == null ? -1L : info.zxid));
            response.put("timestamp", info == null ? -1L : info.timestamp);
            return response;
        }

    }

    /**
     * Returns the leader status of this instance and the leader host string.
     */
    public static class LeaderCommand extends CommandBase {

        public LeaderCommand() {
            super(Arrays.asList("leader", "lead"));
        }

        @Override
        public CommandResponse run(ZooKeeperServer zkServer, Map<String, String> kwargs) {
            CommandResponse response = initializeResponse();
            if (zkServer instanceof QuorumZooKeeperServer) {
                response.put("is_leader", zkServer instanceof LeaderZooKeeperServer);
                QuorumPeer peer = ((QuorumZooKeeperServer) zkServer).self;
                response.put("leader_id", peer.getLeaderId());
                String leaderAddress = peer.getLeaderAddress();
                response.put("leader_ip", leaderAddress != null ? leaderAddress : "");
            } else {
                response.put("error", "server is not initialized");
            }
            return response;
        }

    }

    /**
     * Some useful info for monitoring. Returned map contains:
     *   - "version": String
     *                server version
     *   - "avg_latency": Long
     *   - "max_latency": Long
     *   - "min_latency": Long
     *   - "packets_received": Long
     *   - "packets_sents": Long
     *   - "num_alive_connections": Integer
     *   - "outstanding_requests": Long
     *                             number of unprocessed requests
     *   - "server_state": "leader", "follower", or "standalone"
     *   - "znode_count": Integer
     *   - "watch_count": Integer
     *   - "ephemerals_count": Integer
     *   - "approximate_data_size": Long
     *   - "open_file_descriptor_count": Long (unix only)
     *   - "max_file_descriptor_count": Long (unix only)
     *   - "fsync_threshold_exceed_count": Long
     *   - "followers": Integer (leader only)
     *   - "synced_followers": Integer (leader only)
     *   - "pending_syncs": Integer (leader only)
     */
    public static class MonitorCommand extends CommandBase {

        public MonitorCommand() {
            super(Arrays.asList("monitor", "mntr"), false);
        }

        @Override
        public CommandResponse run(ZooKeeperServer zkServer, Map<String, String> kwargs) {
            CommandResponse response = initializeResponse();
            zkServer.dumpMonitorValues(response::put);
            ServerMetrics.getMetrics().getMetricsProvider().dump(response::put);
            return response;

        }

    }

    /**
     * Reset all observer connection statistics.
     */
    public static class ObserverCnxnStatResetCommand extends CommandBase {

        public ObserverCnxnStatResetCommand() {
            super(Arrays.asList("observer_connection_stat_reset", "orst"));
        }

        @Override
        public CommandResponse run(ZooKeeperServer zkServer, Map<String, String> kwargs) {
            CommandResponse response = initializeResponse();
            if (zkServer instanceof LeaderZooKeeperServer) {
                Leader leader = ((LeaderZooKeeperServer) zkServer).getLeader();
                leader.resetObserverConnectionStats();
            } else if (zkServer instanceof FollowerZooKeeperServer) {
                Follower follower = ((FollowerZooKeeperServer) zkServer).getFollower();
                follower.resetObserverConnectionStats();
            }
            return response;
        }

    }

    /**
     * No-op command, check if the server is running
     */
    public static class RuokCommand extends CommandBase {

        public RuokCommand() {
            super(Arrays.asList("ruok"));
        }

        @Override
        public CommandResponse run(ZooKeeperServer zkServer, Map<String, String> kwargs) {
            return initializeResponse();
        }

    }

    /**
     * Sets the trace mask. Required arguments:
     *   - "traceMask": Long
     *  Returned Map contains:
     *   - "tracemask": Long
     */
    public static class SetTraceMaskCommand extends CommandBase {

        public SetTraceMaskCommand() {
            super(Arrays.asList("set_trace_mask", "stmk"), false);
        }

        @Override
        public CommandResponse run(ZooKeeperServer zkServer, Map<String, String> kwargs) {
            CommandResponse response = initializeResponse();
            long traceMask;
            if (!kwargs.containsKey("traceMask")) {
                response.put("error", "setTraceMask requires long traceMask argument");
                return response;
            }
            try {
                traceMask = Long.parseLong(kwargs.get("traceMask"));
            } catch (NumberFormatException e) {
                response.put("error", "setTraceMask requires long traceMask argument, got " + kwargs.get("traceMask"));
                return response;
            }

            ZooTrace.setTextTraceLevel(traceMask);
            response.put("tracemask", traceMask);
            return response;
        }

    }

    /**
     * Server information. Returned map contains:
     *   - "version": String
     *                version of server
     *   - "read_only": Boolean
     *                  is server in read-only mode
     *   - "server_stats": ServerStats object
     *   - "node_count": Integer
     */
    public static class SrvrCommand extends CommandBase {

        public SrvrCommand() {
            super(Arrays.asList("server_stats", "srvr"));
        }

        // Allow subclasses (e.g. StatCommand) to specify their own names
        protected SrvrCommand(List<String> names) {
            super(names);
        }

        @Override
        public CommandResponse run(ZooKeeperServer zkServer, Map<String, String> kwargs) {
            CommandResponse response = initializeResponse();
            LOG.info("running stat");
            response.put("version", Version.getFullVersion());
            response.put("read_only", zkServer instanceof ReadOnlyZooKeeperServer);
            response.put("server_stats", zkServer.serverStats());
            response.put("client_response", zkServer.serverStats().getClientResponseStats());
            if (zkServer instanceof LeaderZooKeeperServer) {
                Leader leader = ((LeaderZooKeeperServer) zkServer).getLeader();
                response.put("proposal_stats", leader.getProposalStats());
            }
            response.put("node_count", zkServer.getZKDatabase().getNodeCount());
            return response;
        }

    }

    /**
     * Same as SrvrCommand but has extra "connections" entry.
     */
    public static class StatCommand extends SrvrCommand {

        public StatCommand() {
            super(Arrays.asList("stats", "stat"));
        }

        @Override
        public CommandResponse run(ZooKeeperServer zkServer, Map<String, String> kwargs) {
            CommandResponse response = super.run(zkServer, kwargs);
            response.put("connections", zkServer.getServerCnxnFactory().getAllConnectionInfo(true));
            return response;
        }

    }

    /**
     * Resets server statistics.
     */
    public static class StatResetCommand extends CommandBase {

        public StatResetCommand() {
            super(Arrays.asList("stat_reset", "srst"));
        }

        @Override
        public CommandResponse run(ZooKeeperServer zkServer, Map<String, String> kwargs) {
            CommandResponse response = initializeResponse();
            zkServer.serverStats().reset();
            return response;
        }

    }

    /**
     * Information on observer connections to server. Returned Map contains:
     *   - "synced_observers": Integer (leader/follower only)
     *   - "observers": list of observer learner handler info objects (leader/follower only)
     * @see org.apache.zookeeper.server.quorum.LearnerHandler#getLearnerHandlerInfo()
     */
    public static class SyncedObserverConsCommand extends CommandBase {

        public SyncedObserverConsCommand() {
            super(Arrays.asList("observers", "obsr"));
        }

        @Override
        public CommandResponse run(ZooKeeperServer zkServer, Map<String, String> kwargs) {

            CommandResponse response = initializeResponse();

            if (zkServer instanceof LeaderZooKeeperServer) {
                Leader leader = ((LeaderZooKeeperServer) zkServer).getLeader();

                response.put("synced_observers", leader.getObservingLearners().size());
                response.put("observers", leader.getObservingLearnersInfo());
                return response;
            } else if (zkServer instanceof FollowerZooKeeperServer) {
                Follower follower = ((FollowerZooKeeperServer) zkServer).getFollower();
                Integer syncedObservers = follower.getSyncedObserverSize();
                if (syncedObservers != null) {
                    response.put("synced_observers", syncedObservers);
                    response.put("observers", follower.getSyncedObserversInfo());
                    return response;
                }
            }

            response.put("synced_observers", 0);
            response.put("observers", Collections.emptySet());
            return response;
        }

    }

    /**
     * All defined system properties.
     */
    public static class SystemPropertiesCommand extends CommandBase {

        public SystemPropertiesCommand() {
            super(Arrays.asList("system_properties", "sysp"), false);
        }

        @Override
        public CommandResponse run(ZooKeeperServer zkServer, Map<String, String> kwargs) {
            CommandResponse response = initializeResponse();
            Properties systemProperties = System.getProperties();
            SortedMap<String, String> sortedSystemProperties = new TreeMap<>();
            systemProperties.forEach((k, v) -> sortedSystemProperties.put(k.toString(), v.toString()));
            response.putAll(sortedSystemProperties);
            return response;
        }

    }

    /**
     * Returns the current ensemble configuration information.
     * It provides list of current voting members in the ensemble.
     */
    public static class VotingViewCommand extends CommandBase {

        public VotingViewCommand() {
            super(Arrays.asList("voting_view"));
        }

        @Override
        public CommandResponse run(ZooKeeperServer zkServer, Map<String, String> kwargs) {
            CommandResponse response = initializeResponse();
            if (zkServer instanceof QuorumZooKeeperServer) {
                QuorumPeer peer = ((QuorumZooKeeperServer) zkServer).self;
                Map<Long, QuorumServerView> votingView = peer.getVotingView().entrySet().stream()
                        .collect(Collectors.toMap(Map.Entry::getKey, e -> new QuorumServerView(e.getValue())));
                response.put("current_config", votingView);
            } else {
                response.put("current_config", Collections.emptyMap());
            }
            return response;
        }

<<<<<<< HEAD
        @SuppressFBWarnings(value = "URF_UNREAD_FIELD", justification="class is used only for JSON serialization")
        private static class QuorumServerView {

            @JsonProperty
            private List<String> serverAddresses;

            @JsonProperty
            private List<String> electionAddresses;

            @JsonProperty
            private String clientAddress;

            @JsonProperty
            private String learnerType;

            public QuorumServerView(QuorumPeer.QuorumServer quorumServer) {
                this.serverAddresses = getMultiAddressString(quorumServer.addr);
                this.electionAddresses = getMultiAddressString(quorumServer.electionAddr);
                this.learnerType = quorumServer.type.equals(LearnerType.PARTICIPANT) ? "participant" : "observer";
                this.clientAddress = getAddressString(quorumServer.clientAddr);
=======
        private static class VotingView {

            private final Map<Long, String> view;

            VotingView(Map<Long, QuorumPeer.QuorumServer> view) {
                this.view = view.entrySet()
                                .stream()
                                .filter(e -> e.getValue().addr != null)
                                .collect(Collectors.toMap(
                                    Map.Entry::getKey,
                                    e -> String.format(
                                        "%s:%d%s:%s%s",
                                        QuorumPeer.QuorumServer.delimitedHostString(e.getValue().addr),
                                        e.getValue().addr.getPort(),
                                        e.getValue().electionAddr == null ? "" : ":" + e.getValue().electionAddr.getPort(),
                                        e.getValue().type.equals(QuorumPeer.LearnerType.PARTICIPANT) ? "participant" : "observer",
                                        e.getValue().clientAddr == null || e.getValue().isClientAddrFromStatic
                                            ? ""
                                            : String.format(
                                                ";%s:%d",
                                                QuorumPeer.QuorumServer.delimitedHostString(e.getValue().clientAddr),
                                                e.getValue().clientAddr.getPort())),
                                    (v1, v2) -> v1, // cannot get duplicates as this straight draws from the other map
                                    TreeMap::new));
>>>>>>> dec6ac78
            }

            private static List<String> getMultiAddressString(MultipleAddresses multipleAddresses) {
                if(multipleAddresses == null) {
                    return Collections.emptyList();
                }

                return multipleAddresses.getAllAddresses().stream()
                        .map(QuorumServerView::getAddressString)
                        .collect(Collectors.toList());
            }

<<<<<<< HEAD
            private static String getAddressString(InetSocketAddress address) {
                if(address == null) {
                    return "";
                }
                return String.format("%s:%d", QuorumPeer.QuorumServer.delimitedHostString(address), address.getPort());
            }
       }
=======
        }
>>>>>>> dec6ac78

    }

    /**
     * Watch information aggregated by session. Returned Map contains:
     *   - "session_id_to_watched_paths": Map&lt;Long, Set&lt;String&gt;&gt; session ID -&gt; watched paths
     * @see DataTree#getWatches()
     */
    public static class WatchCommand extends CommandBase {

        public WatchCommand() {
            super(Arrays.asList("watches", "wchc"));
        }

        @Override
        public CommandResponse run(ZooKeeperServer zkServer, Map<String, String> kwargs) {
            DataTree dt = zkServer.getZKDatabase().getDataTree();
            CommandResponse response = initializeResponse();
            response.put("session_id_to_watched_paths", dt.getWatches().toMap());
            return response;
        }

    }

    /**
     * Watch information aggregated by path. Returned Map contains:
     *   - "path_to_session_ids": Map&lt;String, Set&lt;Long&gt;&gt; path -&gt; session IDs of sessions watching path
     * @see DataTree#getWatchesByPath()
     */
    public static class WatchesByPathCommand extends CommandBase {

        public WatchesByPathCommand() {
            super(Arrays.asList("watches_by_path", "wchp"));
        }

        @Override
        public CommandResponse run(ZooKeeperServer zkServer, Map<String, String> kwargs) {
            DataTree dt = zkServer.getZKDatabase().getDataTree();
            CommandResponse response = initializeResponse();
            response.put("path_to_session_ids", dt.getWatchesByPath().toMap());
            return response;
        }

    }

    /**
     * Summarized watch information.
     * @see DataTree#getWatchesSummary()
     */
    public static class WatchSummaryCommand extends CommandBase {

        public WatchSummaryCommand() {
            super(Arrays.asList("watch_summary", "wchs"));
        }

        @Override
        public CommandResponse run(ZooKeeperServer zkServer, Map<String, String> kwargs) {
            DataTree dt = zkServer.getZKDatabase().getDataTree();
            CommandResponse response = initializeResponse();
            response.putAll(dt.getWatchesSummary().toMap());
            return response;
        }

    }

    /**
     * Returns the current phase of Zab protocol that peer is running.
     * It can be in one of these phases: ELECTION, DISCOVERY, SYNCHRONIZATION, BROADCAST
     */
    public static class ZabStateCommand extends CommandBase {

        public ZabStateCommand() {
            super(Arrays.asList("zabstate"), false);
        }

        @Override
        public CommandResponse run(ZooKeeperServer zkServer, Map<String, String> kwargs) {
            CommandResponse response = initializeResponse();
            if (zkServer instanceof QuorumZooKeeperServer) {
                QuorumPeer peer = ((QuorumZooKeeperServer) zkServer).self;
                QuorumPeer.ZabState zabState = peer.getZabState();
                QuorumVerifier qv = peer.getQuorumVerifier();

                QuorumPeer.QuorumServer voter = qv.getVotingMembers().get(peer.getId());
                boolean voting = (voter != null
                                  && voter.addr.equals(peer.getQuorumAddress())
                                  && voter.electionAddr.equals(peer.getElectionAddress()));
                response.put("voting", voting);
                response.put("zabstate", zabState.name().toLowerCase());
            } else {
                response.put("voting", false);
                response.put("zabstate", "");
            }
            return response;
        }

    }

    private Commands() {
    }

}<|MERGE_RESOLUTION|>--- conflicted
+++ resolved
@@ -18,11 +18,9 @@
 
 package org.apache.zookeeper.server.admin;
 
-<<<<<<< HEAD
+import com.fasterxml.jackson.annotation.JsonProperty;
+import edu.umd.cs.findbugs.annotations.SuppressFBWarnings;
 import java.net.InetSocketAddress;
-=======
-import com.fasterxml.jackson.annotation.JsonAnyGetter;
->>>>>>> dec6ac78
 import java.util.Arrays;
 import java.util.Collections;
 import java.util.HashMap;
@@ -34,12 +32,6 @@
 import java.util.SortedMap;
 import java.util.TreeMap;
 import java.util.stream.Collectors;
-<<<<<<< HEAD
-
-import com.fasterxml.jackson.annotation.JsonProperty;
-import edu.umd.cs.findbugs.annotations.SuppressFBWarnings;
-=======
->>>>>>> dec6ac78
 import org.apache.zookeeper.Environment;
 import org.apache.zookeeper.Environment.Entry;
 import org.apache.zookeeper.Version;
@@ -693,8 +685,7 @@
             return response;
         }
 
-<<<<<<< HEAD
-        @SuppressFBWarnings(value = "URF_UNREAD_FIELD", justification="class is used only for JSON serialization")
+        @SuppressFBWarnings(value = "URF_UNREAD_FIELD", justification = "class is used only for JSON serialization")
         private static class QuorumServerView {
 
             @JsonProperty
@@ -714,36 +705,10 @@
                 this.electionAddresses = getMultiAddressString(quorumServer.electionAddr);
                 this.learnerType = quorumServer.type.equals(LearnerType.PARTICIPANT) ? "participant" : "observer";
                 this.clientAddress = getAddressString(quorumServer.clientAddr);
-=======
-        private static class VotingView {
-
-            private final Map<Long, String> view;
-
-            VotingView(Map<Long, QuorumPeer.QuorumServer> view) {
-                this.view = view.entrySet()
-                                .stream()
-                                .filter(e -> e.getValue().addr != null)
-                                .collect(Collectors.toMap(
-                                    Map.Entry::getKey,
-                                    e -> String.format(
-                                        "%s:%d%s:%s%s",
-                                        QuorumPeer.QuorumServer.delimitedHostString(e.getValue().addr),
-                                        e.getValue().addr.getPort(),
-                                        e.getValue().electionAddr == null ? "" : ":" + e.getValue().electionAddr.getPort(),
-                                        e.getValue().type.equals(QuorumPeer.LearnerType.PARTICIPANT) ? "participant" : "observer",
-                                        e.getValue().clientAddr == null || e.getValue().isClientAddrFromStatic
-                                            ? ""
-                                            : String.format(
-                                                ";%s:%d",
-                                                QuorumPeer.QuorumServer.delimitedHostString(e.getValue().clientAddr),
-                                                e.getValue().clientAddr.getPort())),
-                                    (v1, v2) -> v1, // cannot get duplicates as this straight draws from the other map
-                                    TreeMap::new));
->>>>>>> dec6ac78
             }
 
             private static List<String> getMultiAddressString(MultipleAddresses multipleAddresses) {
-                if(multipleAddresses == null) {
+                if (multipleAddresses == null) {
                     return Collections.emptyList();
                 }
 
@@ -752,23 +717,20 @@
                         .collect(Collectors.toList());
             }
 
-<<<<<<< HEAD
             private static String getAddressString(InetSocketAddress address) {
-                if(address == null) {
+                if (address == null) {
                     return "";
                 }
                 return String.format("%s:%d", QuorumPeer.QuorumServer.delimitedHostString(address), address.getPort());
             }
        }
-=======
-        }
->>>>>>> dec6ac78
 
     }
 
     /**
      * Watch information aggregated by session. Returned Map contains:
      *   - "session_id_to_watched_paths": Map&lt;Long, Set&lt;String&gt;&gt; session ID -&gt; watched paths
+     * @see DataTree#getWatches()
      * @see DataTree#getWatches()
      */
     public static class WatchCommand extends CommandBase {
