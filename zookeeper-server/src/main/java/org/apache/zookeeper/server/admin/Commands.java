/**
 * Licensed to the Apache Software Foundation (ASF) under one
 * or more contributor license agreements.  See the NOTICE file
 * distributed with this work for additional information
 * regarding copyright ownership.  The ASF licenses this file
 * to you under the Apache License, Version 2.0 (the
 * "License"); you may not use this file except in compliance
 * with the License.  You may obtain a copy of the License at
 *
 *     http://www.apache.org/licenses/LICENSE-2.0
 *
 * Unless required by applicable law or agreed to in writing, software
 * distributed under the License is distributed on an "AS IS" BASIS,
 * WITHOUT WARRANTIES OR CONDITIONS OF ANY KIND, either express or implied.
 * See the License for the specific language governing permissions and
 * limitations under the License.
 */

package org.apache.zookeeper.server.admin;

import java.util.Arrays;
import java.util.Collections;
import java.util.HashMap;
import java.util.HashSet;
import java.util.List;
import java.util.Map;
import java.util.Properties;
import java.util.Set;
import java.util.SortedMap;
import java.util.TreeMap;

import org.apache.zookeeper.Environment;
import org.apache.zookeeper.Environment.Entry;
import org.apache.zookeeper.Version;
import org.apache.zookeeper.server.DataTree;
import org.apache.zookeeper.server.ServerCnxnFactory;
import org.apache.zookeeper.server.ServerMetrics;
import org.apache.zookeeper.server.ServerStats;
import org.apache.zookeeper.server.ZooKeeperServer;
import org.apache.zookeeper.server.ZooTrace;
import org.apache.zookeeper.server.quorum.Leader;
import org.apache.zookeeper.server.quorum.LeaderZooKeeperServer;
import org.apache.zookeeper.server.quorum.ObserverZooKeeperServer;
import org.apache.zookeeper.server.quorum.ReadOnlyZooKeeperServer;
import org.slf4j.Logger;
import org.slf4j.LoggerFactory;

/**
 * Class containing static methods for registering and running Commands, as well
 * as default Command definitions.
 *
 * @see Command
 * @see JettyAdminServer
 */
public class Commands {
    static final Logger LOG = LoggerFactory.getLogger(Commands.class);

    /** Maps command names to Command instances */
    private static Map<String, Command> commands = new HashMap<String, Command>();
    private static Set<String> primaryNames = new HashSet<String>();

    /**
     * Registers the given command. Registered commands can be run by passing
     * any of their names to runCommand.
     */
    public static void registerCommand(Command command) {
        for (String name : command.getNames()) {
            Command prev = commands.put(name, command);
            if (prev != null) {
                LOG.warn("Re-registering command %s (primary name = %s)", name, command.getPrimaryName());
            }
        }
        primaryNames.add(command.getPrimaryName());
    }

    /**
     * Run the registered command with name cmdName. Commands should not produce
     * any exceptions; any (anticipated) errors should be reported in the
     * "error" entry of the returned map. Likewise, if no command with the given
     * name is registered, this will be noted in the "error" entry.
     *
     * @param cmdName
     * @param zkServer
     * @param kwargs String-valued keyword arguments to the command
     *        (may be null if command requires no additional arguments)
     * @return Map representing response to command containing at minimum:
     *    - "command" key containing the command's primary name
     *    - "error" key containing a String error message or null if no error
     */
    public static CommandResponse runCommand(String cmdName, ZooKeeperServer zkServer, Map<String, String> kwargs) {
        Command command = getCommand(cmdName);
        if (command == null) {
            return new CommandResponse(cmdName, "Unknown command: " + cmdName);
        }
        if (command.isServerRequired() && (zkServer == null || !zkServer.isRunning())) {
            return new CommandResponse(cmdName, "This ZooKeeper instance is not currently serving requests");
        }
        return command.run(zkServer, kwargs);
    }

    /**
     * Returns the primary names of all registered commands.
     */
    public static Set<String> getPrimaryNames() {
        return primaryNames;
    }

    /**
     * Returns the commands registered under cmdName with registerCommand, or
     * null if no command is registered with that name.
     */
    public static Command getCommand(String cmdName) {
        return commands.get(cmdName);
    }

    static {
        registerCommand(new CnxnStatResetCommand());
        registerCommand(new ConfCommand());
        registerCommand(new ConsCommand());
        registerCommand(new DirsCommand());
        registerCommand(new DumpCommand());
        registerCommand(new EnvCommand());
        registerCommand(new GetTraceMaskCommand());
        registerCommand(new IsroCommand());
        registerCommand(new MonitorCommand());
        registerCommand(new RuokCommand());
        registerCommand(new SetTraceMaskCommand());
        registerCommand(new SrvrCommand());
        registerCommand(new StatCommand());
        registerCommand(new StatResetCommand());
        registerCommand(new WatchCommand());
        registerCommand(new WatchesByPathCommand());
        registerCommand(new WatchSummaryCommand());
        registerCommand(new SystemPropertiesCommand());
        registerCommand(new InitialConfigurationCommand());
    }

    /**
     * Reset all connection statistics.
     */
    public static class CnxnStatResetCommand extends CommandBase {
        public CnxnStatResetCommand() {
            super(Arrays.asList("connection_stat_reset", "crst"));
        }

        @Override
        public CommandResponse run(ZooKeeperServer zkServer, Map<String, String> kwargs) {
            CommandResponse response = initializeResponse();
            zkServer.getServerCnxnFactory().resetAllConnectionStats();
            return response;

        }
    }

    /**
     * Server configuration parameters.
     * @see ZooKeeperServer#getConf()
     */
    public static class ConfCommand extends CommandBase {
        public ConfCommand() {
            super(Arrays.asList("configuration", "conf", "config"));
        }

        @Override
        public CommandResponse run(ZooKeeperServer zkServer, Map<String, String> kwargs) {
            CommandResponse response = initializeResponse();
            response.putAll(zkServer.getConf().toMap());
            return response;
        }
    }

    /**
     * Information on client connections to server. Returned Map contains:
     *   - "connections": list of connection info objects
     * @see org.apache.zookeeper.server.ServerCnxn#getConnectionInfo(boolean)
     */
    public static class ConsCommand extends CommandBase {
        public ConsCommand() {
            super(Arrays.asList("connections", "cons"));
        }

        @Override
        public CommandResponse run(ZooKeeperServer zkServer, Map<String, String> kwargs) {
            CommandResponse response = initializeResponse();
            ServerCnxnFactory serverCnxnFactory = zkServer.getServerCnxnFactory();
            if (serverCnxnFactory != null) {
                response.put("connections", serverCnxnFactory.getAllConnectionInfo(false));
            } else {
                response.put("connections", Collections.emptyList());
            }
            ServerCnxnFactory secureServerCnxnFactory = zkServer.getSecureServerCnxnFactory();
            if (secureServerCnxnFactory != null) {
                response.put("secure_connections", secureServerCnxnFactory.getAllConnectionInfo(false));
            } else {
                response.put("secure_connections", Collections.emptyList());
            }
            return response;
        }
    }

    /**
     * Information on ZK datadir and snapdir size in bytes
     */
    public static class DirsCommand extends CommandBase {
        public DirsCommand() {
            super(Arrays.asList("dirs"));
        }

        @Override
        public CommandResponse run(ZooKeeperServer zkServer, Map<String, String> kwargs) {
            CommandResponse response = initializeResponse();
            response.put("datadir_size", zkServer.getDataDirSize());
            response.put("logdir_size", zkServer.getLogDirSize());
            return response;
        }
    }

    /**
     * Information on session expirations and ephemerals. Returned map contains:
     *   - "expiry_time_to_session_ids": Map<Long, Set<Long>>
     *                                   time -> sessions IDs of sessions that expire at time
     *   - "session_id_to_ephemeral_paths": Map<Long, Set<String>>
     *                                       session ID -> ephemeral paths created by that session
     * @see ZooKeeperServer#getSessionExpiryMap()
     * @see ZooKeeperServer#getEphemerals()
     */
    public static class DumpCommand extends CommandBase {
        public DumpCommand() {
            super(Arrays.asList("dump"));
        }

        @Override
        public CommandResponse run(ZooKeeperServer zkServer, Map<String, String> kwargs) {
            CommandResponse response = initializeResponse();
            response.put("expiry_time_to_session_ids", zkServer.getSessionExpiryMap());
            response.put("session_id_to_ephemeral_paths", zkServer.getEphemerals());
            return response;
        }
    }

    /**
     * All defined environment variables.
     */
    public static class EnvCommand extends CommandBase {
        public EnvCommand() {
            super(Arrays.asList("environment", "env", "envi"), false);
        }

        @Override
        public CommandResponse run(ZooKeeperServer zkServer, Map<String, String> kwargs) {
            CommandResponse response = initializeResponse();
            for (Entry e : Environment.list()) {
                response.put(e.getKey(), e.getValue());
            }
            return response;
        }
    }

    /**
     * The current trace mask. Returned map contains:
     *   - "tracemask": Long
     */
    public static class GetTraceMaskCommand extends CommandBase {
        public GetTraceMaskCommand() {
            super(Arrays.asList("get_trace_mask", "gtmk"), false);
        }

        @Override
        public CommandResponse run(ZooKeeperServer zkServer, Map<String, String> kwargs) {
            CommandResponse response = initializeResponse();
            response.put("tracemask", ZooTrace.getTextTraceLevel());
            return response;
        }
    }

    /**
     * Is this server in read-only mode. Returned map contains:
     *   - "is_read_only": Boolean
     */
    public static class IsroCommand extends CommandBase {
        public IsroCommand() {
            super(Arrays.asList("is_read_only", "isro"));
        }

        @Override
        public CommandResponse run(ZooKeeperServer zkServer, Map<String, String> kwargs) {
            CommandResponse response = initializeResponse();
            response.put("read_only", zkServer instanceof ReadOnlyZooKeeperServer);
            return response;
        }
    }

    /**
     * Some useful info for monitoring. Returned map contains:
     *   - "version": String
     *                server version
     *   - "avg_latency": Long
     *   - "max_latency": Long
     *   - "min_latency": Long
     *   - "packets_received": Long
     *   - "packets_sents": Long
     *   - "num_alive_connections": Integer
     *   - "outstanding_requests": Long
     *                             number of unprocessed requests
     *   - "server_state": "leader", "follower", or "standalone"
     *   - "znode_count": Integer
     *   - "watch_count": Integer
     *   - "ephemerals_count": Integer
     *   - "approximate_data_size": Long
     *   - "open_file_descriptor_count": Long (unix only)
     *   - "max_file_descriptor_count": Long (unix only)
     *   - "fsync_threshold_exceed_count": Long
     *   - "followers": Integer (leader only)
     *   - "synced_followers": Integer (leader only)
     *   - "pending_syncs": Integer (leader only)
     */
    public static class MonitorCommand extends CommandBase {
        public MonitorCommand() {
            super(Arrays.asList("monitor", "mntr"), false);
        }

        @Override
        public CommandResponse run(ZooKeeperServer zkServer, Map<String, String> kwargs) {
<<<<<<< HEAD
            ServerStats stats = zkServer.serverStats();

=======
>>>>>>> e2bb6e80
            CommandResponse response = initializeResponse();

            response.put("version", Version.getFullVersion());

<<<<<<< HEAD
            response.put("server_state", stats.getServerState());
=======
            OSMXBean osMbean = new OSMXBean();
            response.put("open_file_descriptor_count", osMbean.getOpenFileDescriptorCount());
            response.put("max_file_descriptor_count", osMbean.getMaxFileDescriptorCount());

            if (zkServer != null) {
                ZKDatabase zkdb = zkServer.getZKDatabase();
                ServerStats stats = zkServer.serverStats();
                response.put("avg_latency", stats.getAvgLatency());
                response.put("max_latency", stats.getMaxLatency());
                response.put("min_latency", stats.getMinLatency());

                response.put("packets_received", stats.getPacketsReceived());
                response.put("packets_sent", stats.getPacketsSent());
                response.put("num_alive_connections", stats.getNumAliveClientConnections());

                response.put("outstanding_requests", stats.getOutstandingRequests());
                response.put("uptime", stats.getUptime());

                response.put("server_state", stats.getServerState());
                response.put("znode_count", zkdb.getNodeCount());

                response.put("watch_count", zkdb.getDataTree().getWatchCount());
                response.put("ephemerals_count", zkdb.getDataTree().getEphemeralsCount());
                response.put("approximate_data_size", zkdb.getDataTree().cachedApproximateDataSize());

                response.put("global_sessions", zkdb.getSessionCount());
                response.put("local_sessions",
                        zkServer.getSessionTracker().getLocalSessionCount());

                response.put("connection_drop_probability", zkServer.getConnectionDropChance());

                response.put("last_client_response_size", stats.getClientResponseStats().getLastBufferSize());
                response.put("max_client_response_size", stats.getClientResponseStats().getMaxBufferSize());
                response.put("min_client_response_size", stats.getClientResponseStats().getMinBufferSize());

                if (zkServer instanceof QuorumZooKeeperServer) {
                    QuorumPeer peer = ((QuorumZooKeeperServer) zkServer).self;
                    response.put("quorum_size", peer.getQuorumSize());
                }

                if (zkServer instanceof LeaderZooKeeperServer) {
                    Leader leader = ((LeaderZooKeeperServer) zkServer).getLeader();

                    response.put("learners", leader.getLearners().size());
                    response.put("synced_followers", leader.getForwardingFollowers().size());
                    response.put("synced_non_voting_followers", leader.getNonVotingFollowers().size());
                    response.put("synced_observers", leader.getObservingLearners().size());
                    response.put("pending_syncs", leader.getNumPendingSyncs());
                    response.put("leader_uptime", leader.getUptime());

                    response.put("last_proposal_size", leader.getProposalStats().getLastBufferSize());
                    response.put("max_proposal_size", leader.getProposalStats().getMaxBufferSize());
                    response.put("min_proposal_size", leader.getProposalStats().getMinBufferSize());
                }
>>>>>>> e2bb6e80

                if (zkServer instanceof FollowerZooKeeperServer) {
                    Follower follower = ((FollowerZooKeeperServer) zkServer).getFollower();
                    Integer syncedObservers = follower.getSyncedObserverSize();
                    if (syncedObservers != null) {
                        response.put("synced_observers", syncedObservers);
                    }
                }

                if (zkServer instanceof ObserverZooKeeperServer) {
                    response.put("observer_master_id", ((ObserverZooKeeperServer) zkServer).getObserver().getLearnerMasterId());
                }
            }

            ServerMetrics.getMetrics()
                    .getMetricsProvider()
                    .dump(
                    (metric, value) -> {
                        response.put(metric, value);
                    });
            return response;

        }}

    /**
     * No-op command, check if the server is running
     */
    public static class RuokCommand extends CommandBase {
        public RuokCommand() {
            super(Arrays.asList("ruok"));
        }

        @Override
        public CommandResponse run(ZooKeeperServer zkServer, Map<String, String> kwargs) {
            return initializeResponse();
        }
    }

    /**
     * Sets the trace mask. Required arguments:
     *   - "traceMask": Long
     *  Returned Map contains:
     *   - "tracemask": Long
     */
    public static class SetTraceMaskCommand extends CommandBase {
        public SetTraceMaskCommand() {
            super(Arrays.asList("set_trace_mask", "stmk"), false);
        }

        @Override
        public CommandResponse run(ZooKeeperServer zkServer, Map<String, String> kwargs) {
            CommandResponse response = initializeResponse();
            long traceMask;
            if (!kwargs.containsKey("traceMask")) {
                response.put("error", "setTraceMask requires long traceMask argument");
                return response;
            }
            try {
                traceMask = Long.parseLong(kwargs.get("traceMask"));
            } catch (NumberFormatException e) {
                response.put("error", "setTraceMask requires long traceMask argument, got "
                                      + kwargs.get("traceMask"));
                return response;
            }

            ZooTrace.setTextTraceLevel(traceMask);
            response.put("tracemask", traceMask);
            return response;
        }
    }

    /**
     * Server information. Returned map contains:
     *   - "version": String
     *                version of server
     *   - "read_only": Boolean
     *                  is server in read-only mode
     *   - "server_stats": ServerStats object
     *   - "node_count": Integer
     */
    public static class SrvrCommand extends CommandBase {
        public SrvrCommand() {
            super(Arrays.asList("server_stats", "srvr"));
        }

        // Allow subclasses (e.g. StatCommand) to specify their own names
        protected SrvrCommand(List<String> names) {
            super(names);
        }

        @Override
        public CommandResponse run(ZooKeeperServer zkServer, Map<String, String> kwargs) {
            CommandResponse response = initializeResponse();
            LOG.info("running stat");
            response.put("version", Version.getFullVersion());
            response.put("read_only", zkServer instanceof ReadOnlyZooKeeperServer);
            response.put("server_stats", zkServer.serverStats());
            response.put("client_response", zkServer.serverStats().getClientResponseStats());
            if (zkServer instanceof LeaderZooKeeperServer) {
                Leader leader = ((LeaderZooKeeperServer)zkServer).getLeader();
                response.put("proposal_stats", leader.getProposalStats());
            }
            response.put("node_count", zkServer.getZKDatabase().getNodeCount());
            return response;
        }
    }

    /**
     * Same as SrvrCommand but has extra "connections" entry.
     */
    public static class StatCommand extends SrvrCommand {
        public StatCommand() {
            super(Arrays.asList("stats", "stat"));
        }

        @Override
        public CommandResponse run(ZooKeeperServer zkServer, Map<String, String> kwargs) {
            CommandResponse response = super.run(zkServer, kwargs);
            response.put("connections", zkServer.getServerCnxnFactory().getAllConnectionInfo(true));
            return response;
        }
    }

    /**
     * Resets server statistics.
     */
    public static class StatResetCommand extends CommandBase {
        public StatResetCommand() {
            super(Arrays.asList("stat_reset", "srst"));
        }

        @Override
        public CommandResponse run(ZooKeeperServer zkServer, Map<String, String> kwargs) {
            CommandResponse response = initializeResponse();
            zkServer.serverStats().reset();
            return response;
        }
    }

    /**
     * Watch information aggregated by session. Returned Map contains:
     *   - "session_id_to_watched_paths": Map<Long, Set<String>> session ID -> watched paths
     * @see DataTree#getWatches()
     */
    public static class WatchCommand extends CommandBase {
        public WatchCommand() {
            super(Arrays.asList("watches", "wchc"));
        }

        @Override
        public CommandResponse run(ZooKeeperServer zkServer, Map<String, String> kwargs) {
            DataTree dt = zkServer.getZKDatabase().getDataTree();
            CommandResponse response = initializeResponse();
            response.put("session_id_to_watched_paths", dt.getWatches().toMap());
            return response;
        }
    }

    /**
     * Watch information aggregated by path. Returned Map contains:
     *   - "path_to_session_ids": Map<String, Set<Long>> path -> session IDs of sessions watching path
     * @see DataTree#getWatchesByPath()
     */
    public static class WatchesByPathCommand extends CommandBase {
        public WatchesByPathCommand() {
            super(Arrays.asList("watches_by_path", "wchp"));
        }

        @Override
        public CommandResponse run(ZooKeeperServer zkServer, Map<String, String> kwargs) {
            DataTree dt = zkServer.getZKDatabase().getDataTree();
            CommandResponse response = initializeResponse();
            response.put("path_to_session_ids", dt.getWatchesByPath().toMap());
            return response;
        }
    }

    /**
     * Summarized watch information.
     * @see DataTree#getWatchesSummary()
     */
    public static class WatchSummaryCommand extends CommandBase {
        public WatchSummaryCommand() {
            super(Arrays.asList("watch_summary", "wchs"));
        }

        @Override
        public CommandResponse run(ZooKeeperServer zkServer, Map<String, String> kwargs) {
            DataTree dt = zkServer.getZKDatabase().getDataTree();
            CommandResponse response = initializeResponse();
            response.putAll(dt.getWatchesSummary().toMap());
            return response;
        }
    }

    /**
     * All defined system properties.
     */
    public static class SystemPropertiesCommand extends CommandBase {
        public SystemPropertiesCommand() {
            super(Arrays.asList("system_properties", "sysp"), false);
        }

        @Override
        public CommandResponse run(ZooKeeperServer zkServer, Map<String, String> kwargs) {
            CommandResponse response = initializeResponse();
            Properties systemProperties = System.getProperties();
            SortedMap<String, String> sortedSystemProperties = new TreeMap<>();
            systemProperties.forEach((k, v) -> sortedSystemProperties.put(k.toString(), v.toString()));
            response.putAll(sortedSystemProperties);
            return response;
        }
    }

    public static class InitialConfigurationCommand extends CommandBase {
        public InitialConfigurationCommand() {
            super(Arrays.asList("initial_configuration", "icfg"));
        }

        @Override
        public CommandResponse run(ZooKeeperServer zkServer, Map<String, String> kwargs) {
            CommandResponse response = initializeResponse();
            response.put("initial_configuration", zkServer.getInitialConfig());
            return response;
        }
    }

    private Commands() {}
}<|MERGE_RESOLUTION|>--- conflicted
+++ resolved
@@ -321,86 +321,13 @@
 
         @Override
         public CommandResponse run(ZooKeeperServer zkServer, Map<String, String> kwargs) {
-<<<<<<< HEAD
             ServerStats stats = zkServer.serverStats();
 
-=======
->>>>>>> e2bb6e80
             CommandResponse response = initializeResponse();
 
             response.put("version", Version.getFullVersion());
 
-<<<<<<< HEAD
             response.put("server_state", stats.getServerState());
-=======
-            OSMXBean osMbean = new OSMXBean();
-            response.put("open_file_descriptor_count", osMbean.getOpenFileDescriptorCount());
-            response.put("max_file_descriptor_count", osMbean.getMaxFileDescriptorCount());
-
-            if (zkServer != null) {
-                ZKDatabase zkdb = zkServer.getZKDatabase();
-                ServerStats stats = zkServer.serverStats();
-                response.put("avg_latency", stats.getAvgLatency());
-                response.put("max_latency", stats.getMaxLatency());
-                response.put("min_latency", stats.getMinLatency());
-
-                response.put("packets_received", stats.getPacketsReceived());
-                response.put("packets_sent", stats.getPacketsSent());
-                response.put("num_alive_connections", stats.getNumAliveClientConnections());
-
-                response.put("outstanding_requests", stats.getOutstandingRequests());
-                response.put("uptime", stats.getUptime());
-
-                response.put("server_state", stats.getServerState());
-                response.put("znode_count", zkdb.getNodeCount());
-
-                response.put("watch_count", zkdb.getDataTree().getWatchCount());
-                response.put("ephemerals_count", zkdb.getDataTree().getEphemeralsCount());
-                response.put("approximate_data_size", zkdb.getDataTree().cachedApproximateDataSize());
-
-                response.put("global_sessions", zkdb.getSessionCount());
-                response.put("local_sessions",
-                        zkServer.getSessionTracker().getLocalSessionCount());
-
-                response.put("connection_drop_probability", zkServer.getConnectionDropChance());
-
-                response.put("last_client_response_size", stats.getClientResponseStats().getLastBufferSize());
-                response.put("max_client_response_size", stats.getClientResponseStats().getMaxBufferSize());
-                response.put("min_client_response_size", stats.getClientResponseStats().getMinBufferSize());
-
-                if (zkServer instanceof QuorumZooKeeperServer) {
-                    QuorumPeer peer = ((QuorumZooKeeperServer) zkServer).self;
-                    response.put("quorum_size", peer.getQuorumSize());
-                }
-
-                if (zkServer instanceof LeaderZooKeeperServer) {
-                    Leader leader = ((LeaderZooKeeperServer) zkServer).getLeader();
-
-                    response.put("learners", leader.getLearners().size());
-                    response.put("synced_followers", leader.getForwardingFollowers().size());
-                    response.put("synced_non_voting_followers", leader.getNonVotingFollowers().size());
-                    response.put("synced_observers", leader.getObservingLearners().size());
-                    response.put("pending_syncs", leader.getNumPendingSyncs());
-                    response.put("leader_uptime", leader.getUptime());
-
-                    response.put("last_proposal_size", leader.getProposalStats().getLastBufferSize());
-                    response.put("max_proposal_size", leader.getProposalStats().getMaxBufferSize());
-                    response.put("min_proposal_size", leader.getProposalStats().getMinBufferSize());
-                }
->>>>>>> e2bb6e80
-
-                if (zkServer instanceof FollowerZooKeeperServer) {
-                    Follower follower = ((FollowerZooKeeperServer) zkServer).getFollower();
-                    Integer syncedObservers = follower.getSyncedObserverSize();
-                    if (syncedObservers != null) {
-                        response.put("synced_observers", syncedObservers);
-                    }
-                }
-
-                if (zkServer instanceof ObserverZooKeeperServer) {
-                    response.put("observer_master_id", ((ObserverZooKeeperServer) zkServer).getObserver().getLearnerMasterId());
-                }
-            }
 
             ServerMetrics.getMetrics()
                     .getMetricsProvider()
