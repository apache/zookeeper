--- conflicted
+++ resolved
@@ -434,16 +434,7 @@
             if (self.getQuorumListenOnAllIPs()) {
                 ss = new UnifiedServerSocket(self.getX509Util(), allowInsecureConnection, port, backlog);
             } else {
-<<<<<<< HEAD
                 ss = new UnifiedServerSocket(self.getX509Util(), allowInsecureConnection, port, backlog, address);
-=======
-                ss = new UnifiedServerSocket(
-                    self.getX509Util(),
-                    allowInsecureConnection,
-                    port,
-                    backlog,
-                    self.getQuorumAddress().getAddress());
->>>>>>> dec6ac78
             }
         } else {
             if (self.getQuorumListenOnAllIPs()) {
