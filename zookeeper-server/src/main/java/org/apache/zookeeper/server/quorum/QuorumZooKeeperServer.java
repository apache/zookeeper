/*
 * Licensed to the Apache Software Foundation (ASF) under one
 * or more contributor license agreements.  See the NOTICE file
 * distributed with this work for additional information
 * regarding copyright ownership.  The ASF licenses this file
 * to you under the Apache License, Version 2.0 (the
 * "License"); you may not use this file except in compliance
 * with the License.  You may obtain a copy of the License at
 *
 *     http://www.apache.org/licenses/LICENSE-2.0
 *
 * Unless required by applicable law or agreed to in writing, software
 * distributed under the License is distributed on an "AS IS" BASIS,
 * WITHOUT WARRANTIES OR CONDITIONS OF ANY KIND, either express or implied.
 * See the License for the specific language governing permissions and
 * limitations under the License.
 */

package org.apache.zookeeper.server.quorum;

import java.io.IOException;
import java.io.PrintWriter;
import java.nio.ByteBuffer;
import java.util.Objects;
import java.util.function.BiConsumer;
<<<<<<< HEAD
import java.util.stream.Collectors;

=======
>>>>>>> dec6ac78
import org.apache.zookeeper.CreateMode;
import org.apache.zookeeper.KeeperException;
import org.apache.zookeeper.MultiOperationRecord;
import org.apache.zookeeper.Op;
import org.apache.zookeeper.ZooDefs.OpCode;
import org.apache.zookeeper.metrics.MetricsContext;
import org.apache.zookeeper.proto.CreateRequest;
import org.apache.zookeeper.server.ByteBufferInputStream;
import org.apache.zookeeper.server.Request;
import org.apache.zookeeper.server.ServerMetrics;
import org.apache.zookeeper.server.ZKDatabase;
import org.apache.zookeeper.server.ZooKeeperServer;
import org.apache.zookeeper.server.persistence.FileTxnSnapLog;

/**
 * Abstract base class for all ZooKeeperServers that participate in
 * a quorum.
 */
public abstract class QuorumZooKeeperServer extends ZooKeeperServer {

    public final QuorumPeer self;
    protected UpgradeableSessionTracker upgradeableSessionTracker;

    protected QuorumZooKeeperServer(FileTxnSnapLog logFactory, int tickTime, int minSessionTimeout, int maxSessionTimeout, int listenBacklog, ZKDatabase zkDb, QuorumPeer self) {
        super(logFactory, tickTime, minSessionTimeout, maxSessionTimeout, listenBacklog, zkDb, self.getInitialConfig());
        this.self = self;
    }

    @Override
    protected void startSessionTracker() {
        upgradeableSessionTracker = (UpgradeableSessionTracker) sessionTracker;
        upgradeableSessionTracker.start();
    }

    public Request checkUpgradeSession(Request request) throws IOException, KeeperException {
        // If this is a request for a local session and it is to
        // create an ephemeral node, then upgrade the session and return
        // a new session request for the leader.
        // This is called by the request processor thread (either follower
        // or observer request processor), which is unique to a learner.
        // So will not be called concurrently by two threads.
        if ((request.type != OpCode.create && request.type != OpCode.create2 && request.type != OpCode.multi)
            || !upgradeableSessionTracker.isLocalSession(request.sessionId)) {
            return null;
        }

        if (OpCode.multi == request.type) {
            MultiOperationRecord multiTransactionRecord = new MultiOperationRecord();
            request.request.rewind();
            ByteBufferInputStream.byteBuffer2Record(request.request, multiTransactionRecord);
            request.request.rewind();
            boolean containsEphemeralCreate = false;
            for (Op op : multiTransactionRecord) {
                if (op.getType() == OpCode.create || op.getType() == OpCode.create2) {
                    CreateRequest createRequest = (CreateRequest) op.toRequestRecord();
                    CreateMode createMode = CreateMode.fromFlag(createRequest.getFlags());
                    if (createMode.isEphemeral()) {
                        containsEphemeralCreate = true;
                        break;
                    }
                }
            }
            if (!containsEphemeralCreate) {
                return null;
            }
        } else {
            CreateRequest createRequest = new CreateRequest();
            request.request.rewind();
            ByteBufferInputStream.byteBuffer2Record(request.request, createRequest);
            request.request.rewind();
            CreateMode createMode = CreateMode.fromFlag(createRequest.getFlags());
            if (!createMode.isEphemeral()) {
                return null;
            }
        }

        // Uh oh.  We need to upgrade before we can proceed.
        if (!self.isLocalSessionsUpgradingEnabled()) {
            throw new KeeperException.EphemeralOnLocalSessionException();
        }

        return makeUpgradeRequest(request.sessionId);
    }

    private Request makeUpgradeRequest(long sessionId) {
        // Make sure to atomically check local session status, upgrade
        // session, and make the session creation request.  This is to
        // avoid another thread upgrading the session in parallel.
        synchronized (upgradeableSessionTracker) {
            if (upgradeableSessionTracker.isLocalSession(sessionId)) {
                int timeout = upgradeableSessionTracker.upgradeSession(sessionId);
                ByteBuffer to = ByteBuffer.allocate(4);
                to.putInt(timeout);
                return new Request(null, sessionId, 0, OpCode.createSession, to, null);
            }
        }
        return null;
    }

    /**
     * Implements the SessionUpgrader interface,
     *
     * @param sessionId
     */
    public void upgrade(long sessionId) {
        Request request = makeUpgradeRequest(sessionId);
        if (request != null) {
            LOG.info("Upgrading session 0x" + Long.toHexString(sessionId));
            // This must be a global request
            submitRequest(request);
        }
    }

    @Override
    protected void setLocalSessionFlag(Request si) {
        // We need to set isLocalSession to tree for these type of request
        // so that the request processor can process them correctly.
        switch (si.type) {
        case OpCode.createSession:
            if (self.areLocalSessionsEnabled()) {
                // All new sessions local by default.
                si.setLocalSession(true);
            }
            break;
        case OpCode.closeSession:
            String reqType = "global";
            if (upgradeableSessionTracker.isLocalSession(si.sessionId)) {
                si.setLocalSession(true);
                reqType = "local";
            }
            LOG.info("Submitting " + reqType
                     + " closeSession request"
                     + " for session 0x" + Long.toHexString(si.sessionId));
            break;
        default:
            break;
        }
    }

    @Override
    public void dumpConf(PrintWriter pwriter) {
        super.dumpConf(pwriter);

        pwriter.print("initLimit=");
        pwriter.println(self.getInitLimit());
        pwriter.print("syncLimit=");
        pwriter.println(self.getSyncLimit());
        pwriter.print("electionAlg=");
        pwriter.println(self.getElectionType());
        pwriter.print("electionPort=");
        pwriter.println(self.getElectionAddress().getAllPorts()
                .stream().map(Objects::toString).collect(Collectors.joining(",")));
        pwriter.print("quorumPort=");
        pwriter.println(self.getQuorumAddress().getAllPorts()
                        .stream().map(Objects::toString).collect(Collectors.joining(",")));
        pwriter.print("peerType=");
        pwriter.println(self.getLearnerType().ordinal());
        pwriter.println("membership: ");
        pwriter.print(new String(self.getQuorumVerifier().toString().getBytes()));
    }

    @Override
    protected void setState(State state) {
        this.state = state;
    }

    @Override
    protected void registerMetrics() {
        super.registerMetrics();

        MetricsContext rootContext = ServerMetrics.getMetrics().getMetricsProvider().getRootContext();

        rootContext.registerGauge("quorum_size", () -> {
            return self.getQuorumSize();
        });
    }

    @Override
    protected void unregisterMetrics() {
        super.unregisterMetrics();

        MetricsContext rootContext = ServerMetrics.getMetrics().getMetricsProvider().getRootContext();

        rootContext.unregisterGauge("quorum_size");
    }

    @Override
    public void dumpMonitorValues(BiConsumer<String, Object> response) {
        super.dumpMonitorValues(response);
        response.accept("peer_state", self.getDetailedPeerState());
    }

}<|MERGE_RESOLUTION|>--- conflicted
+++ resolved
@@ -23,11 +23,7 @@
 import java.nio.ByteBuffer;
 import java.util.Objects;
 import java.util.function.BiConsumer;
-<<<<<<< HEAD
 import java.util.stream.Collectors;
-
-=======
->>>>>>> dec6ac78
 import org.apache.zookeeper.CreateMode;
 import org.apache.zookeeper.KeeperException;
 import org.apache.zookeeper.MultiOperationRecord;
@@ -51,7 +47,8 @@
     public final QuorumPeer self;
     protected UpgradeableSessionTracker upgradeableSessionTracker;
 
-    protected QuorumZooKeeperServer(FileTxnSnapLog logFactory, int tickTime, int minSessionTimeout, int maxSessionTimeout, int listenBacklog, ZKDatabase zkDb, QuorumPeer self) {
+    protected QuorumZooKeeperServer(FileTxnSnapLog logFactory, int tickTime, int minSessionTimeout,
+                                    int maxSessionTimeout, int listenBacklog, ZKDatabase zkDb, QuorumPeer self) {
         super(logFactory, tickTime, minSessionTimeout, maxSessionTimeout, listenBacklog, zkDb, self.getInitialConfig());
         this.self = self;
     }
