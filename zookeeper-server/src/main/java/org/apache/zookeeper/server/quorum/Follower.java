/**
 * Licensed to the Apache Software Foundation (ASF) under one
 * or more contributor license agreements.  See the NOTICE file
 * distributed with this work for additional information
 * regarding copyright ownership.  The ASF licenses this file
 * to you under the Apache License, Version 2.0 (the
 * "License"); you may not use this file except in compliance
 * with the License.  You may obtain a copy of the License at
 *
 *     http://www.apache.org/licenses/LICENSE-2.0
 *
 * Unless required by applicable law or agreed to in writing, software
 * distributed under the License is distributed on an "AS IS" BASIS,
 * WITHOUT WARRANTIES OR CONDITIONS OF ANY KIND, either express or implied.
 * See the License for the specific language governing permissions and
 * limitations under the License.
 */

package org.apache.zookeeper.server.quorum;

import java.io.IOException;
import java.io.InterruptedIOException;
import java.net.SocketException;
import java.nio.ByteBuffer;
import java.util.concurrent.atomic.AtomicBoolean;

import org.apache.jute.Record;
import org.apache.zookeeper.ZooDefs.OpCode;
import org.apache.zookeeper.common.Time;
import org.apache.zookeeper.server.Request;
import org.apache.zookeeper.server.ServerMetrics;
import org.apache.zookeeper.server.quorum.flexible.QuorumVerifier;
import org.apache.zookeeper.server.quorum.QuorumPeer.QuorumServer;
import org.apache.zookeeper.server.util.SerializeUtils;
import org.apache.zookeeper.server.util.ZxidUtils;
import org.apache.zookeeper.txn.SetDataTxn;
import org.apache.zookeeper.txn.TxnHeader;

/**
 * This class has the control logic for the Follower.
 */
public class Follower extends Learner{

    private long lastQueued;
    // This is the same object as this.zk, but we cache the downcast op
    final FollowerZooKeeperServer fzk;
<<<<<<< HEAD
    private AtomicBoolean reconnect;
=======

    ObserverMaster om;
>>>>>>> 46fc8196

    Follower(QuorumPeer self,FollowerZooKeeperServer zk) {
        this.self = self;
        this.zk=zk;
        this.fzk = zk;
        reconnect = new AtomicBoolean(true);
    }

    @Override
    public String toString() {
        StringBuilder sb = new StringBuilder();
        sb.append("Follower ").append(sock);
        sb.append(" lastQueuedZxid:").append(lastQueued);
        sb.append(" pendingRevalidationCount:")
            .append(pendingRevalidations.size());
        return sb.toString();
    }

    public void disableReconnect() {
        reconnect.set(false);
    }

    /**
     * the main method called by the follower to follow the leader
     *
     * @throws InterruptedException
     */
    void followLeader() throws InterruptedException {
        self.end_fle = Time.currentElapsedTime();
        long electionTimeTaken = self.end_fle - self.start_fle;
        self.setElectionTimeTaken(electionTimeTaken);
        ServerMetrics.ELECTION_TIME.add(electionTimeTaken);
        LOG.info("FOLLOWING - LEADER ELECTION TOOK - {} {}", electionTimeTaken,
                QuorumPeer.FLE_TIME_UNIT);
        self.start_fle = 0;
        self.end_fle = 0;
        fzk.registerJMX(new FollowerBean(this, zk), self.jmxLocalPeerBean);

        try {
            QuorumServer leaderServer = findLeader();
            do {
                try {
<<<<<<< HEAD
                    connectToLeader(leaderServer.addr, leaderServer.hostname);
                    long newEpochZxid = registerWithLeader(Leader.FOLLOWERINFO);
                    if (self.isReconfigStateChange())
                        throw new Exception("learned about role change");
                    //check to see if the leader zxid is lower than ours
                    //this should never happen but is just a safety check
                    long newEpoch = ZxidUtils.getEpochFromZxid(newEpochZxid);
                    if (newEpoch < self.getAcceptedEpoch()) {
                        LOG.error("Proposed leader epoch " + ZxidUtils.zxidToString(newEpochZxid)
                                + " is less than our accepted epoch " + ZxidUtils.zxidToString(self.getAcceptedEpoch()));
                        throw new IOException("Error: Epoch of leader is lower");
                    }
                    long startTime = Time.currentElapsedTime();
                    try {syncWithLeader(newEpochZxid);} finally {
                        long syncTime = Time.currentElapsedTime() - startTime;
                        ServerMetrics.FOLLOWER_SYNC_TIME.add(syncTime);
                    }
                    QuorumPacket qp = new QuorumPacket();
                    while (this.isRunning()) {
                        readPacket(qp);
                        processPacket(qp);
                    }
                    reconnect.set(false);
                } catch (SocketException | InterruptedIOException ignored) {
                    zk.unregisterJMX();
                    LOG.warn("Error when following the leader, reconnecting");
                } catch (Exception e) {
                    reconnect.set(false);
                    LOG.warn("Exception when following the leader", e);
                    try {
                        sock.close();
                    } catch (IOException e1) {
                        e1.printStackTrace();
                    }

                    // clear pending revalidations
                    pendingRevalidations.clear();
=======
                    syncWithLeader(newEpochZxid);
                } finally {
                    long syncTime = Time.currentElapsedTime() - startTime;
                    ServerMetrics.FOLLOWER_SYNC_TIME.add(syncTime);
                }
                if (self.getObserverMasterPort() > 0) {
                    LOG.info("Starting ObserverMaster");

                    om = new ObserverMaster(self, fzk, self.getObserverMasterPort());
                    om.start();
                } else {
                    om = null;
                }
                // create a reusable packet to reduce gc impact
                QuorumPacket qp = new QuorumPacket();
                while (this.isRunning()) {
                    readPacket(qp);
                    processPacket(qp);
                }
            } catch (Exception e) {
                LOG.warn("Exception when following the leader", e);
                try {
                    sock.close();
                } catch (IOException e1) {
                    e1.printStackTrace();
>>>>>>> 46fc8196
                }
            } while (reconnect.get());
        } finally {
<<<<<<< HEAD
            zk.unregisterJMX((Learner) this);
=======
            if (om != null) {
                om.stop();
            }
            zk.unregisterJMX((Learner)this);
>>>>>>> 46fc8196
        }
    }

    /**
     * Examine the packet received in qp and dispatch based on its contents.
     * @param qp
     * @throws IOException
     */
    protected void processPacket(QuorumPacket qp) throws Exception{
        switch (qp.getType()) {
        case Leader.PING:            
            ping(qp);            
            break;
        case Leader.PROPOSAL:           
            TxnHeader hdr = new TxnHeader();
            Record txn = SerializeUtils.deserializeTxn(qp.getData(), hdr);
            if (hdr.getZxid() != lastQueued + 1) {
                LOG.warn("Got zxid 0x"
                        + Long.toHexString(hdr.getZxid())
                        + " expected 0x"
                        + Long.toHexString(lastQueued + 1));
            }
            lastQueued = hdr.getZxid();
            
            if (hdr.getType() == OpCode.reconfig){
               SetDataTxn setDataTxn = (SetDataTxn) txn;       
               QuorumVerifier qv = self.configFromString(new String(setDataTxn.getData()));
               self.setLastSeenQuorumVerifier(qv, true);                               
            }
            
            fzk.logRequest(hdr, txn);

            if (om != null) {
                om.proposalReceived(qp);
            }
            break;
        case Leader.COMMIT:
            fzk.commit(qp.getZxid());
            if (om != null) {
                om.proposalCommitted(qp.getZxid());
            }
            break;
            
        case Leader.COMMITANDACTIVATE:
           // get the new configuration from the request
           Request request = fzk.pendingTxns.element();
           SetDataTxn setDataTxn = (SetDataTxn) request.getTxn();                                                                                                      
           QuorumVerifier qv = self.configFromString(new String(setDataTxn.getData()));                                
 
           // get new designated leader from (current) leader's message
           ByteBuffer buffer = ByteBuffer.wrap(qp.getData());    
           long suggestedLeaderId = buffer.getLong();
           final long zxid = qp.getZxid();
           boolean majorChange =
                   self.processReconfig(qv, suggestedLeaderId, zxid, true);
           // commit (writes the new config to ZK tree (/zookeeper/config)
           fzk.commit(zxid);

           if (om != null) {
               om.informAndActivate(zxid, suggestedLeaderId);
           }
           if (majorChange) {
               throw new Exception("changes proposed in reconfig");
           }
           break;
        case Leader.UPTODATE:
            LOG.error("Received an UPTODATE message after Follower started");
            break;
        case Leader.REVALIDATE:
            if (om == null || !om.revalidateLearnerSession(qp)) {
                revalidate(qp);
            }
            break;
        case Leader.SYNC:
            fzk.sync();
            break;
        default:
            LOG.warn("Unknown packet type: {}", LearnerHandler.packetToString(qp));
            break;
        }
    }

    /**
     * The zxid of the last operation seen
     * @return zxid
     */
    public long getZxid() {
        try {
            synchronized (fzk) {
                return fzk.getZxid();
            }
        } catch (NullPointerException e) {
            LOG.warn("error getting zxid", e);
        }
        return -1;
    }
    
    /**
     * The zxid of the last operation queued
     * @return zxid
     */
    protected long getLastQueued() {
        return lastQueued;
    }

    public Integer getSyncedObserverSize() {
        return  om == null ? null : om.getNumActiveObservers();
    }

    @Override
    public void shutdown() {    
        LOG.info("shutdown called", new Exception("shutdown Follower"));
        super.shutdown();
    }
}<|MERGE_RESOLUTION|>--- conflicted
+++ resolved
@@ -44,12 +44,9 @@
     private long lastQueued;
     // This is the same object as this.zk, but we cache the downcast op
     final FollowerZooKeeperServer fzk;
-<<<<<<< HEAD
     private AtomicBoolean reconnect;
-=======
 
     ObserverMaster om;
->>>>>>> 46fc8196
 
     Follower(QuorumPeer self,FollowerZooKeeperServer zk) {
         this.self = self;
@@ -92,7 +89,6 @@
             QuorumServer leaderServer = findLeader();
             do {
                 try {
-<<<<<<< HEAD
                     connectToLeader(leaderServer.addr, leaderServer.hostname);
                     long newEpochZxid = registerWithLeader(Leader.FOLLOWERINFO);
                     if (self.isReconfigStateChange())
@@ -106,10 +102,21 @@
                         throw new IOException("Error: Epoch of leader is lower");
                     }
                     long startTime = Time.currentElapsedTime();
-                    try {syncWithLeader(newEpochZxid);} finally {
+                    try {
+                        syncWithLeader(newEpochZxid);
+                    } finally {
                         long syncTime = Time.currentElapsedTime() - startTime;
                         ServerMetrics.FOLLOWER_SYNC_TIME.add(syncTime);
                     }
+                    if (self.getObserverMasterPort() > 0) {
+                        LOG.info("Starting ObserverMaster");
+
+                        om = new ObserverMaster(self, fzk, self.getObserverMasterPort());
+                        om.start();
+                    } else {
+                        om = null;
+                    }
+                    // create a reusable packet to reduce gc impact
                     QuorumPacket qp = new QuorumPacket();
                     while (this.isRunning()) {
                         readPacket(qp);
@@ -130,44 +137,13 @@
 
                     // clear pending revalidations
                     pendingRevalidations.clear();
-=======
-                    syncWithLeader(newEpochZxid);
-                } finally {
-                    long syncTime = Time.currentElapsedTime() - startTime;
-                    ServerMetrics.FOLLOWER_SYNC_TIME.add(syncTime);
-                }
-                if (self.getObserverMasterPort() > 0) {
-                    LOG.info("Starting ObserverMaster");
-
-                    om = new ObserverMaster(self, fzk, self.getObserverMasterPort());
-                    om.start();
-                } else {
-                    om = null;
-                }
-                // create a reusable packet to reduce gc impact
-                QuorumPacket qp = new QuorumPacket();
-                while (this.isRunning()) {
-                    readPacket(qp);
-                    processPacket(qp);
-                }
-            } catch (Exception e) {
-                LOG.warn("Exception when following the leader", e);
-                try {
-                    sock.close();
-                } catch (IOException e1) {
-                    e1.printStackTrace();
->>>>>>> 46fc8196
                 }
             } while (reconnect.get());
         } finally {
-<<<<<<< HEAD
-            zk.unregisterJMX((Learner) this);
-=======
             if (om != null) {
                 om.stop();
             }
-            zk.unregisterJMX((Learner)this);
->>>>>>> 46fc8196
+            zk.unregisterJMX((Learner) this);
         }
     }
 
