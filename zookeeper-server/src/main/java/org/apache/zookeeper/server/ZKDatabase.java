--- conflicted
+++ resolved
@@ -110,23 +110,14 @@
         this.snapLog = snapLog;
 
         try {
-<<<<<<< HEAD
             snapshotSizeFactor = Double.parseDouble(
                     System.getProperty(SNAPSHOT_SIZE_FACTOR,
                             Double.toString(DEFAULT_SNAPSHOT_SIZE_FACTOR)));
             if (snapshotSizeFactor > 1) {
                 snapshotSizeFactor = DEFAULT_SNAPSHOT_SIZE_FACTOR;
-                LOG.warn("The configured {} is invalid, going to use " +
-                                "the default {}", SNAPSHOT_SIZE_FACTOR,
-                        DEFAULT_SNAPSHOT_SIZE_FACTOR);
-=======
-            snapshotSizeFactor = Double.parseDouble(System.getProperty(SNAPSHOT_SIZE_FACTOR, Double.toString(DEFAULT_SNAPSHOT_SIZE_FACTOR)));
-            if (snapshotSizeFactor > 1) {
-                snapshotSizeFactor = DEFAULT_SNAPSHOT_SIZE_FACTOR;
                 LOG.warn("The configured {} is invalid, going to use the default {}",
                          SNAPSHOT_SIZE_FACTOR,
                          DEFAULT_SNAPSHOT_SIZE_FACTOR);
->>>>>>> 68c21988
             }
         } catch (NumberFormatException e) {
             LOG.error("Error parsing {}, using default value {}", SNAPSHOT_SIZE_FACTOR, DEFAULT_SNAPSHOT_SIZE_FACTOR);
