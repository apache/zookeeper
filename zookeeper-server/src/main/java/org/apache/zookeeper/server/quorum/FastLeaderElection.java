/*
 * Licensed to the Apache Software Foundation (ASF) under one
 * or more contributor license agreements.  See the NOTICE file
 * distributed with this work for additional information
 * regarding copyright ownership.  The ASF licenses this file
 * to you under the Apache License, Version 2.0 (the
 * "License"); you may not use this file except in compliance
 * with the License.  You may obtain a copy of the License at
 *
 *     http://www.apache.org/licenses/LICENSE-2.0
 *
 * Unless required by applicable law or agreed to in writing, software
 * distributed under the License is distributed on an "AS IS" BASIS,
 * WITHOUT WARRANTIES OR CONDITIONS OF ANY KIND, either express or implied.
 * See the License for the specific language governing permissions and
 * limitations under the License.
 */

package org.apache.zookeeper.server.quorum;

import static java.nio.charset.StandardCharsets.UTF_8;
import java.io.IOException;
import java.nio.BufferUnderflowException;
import java.nio.ByteBuffer;
import java.util.HashMap;
import java.util.Map;
import java.util.concurrent.LinkedBlockingQueue;
import java.util.concurrent.TimeUnit;
import java.util.concurrent.atomic.AtomicLong;
import org.apache.zookeeper.common.Time;
import org.apache.zookeeper.jmx.MBeanRegistry;
import org.apache.zookeeper.server.ZooKeeperThread;
import org.apache.zookeeper.server.quorum.QuorumCnxManager.Message;
import org.apache.zookeeper.server.quorum.QuorumPeer.LearnerType;
import org.apache.zookeeper.server.quorum.QuorumPeer.ServerState;
import org.apache.zookeeper.server.quorum.QuorumPeerConfig.ConfigException;
import org.apache.zookeeper.server.quorum.flexible.QuorumOracleMaj;
import org.apache.zookeeper.server.quorum.flexible.QuorumVerifier;
import org.apache.zookeeper.server.util.ZxidUtils;
import org.slf4j.Logger;
import org.slf4j.LoggerFactory;

/**
 * Implementation of leader election using TCP. It uses an object of the class
 * QuorumCnxManager to manage connections. Otherwise, the algorithm is push-based
 * as with the other UDP implementations.
 *
 * There are a few parameters that can be tuned to change its behavior. First,
 * finalizeWait determines the amount of time to wait until deciding upon a leader.
 * This is part of the leader election algorithm.
 */

public class FastLeaderElection implements Election {

    private static final Logger LOG = LoggerFactory.getLogger(FastLeaderElection.class);

    /**
     * Determine how much time a process has to wait
     * once it believes that it has reached the end of
     * leader election.
     */
    static final int finalizeWait = 200;

    /**
     * Upper bound on the amount of time between two consecutive
     * notification checks. This impacts the amount of time to get
     * the system up again after long partitions. Currently 60 seconds.
     */

    private static int maxNotificationInterval = 60000;

    /**
     * Lower bound for notification check. The observer don't need to use
     * the same lower bound as participant members
     */
    private static int minNotificationInterval = finalizeWait;

    /**
     * Minimum notification interval, default is equal to finalizeWait
     */
    public static final String MIN_NOTIFICATION_INTERVAL = "zookeeper.fastleader.minNotificationInterval";

    /**
     * Maximum notification interval, default is 60s
     */
    public static final String MAX_NOTIFICATION_INTERVAL = "zookeeper.fastleader.maxNotificationInterval";

    static {
        minNotificationInterval = Integer.getInteger(MIN_NOTIFICATION_INTERVAL, minNotificationInterval);
        LOG.info("{} = {} ms", MIN_NOTIFICATION_INTERVAL, minNotificationInterval);
        maxNotificationInterval = Integer.getInteger(MAX_NOTIFICATION_INTERVAL, maxNotificationInterval);
        LOG.info("{} = {} ms", MAX_NOTIFICATION_INTERVAL, maxNotificationInterval);
    }

    /**
     * Connection manager. Fast leader election uses TCP for
     * communication between peers, and QuorumCnxManager manages
     * such connections.
     */

    QuorumCnxManager manager;

    private SyncedLearnerTracker leadingVoteSet;

    /**
     * Notifications are messages that let other peers know that
     * a given peer has changed its vote, either because it has
     * joined leader election or because it learned of another
     * peer with higher zxid or same zxid and higher server id
     */

    public static class Notification {
        /*
         * Format version, introduced in 3.4.6
         */

        public static final int CURRENTVERSION = 0x2;
        int version;

        /*
         * Proposed leader
         */ long leader;

        /*
         * zxid of the proposed leader
         */ long zxid;

        /*
         * Epoch
         */ long electionEpoch;

        /*
         * current state of sender
         */ QuorumPeer.ServerState state;

        /*
         * Address of sender
         */ long sid;

        QuorumVerifier qv;
        /*
         * epoch of the proposed leader
         */ long peerEpoch;

    }

    static byte[] dummyData = new byte[0];

    /**
     * Messages that a peer wants to send to other peers.
     * These messages can be both Notifications and Acks
     * of reception of notification.
     */
    public static class ToSend {

        enum mType {
            crequest,
            challenge,
            notification,
            ack
        }

        ToSend(mType type, long leader, long zxid, long electionEpoch, ServerState state, long sid, long peerEpoch, byte[] configData) {

            this.leader = leader;
            this.zxid = zxid;
            this.electionEpoch = electionEpoch;
            this.state = state;
            this.sid = sid;
            this.peerEpoch = peerEpoch;
            this.configData = configData;
        }

        /*
         * Proposed leader in the case of notification
         */ long leader;

        /*
         * id contains the tag for acks, and zxid for notifications
         */ long zxid;

        /*
         * Epoch
         */ long electionEpoch;

        /*
         * Current state;
         */ QuorumPeer.ServerState state;

        /*
         * Address of recipient
         */ long sid;

        /*
         * Used to send a QuorumVerifier (configuration info)
         */ byte[] configData = dummyData;

        /*
         * Leader epoch
         */ long peerEpoch;

    }

    LinkedBlockingQueue<ToSend> sendqueue;
    LinkedBlockingQueue<Notification> recvqueue;

    /**
     * Multi-threaded implementation of message handler. Messenger
     * implements two sub-classes: WorkReceiver and  WorkSender. The
     * functionality of each is obvious from the name. Each of these
     * spawns a new thread.
     */

    protected class Messenger {

        /**
         * Receives messages from instance of QuorumCnxManager on
         * method run(), and processes such messages.
         */

        class WorkerReceiver extends ZooKeeperThread {

            volatile boolean stop;
            QuorumCnxManager manager;

            WorkerReceiver(QuorumCnxManager manager) {
                super("WorkerReceiver");
                this.stop = false;
                this.manager = manager;
            }

            public void run() {

                Message response;
                while (!stop) {
                    // Sleeps on receive
                    try {
                        response = manager.pollRecvQueue(3000, TimeUnit.MILLISECONDS);
                        if (response == null) {
                            continue;
                        }

                        final int capacity = response.buffer.capacity();

                        // The current protocol and two previous generations all send at least 28 bytes
                        if (capacity < 28) {
                            LOG.error("Got a short response from server {}: {}", response.sid, capacity);
                            continue;
                        }

                        // this is the backwardCompatibility mode in place before ZK-107
                        // It is for a version of the protocol in which we didn't send peer epoch
                        // With peer epoch and version the message became 40 bytes
                        boolean backCompatibility28 = (capacity == 28);

                        // this is the backwardCompatibility mode for no version information
                        boolean backCompatibility40 = (capacity == 40);

                        response.buffer.clear();

                        // Instantiate Notification and set its attributes
                        Notification n = new Notification();

                        int rstate = response.buffer.getInt();
                        long rleader = response.buffer.getLong();
                        long rzxid = response.buffer.getLong();
                        long relectionEpoch = response.buffer.getLong();
                        long rpeerepoch;

                        int version = 0x0;
                        QuorumVerifier rqv = null;

                        try {
                            if (!backCompatibility28) {
                                rpeerepoch = response.buffer.getLong();
                                if (!backCompatibility40) {
                                    /*
                                     * Version added in 3.4.6
                                     */

                                    version = response.buffer.getInt();
                                } else {
                                    LOG.info("Backward compatibility mode (36 bits), server id: {}", response.sid);
                                }
                            } else {
                                LOG.info("Backward compatibility mode (28 bits), server id: {}", response.sid);
                                rpeerepoch = ZxidUtils.getEpochFromZxid(rzxid);
                            }

                            // check if we have a version that includes config. If so extract config info from message.
                            if (version > 0x1) {
                                int configLength = response.buffer.getInt();

                                // we want to avoid errors caused by the allocation of a byte array with negative length
                                // (causing NegativeArraySizeException) or huge length (causing e.g. OutOfMemoryError)
                                if (configLength < 0 || configLength > capacity) {
                                    throw new IOException(String.format("Invalid configLength in notification message! sid=%d, capacity=%d, version=%d, configLength=%d",
                                                                        response.sid, capacity, version, configLength));
                                }

                                byte[] b = new byte[configLength];
                                response.buffer.get(b);

                                synchronized (self) {
                                    try {
                                        rqv = self.configFromString(new String(b, UTF_8));
                                        QuorumVerifier curQV = self.getQuorumVerifier();
                                        if (rqv.getVersion() > curQV.getVersion()) {
                                            LOG.info("{} Received version: {} my version: {}",
                                                     self.getId(),
                                                     Long.toHexString(rqv.getVersion()),
                                                     Long.toHexString(self.getQuorumVerifier().getVersion()));
                                            if (self.getPeerState() == ServerState.LOOKING) {
                                                LOG.debug("Invoking processReconfig(), state: {}", self.getServerState());
                                                self.processReconfig(rqv, null, null, false);
                                                if (!rqv.equals(curQV)) {
                                                    LOG.info("restarting leader election");
                                                    self.shuttingDownLE = true;
                                                    self.getElectionAlg().shutdown();

                                                    break;
                                                }
                                            } else {
                                                LOG.debug("Skip processReconfig(), state: {}", self.getServerState());
                                            }
                                        }
                                    } catch (IOException | ConfigException e) {
                                        LOG.error("Something went wrong while processing config received from {}", response.sid);
                                    }
                                }
                            } else {
                                LOG.info("Backward compatibility mode (before reconfig), server id: {}", response.sid);
                            }
                        } catch (BufferUnderflowException | IOException e) {
                            LOG.warn("Skipping the processing of a partial / malformed response message sent by sid={} (message length: {})",
                                     response.sid, capacity, e);
                            continue;
                        }
                        /*
                         * If it is from a non-voting server (such as an observer or
                         * a non-voting follower), respond right away.
                         */
                        if (!validVoter(response.sid)) {
                            Vote current = self.getCurrentVote();
                            QuorumVerifier qv = self.getQuorumVerifier();
                            ToSend notmsg = new ToSend(
                                ToSend.mType.notification,
                                current.getId(),
                                current.getZxid(),
                                logicalclock.get(),
                                self.getPeerState(),
                                response.sid,
                                current.getPeerEpoch(),
                                qv.toString().getBytes(UTF_8));

                            sendqueue.offer(notmsg);
                        } else {
                            // Receive new message
                            LOG.debug("Receive new notification message. My id = {}", self.getId());

                            // State of peer that sent this message
                            QuorumPeer.ServerState ackstate = QuorumPeer.ServerState.LOOKING;
                            switch (rstate) {
                            case 0:
                                ackstate = QuorumPeer.ServerState.LOOKING;
                                break;
                            case 1:
                                ackstate = QuorumPeer.ServerState.FOLLOWING;
                                break;
                            case 2:
                                ackstate = QuorumPeer.ServerState.LEADING;
                                break;
                            case 3:
                                ackstate = QuorumPeer.ServerState.OBSERVING;
                                break;
                            default:
                                continue;
                            }

                            n.leader = rleader;
                            n.zxid = rzxid;
                            n.electionEpoch = relectionEpoch;
                            n.state = ackstate;
                            n.sid = response.sid;
                            n.peerEpoch = rpeerepoch;
                            n.version = version;
                            n.qv = rqv;
                            /*
                             * Print notification info
                             */
                            LOG.info(
                                "Notification: my state:{}; n.sid:{}, n.state:{}, n.leader:{}, n.round:0x{}, "
                                    + "n.peerEpoch:0x{}, n.zxid:0x{}, message format version:0x{}, n.config version:0x{}",
                                self.getPeerState(),
                                n.sid,
                                n.state,
                                n.leader,
                                Long.toHexString(n.electionEpoch),
                                Long.toHexString(n.peerEpoch),
                                Long.toHexString(n.zxid),
                                Long.toHexString(n.version),
                                (n.qv != null ? (Long.toHexString(n.qv.getVersion())) : "0"));

                            /*
                             * If this server is looking, then send proposed leader
                             */

                            if (self.getPeerState() == QuorumPeer.ServerState.LOOKING) {
                                recvqueue.offer(n);

                                /*
                                 * Send a notification back if the peer that sent this
                                 * message is also looking and its logical clock is
                                 * lagging behind.
                                 */
                                if ((ackstate == QuorumPeer.ServerState.LOOKING)
                                    && (n.electionEpoch < logicalclock.get())) {
                                    Vote v = getVote();
                                    QuorumVerifier qv = self.getQuorumVerifier();
                                    ToSend notmsg = new ToSend(
                                        ToSend.mType.notification,
                                        v.getId(),
                                        v.getZxid(),
                                        logicalclock.get(),
                                        self.getPeerState(),
                                        response.sid,
                                        v.getPeerEpoch(),
                                        qv.toString().getBytes());
                                    sendqueue.offer(notmsg);
                                }
                            } else {
                                /*
                                 * If this server is not looking, but the one that sent the ack
                                 * is looking, then send back what it believes to be the leader.
                                 */
                                Vote current = self.getCurrentVote();
                                if (ackstate == QuorumPeer.ServerState.LOOKING) {
                                    if (self.leader != null) {
                                        if (leadingVoteSet != null) {
                                            self.leader.setLeadingVoteSet(leadingVoteSet);
                                            leadingVoteSet = null;
                                        }
                                        self.leader.reportLookingSid(response.sid);
                                    }


                                    LOG.debug(
                                        "Sending new notification. My id ={} recipient={} zxid=0x{} leader={} config version = {}",
                                        self.getId(),
                                        response.sid,
                                        Long.toHexString(current.getZxid()),
                                        current.getId(),
                                        Long.toHexString(self.getQuorumVerifier().getVersion()));

                                    QuorumVerifier qv = self.getQuorumVerifier();
                                    ToSend notmsg = new ToSend(
                                        ToSend.mType.notification,
                                        current.getId(),
                                        current.getZxid(),
                                        current.getElectionEpoch(),
                                        self.getPeerState(),
                                        response.sid,
                                        current.getPeerEpoch(),
                                        qv.toString().getBytes());
                                    sendqueue.offer(notmsg);
                                }
                            }
                        }
                    } catch (InterruptedException e) {
                        LOG.warn("Interrupted Exception while waiting for new message", e);
                    }
                }
                LOG.info("WorkerReceiver is down");
            }

        }

        /**
         * This worker simply dequeues a message to send and
         * and queues it on the manager's queue.
         */

        class WorkerSender extends ZooKeeperThread {

            volatile boolean stop;
            QuorumCnxManager manager;

            WorkerSender(QuorumCnxManager manager) {
                super("WorkerSender");
                this.stop = false;
                this.manager = manager;
            }

            public void run() {
                while (!stop) {
                    try {
                        ToSend m = sendqueue.poll(3000, TimeUnit.MILLISECONDS);
                        if (m == null) {
                            continue;
                        }

                        process(m);
                    } catch (InterruptedException e) {
                        break;
                    }
                }
                LOG.info("WorkerSender is down");
            }

            /**
             * Called by run() once there is a new message to send.
             *
             * @param m     message to send
             */
            void process(ToSend m) {
                ByteBuffer requestBuffer = buildMsg(m.state.ordinal(), m.leader, m.zxid, m.electionEpoch, m.peerEpoch, m.configData);

                manager.toSend(m.sid, requestBuffer);

            }

        }

        WorkerSender ws;
        WorkerReceiver wr;
        Thread wsThread = null;
        Thread wrThread = null;

        /**
         * Constructor of class Messenger.
         *
         * @param manager   Connection manager
         */
        Messenger(QuorumCnxManager manager) {

            this.ws = new WorkerSender(manager);

            this.wsThread = new Thread(this.ws, "WorkerSender[myid=" + self.getId() + "]");
            this.wsThread.setDaemon(true);

            this.wr = new WorkerReceiver(manager);

            this.wrThread = new Thread(this.wr, "WorkerReceiver[myid=" + self.getId() + "]");
            this.wrThread.setDaemon(true);
        }

        /**
         * Starts instances of WorkerSender and WorkerReceiver
         */
        void start() {
            this.wsThread.start();
            this.wrThread.start();
        }

        /**
         * Stops instances of WorkerSender and WorkerReceiver
         */
        void halt() {
            this.ws.stop = true;
            this.wr.stop = true;
        }

    }

    QuorumPeer self;
    Messenger messenger;
    AtomicLong logicalclock = new AtomicLong(); /* Election instance */
    long proposedLeader;
    long proposedZxid;
    long proposedEpoch;

    /**
     * Returns the current value of the logical clock counter
     */
    public long getLogicalClock() {
        return logicalclock.get();
    }

    static ByteBuffer buildMsg(int state, long leader, long zxid, long electionEpoch, long epoch) {
        byte[] requestBytes = new byte[40];
        ByteBuffer requestBuffer = ByteBuffer.wrap(requestBytes);

        /*
         * Building notification packet to send, this is called directly only in tests
         */

        requestBuffer.clear();
        requestBuffer.putInt(state);
        requestBuffer.putLong(leader);
        requestBuffer.putLong(zxid);
        requestBuffer.putLong(electionEpoch);
        requestBuffer.putLong(epoch);
        requestBuffer.putInt(0x1);

        return requestBuffer;
    }

    static ByteBuffer buildMsg(int state, long leader, long zxid, long electionEpoch, long epoch, byte[] configData) {
        byte[] requestBytes = new byte[44 + configData.length];
        ByteBuffer requestBuffer = ByteBuffer.wrap(requestBytes);

        /*
         * Building notification packet to send
         */

        requestBuffer.clear();
        requestBuffer.putInt(state);
        requestBuffer.putLong(leader);
        requestBuffer.putLong(zxid);
        requestBuffer.putLong(electionEpoch);
        requestBuffer.putLong(epoch);
        requestBuffer.putInt(Notification.CURRENTVERSION);
        requestBuffer.putInt(configData.length);
        requestBuffer.put(configData);

        return requestBuffer;
    }

    /**
     * Constructor of FastLeaderElection. It takes two parameters, one
     * is the QuorumPeer object that instantiated this object, and the other
     * is the connection manager. Such an object should be created only once
     * by each peer during an instance of the ZooKeeper service.
     *
     * @param self  QuorumPeer that created this object
     * @param manager   Connection manager
     */
    public FastLeaderElection(QuorumPeer self, QuorumCnxManager manager) {
        this.stop = false;
        this.manager = manager;
        starter(self, manager);
    }

    /**
     * This method is invoked by the constructor. Because it is a
     * part of the starting procedure of the object that must be on
     * any constructor of this class, it is probably best to keep as
     * a separate method. As we have a single constructor currently,
     * it is not strictly necessary to have it separate.
     *
     * @param self      QuorumPeer that created this object
     * @param manager   Connection manager
     */
    private void starter(QuorumPeer self, QuorumCnxManager manager) {
        this.self = self;
        proposedLeader = -1;
        proposedZxid = -1;

        sendqueue = new LinkedBlockingQueue<ToSend>();
        recvqueue = new LinkedBlockingQueue<Notification>();
        this.messenger = new Messenger(manager);
    }

    /**
     * This method starts the sender and receiver threads.
     */
    public void start() {
        this.messenger.start();
    }

    private void leaveInstance(Vote v) {
        LOG.debug(
            "About to leave FLE instance: leader={}, zxid=0x{}, my id={}, my state={}",
            v.getId(),
            Long.toHexString(v.getZxid()),
            self.getId(),
            self.getPeerState());
        recvqueue.clear();
    }

    public QuorumCnxManager getCnxManager() {
        return manager;
    }

    volatile boolean stop;
    public void shutdown() {
        stop = true;
        proposedLeader = -1;
        proposedZxid = -1;
        leadingVoteSet = null;
        LOG.debug("Shutting down connection manager");
        manager.halt();
        LOG.debug("Shutting down messenger");
        messenger.halt();
        LOG.debug("FLE is down");
    }

    /**
     * Send notifications to all peers upon a change in our vote
     */
    private void sendNotifications() {
        for (long sid : self.getCurrentAndNextConfigVoters()) {
            QuorumVerifier qv = self.getQuorumVerifier();
            ToSend notmsg = new ToSend(
                ToSend.mType.notification,
                proposedLeader,
                proposedZxid,
                logicalclock.get(),
                QuorumPeer.ServerState.LOOKING,
                sid,
                proposedEpoch,
                qv.toString().getBytes(UTF_8));

            LOG.debug(
                "Sending Notification: {} (n.leader), 0x{} (n.zxid), 0x{} (n.round), {} (recipient),"
                    + " {} (myid), 0x{} (n.peerEpoch) ",
                proposedLeader,
                Long.toHexString(proposedZxid),
                Long.toHexString(logicalclock.get()),
                sid,
                self.getId(),
                Long.toHexString(proposedEpoch));

            sendqueue.offer(notmsg);
        }
    }

    /**
     * Check if a pair (server id, zxid) succeeds our
     * current vote.
     *
     */
    protected boolean totalOrderPredicate(long newId, long newZxid, long newEpoch, long curId, long curZxid, long curEpoch) {
        LOG.debug(
            "id: {}, proposed id: {}, zxid: 0x{}, proposed zxid: 0x{}",
            newId,
            curId,
            Long.toHexString(newZxid),
            Long.toHexString(curZxid));

        if (self.getQuorumVerifier().getWeight(newId) == 0) {
            return false;
        }

        /*
         * We return true if one of the following three cases hold:
         * 1- New epoch is higher
         * 2- New epoch is the same as current epoch, but new zxid is higher
         * 3- New epoch is the same as current epoch, new zxid is the same
         *  as current zxid, but server id is higher.
         */

        return ((newEpoch > curEpoch)
                || ((newEpoch == curEpoch)
                    && ((newZxid > curZxid)
                        || ((newZxid == curZxid)
                            && (newId > curId)))));
    }

    /**
     * Given a set of votes, return the SyncedLearnerTracker which is used to
     * determines if have sufficient to declare the end of the election round.
     *
     * @param votes
     *            Set of votes
     * @param vote
     *            Identifier of the vote received last
     * @return the SyncedLearnerTracker with vote details
     */
    protected SyncedLearnerTracker getVoteTracker(Map<Long, Vote> votes, Vote vote) {
        SyncedLearnerTracker voteSet = new SyncedLearnerTracker();
        voteSet.addQuorumVerifier(self.getQuorumVerifier());
        if (self.getLastSeenQuorumVerifier() != null
            && self.getLastSeenQuorumVerifier().getVersion() > self.getQuorumVerifier().getVersion()) {
            voteSet.addQuorumVerifier(self.getLastSeenQuorumVerifier());
        }

        /*
         * First make the views consistent. Sometimes peers will have different
         * zxids for a server depending on timing.
         */
        for (Map.Entry<Long, Vote> entry : votes.entrySet()) {
            if (vote.equals(entry.getValue())) {
                voteSet.addAck(entry.getKey());
            }
        }

        return voteSet;
    }

    /**
     * In the case there is a leader elected, and a quorum supporting
     * this leader, we have to check if the leader has voted and acked
     * that it is leading. We need this check to avoid that peers keep
     * electing over and over a peer that has crashed and it is no
     * longer leading.
     *
     * @param votes set of votes
     * @param   leader  leader id
     * @param   electionEpoch   epoch id
     */
    protected boolean checkLeader(Map<Long, Vote> votes, long leader, long electionEpoch) {

        boolean predicate = true;

        /*
         * If everyone else thinks I'm the leader, I must be the leader.
         * The other two checks are just for the case in which I'm not the
         * leader. If I'm not the leader and I haven't received a message
         * from leader stating that it is leading, then predicate is false.
         */

        if (leader != self.getId()) {
            if (votes.get(leader) == null) {
                predicate = false;
            } else if (votes.get(leader).getState() != ServerState.LEADING) {
                predicate = false;
            }
        } else if (logicalclock.get() != electionEpoch) {
            predicate = false;
        }

        return predicate;
    }

    synchronized void updateProposal(long leader, long zxid, long epoch) {
        LOG.debug(
            "Updating proposal: {} (newleader), 0x{} (newzxid), {} (oldleader), 0x{} (oldzxid)",
            leader,
            Long.toHexString(zxid),
            proposedLeader,
            Long.toHexString(proposedZxid));

        proposedLeader = leader;
        proposedZxid = zxid;
        proposedEpoch = epoch;
    }

    public synchronized Vote getVote() {
        return new Vote(proposedLeader, proposedZxid, proposedEpoch);
    }

    /**
     * A learning state can be either FOLLOWING or OBSERVING.
     * This method simply decides which one depending on the
     * role of the server.
     *
     * @return ServerState
     */
    private ServerState learningState() {
        if (self.getLearnerType() == LearnerType.PARTICIPANT) {
            LOG.debug("I am a participant: {}", self.getId());
            return ServerState.FOLLOWING;
        } else {
            LOG.debug("I am an observer: {}", self.getId());
            return ServerState.OBSERVING;
        }
    }

    /**
     * Returns the initial vote value of server identifier.
     *
     * @return long
     */
    private long getInitId() {
        if (self.getQuorumVerifier().getVotingMembers().containsKey(self.getId())) {
            return self.getId();
        } else {
            return Long.MIN_VALUE;
        }
    }

    /**
     * Returns initial last logged zxid.
     *
     * @return long
     */
    private long getInitLastLoggedZxid() {
        if (self.getLearnerType() == LearnerType.PARTICIPANT) {
            return self.getLastLoggedZxid();
        } else {
            return Long.MIN_VALUE;
        }
    }

    /**
     * Returns the initial vote value of the peer epoch.
     *
     * @return long
     */
    private long getPeerEpoch() {
        if (self.getLearnerType() == LearnerType.PARTICIPANT) {
            try {
                return self.getCurrentEpoch();
            } catch (IOException e) {
                RuntimeException re = new RuntimeException(e.getMessage());
                re.setStackTrace(e.getStackTrace());
                throw re;
            }
        } else {
            return Long.MIN_VALUE;
        }
    }

    /**
     * Update the peer state based on the given proposedLeader. Also update
     * the leadingVoteSet if it becomes the leader.
     */
    private void setPeerState(long proposedLeader, SyncedLearnerTracker voteSet) {
        ServerState ss = (proposedLeader == self.getId()) ? ServerState.LEADING : learningState();
        self.setPeerState(ss);
        if (ss == ServerState.LEADING) {
            leadingVoteSet = voteSet;
        }
    }

    /**
     * Starts a new round of leader election. Whenever our QuorumPeer
     * changes its state to LOOKING, this method is invoked, and it
     * sends notifications to all other peers.
     */
    public Vote lookForLeader() throws InterruptedException {
        try {
            self.jmxLeaderElectionBean = new LeaderElectionBean();
            MBeanRegistry.getInstance().register(self.jmxLeaderElectionBean, self.jmxLocalPeerBean);
        } catch (Exception e) {
            LOG.warn("Failed to register with JMX", e);
            self.jmxLeaderElectionBean = null;
        }

        self.start_fle = Time.currentElapsedTime();
        try {
            /*
             * The votes from the current leader election are stored in recvset. In other words, a vote v is in recvset
             * if v.electionEpoch == logicalclock. The current participant uses recvset to deduce on whether a majority
             * of participants has voted for it.
             */
            Map<Long, Vote> recvset = new HashMap<Long, Vote>();

            /*
             * The votes from previous leader elections, as well as the votes from the current leader election are
             * stored in outofelection. Note that notifications in a LOOKING state are not stored in outofelection.
             * Only FOLLOWING or LEADING notifications are stored in outofelection. The current participant could use
             * outofelection to learn which participant is the leader if it arrives late (i.e., higher logicalclock than
             * the electionEpoch of the received notifications) in a leader election.
             */
            Map<Long, Vote> outofelection = new HashMap<Long, Vote>();

            int notTimeout = minNotificationInterval;

            synchronized (this) {
                logicalclock.incrementAndGet();
                updateProposal(getInitId(), getInitLastLoggedZxid(), getPeerEpoch());
            }

            LOG.info(
                "New election. My id = {}, proposed zxid=0x{}",
                self.getId(),
                Long.toHexString(proposedZxid));
            sendNotifications();

            SyncedLearnerTracker voteSet = null;

            /*
             * Loop in which we exchange notifications until we find a leader
             */

            while ((self.getPeerState() == ServerState.LOOKING) && (!stop)) {
                /*
                 * Remove next notification from queue, times out after 2 times
                 * the termination time
                 */
                Notification n = recvqueue.poll(notTimeout, TimeUnit.MILLISECONDS);

                /*
                 * Sends more notifications if haven't received enough.
                 * Otherwise processes new notification.
                 */
                if (n == null) {
                    if (manager.haveDelivered()) {
                        sendNotifications();
                    } else {
                        manager.connectAll();
                    }

                    /*
                     * Exponential backoff
                     */
                    int tmpTimeOut = notTimeout * 2;
                    notTimeout = Math.min(tmpTimeOut, maxNotificationInterval);
<<<<<<< HEAD
                    LOG.info("Notification time out: {}", notTimeout);

                    /*
                     * When a leader failure happens on a master, the backup will be supposed to receive the honour from
                     * Oracle and become a leader, but the honour is likely to be delay. We do a re-check once timeout happens
                     *
                     * The leader election algorithm does not provide the ability of electing a leader from a single instance
                     * which is in a configuration of 2 instances.
                     * */
                    self.getQuorumVerifier().revalidateVoteset(voteSet, notTimeout != minNotificationInterval);
                    if (self.getQuorumVerifier() instanceof QuorumOracleMaj && voteSet != null && voteSet.hasAllQuorums() && notTimeout != minNotificationInterval) {
                        setPeerState(proposedLeader, voteSet);
                        Vote endVote = new Vote(proposedLeader, proposedZxid, logicalclock.get(), proposedEpoch);
                        leaveInstance(endVote);
                        return endVote;
                    }
=======
                    LOG.info("Notification time out: {} ms", notTimeout);
>>>>>>> c481d3ce
                } else if (validVoter(n.sid) && validVoter(n.leader)) {
                    /*
                     * Only proceed if the vote comes from a replica in the current or next
                     * voting view for a replica in the current or next voting view.
                     */
                    switch (n.state) {
                    case LOOKING:
                        if (getInitLastLoggedZxid() == -1) {
                            LOG.debug("Ignoring notification as our zxid is -1");
                            break;
                        }
                        if (n.zxid == -1) {
                            LOG.debug("Ignoring notification from member with -1 zxid {}", n.sid);
                            break;
                        }
                        // If notification > current, replace and send messages out
                        if (n.electionEpoch > logicalclock.get()) {
                            logicalclock.set(n.electionEpoch);
                            recvset.clear();
                            if (totalOrderPredicate(n.leader, n.zxid, n.peerEpoch, getInitId(), getInitLastLoggedZxid(), getPeerEpoch())) {
                                updateProposal(n.leader, n.zxid, n.peerEpoch);
                            } else {
                                updateProposal(getInitId(), getInitLastLoggedZxid(), getPeerEpoch());
                            }
                            sendNotifications();
                        } else if (n.electionEpoch < logicalclock.get()) {
                                LOG.debug(
                                    "Notification election epoch is smaller than logicalclock. n.electionEpoch = 0x{}, logicalclock=0x{}",
                                    Long.toHexString(n.electionEpoch),
                                    Long.toHexString(logicalclock.get()));
                            break;
                        } else if (totalOrderPredicate(n.leader, n.zxid, n.peerEpoch, proposedLeader, proposedZxid, proposedEpoch)) {
                            updateProposal(n.leader, n.zxid, n.peerEpoch);
                            sendNotifications();
                        }

                        LOG.debug(
                            "Adding vote: from={}, proposed leader={}, proposed zxid=0x{}, proposed election epoch=0x{}",
                            n.sid,
                            n.leader,
                            Long.toHexString(n.zxid),
                            Long.toHexString(n.electionEpoch));

                        // don't care about the version if it's in LOOKING state
                        recvset.put(n.sid, new Vote(n.leader, n.zxid, n.electionEpoch, n.peerEpoch));

                        voteSet = getVoteTracker(recvset, new Vote(proposedLeader, proposedZxid, logicalclock.get(), proposedEpoch));

                        if (voteSet.hasAllQuorums()) {

                            // Verify if there is any change in the proposed leader
                            while ((n = recvqueue.poll(finalizeWait, TimeUnit.MILLISECONDS)) != null) {
                                if (totalOrderPredicate(n.leader, n.zxid, n.peerEpoch, proposedLeader, proposedZxid, proposedEpoch)) {
                                    recvqueue.put(n);
                                    break;
                                }
                            }

                            /*
                             * This predicate is true once we don't read any new
                             * relevant message from the reception queue
                             */
                            if (n == null) {
                                setPeerState(proposedLeader, voteSet);
                                Vote endVote = new Vote(proposedLeader, proposedZxid, logicalclock.get(), proposedEpoch);
                                leaveInstance(endVote);
                                return endVote;
                            }
                        }
                        break;
                    case OBSERVING:
                        LOG.debug("Notification from observer: {}", n.sid);
                        break;

                        /*
                        * In ZOOKEEPER-3922, we separate the behaviors of FOLLOWING and LEADING.
                        * To avoid the duplication of codes, we create a method called followingBehavior which was used to
                        * shared by FOLLOWING and LEADING. This method returns a Vote. When the returned Vote is null, it follows
                        * the original idea to break swtich statement; otherwise, a valid returned Vote indicates, a leader
                        * is generated.
                        *
                        * The reason why we need to separate these behaviors is to make the algorithm runnable for 2-node
                        * setting. An extra condition for generating leader is needed. Due to the majority rule, only when
                        * there is a majority in the voteset, a leader will be generated. However, in a configuration of 2 nodes,
                        * the number to achieve the majority remains 2, which means a recovered node cannot generate a leader which is
                        * the existed leader. Therefore, we need the Oracle to kick in this situation. In a two-node configuration, the Oracle
                        * only grants the permission to maintain the progress to one node. The oracle either grants the permission to the
                        * remained node and makes it a new leader when there is a faulty machine, which is the case to maintain the progress.
                        * Otherwise, the oracle does not grant the permission to the remained node, which further causes a service down.
                        *
                        * In the former case, when a failed server recovers and participate in the leader election, it would not locate a
                        * new leader because there does not exist a majority in the voteset. It fails on the containAllQuorum() infinitely due to
                        * two facts. First one is the fact that it does do not have a majority in the voteset. The other fact is the fact that
                        * the oracle would not give the permission since the oracle already gave the permission to the existed leader, the healthy machine.
                        * Logically, when the oracle replies with negative, it implies the existed leader which is LEADING notification comes from is a valid leader.
                        * To threat this negative replies as a permission to generate the leader is the purpose to separate these two behaviors.
                        *
                        *
                        * */
                    case FOLLOWING:
                        /*
                        * To avoid duplicate codes
                        * */
                        Vote resultFN = receivedFollowingNotification(recvset, outofelection, voteSet, n);
                        if (resultFN == null) {
                            break;
                        } else {
                            return resultFN;
                        }
                    case LEADING:
                        /*
                        * In leadingBehavior(), it performs followingBehvior() first. When followingBehavior() returns
                        * a null pointer, ask Oracle whether to follow this leader.
                        * */
                        Vote resultLN = receivedLeadingNotification(recvset, outofelection, voteSet, n);
                        if (resultLN == null) {
                            break;
                        } else {
                            return resultLN;
                        }
                    default:
                        LOG.warn("Notification state unrecognized: {} (n.state), {}(n.sid)", n.state, n.sid);
                        break;
                    }
                } else {
                    if (!validVoter(n.leader)) {
                        LOG.warn("Ignoring notification for non-cluster member sid {} from sid {}", n.leader, n.sid);
                    }
                    if (!validVoter(n.sid)) {
                        LOG.warn("Ignoring notification for sid {} from non-quorum member sid {}", n.leader, n.sid);
                    }
                }
            }
            return null;
        } finally {
            try {
                if (self.jmxLeaderElectionBean != null) {
                    MBeanRegistry.getInstance().unregister(self.jmxLeaderElectionBean);
                }
            } catch (Exception e) {
                LOG.warn("Failed to unregister with JMX", e);
            }
            self.jmxLeaderElectionBean = null;
            LOG.debug("Number of connection processing threads: {}", manager.getConnectionThreadCount());
        }
    }

    private Vote receivedFollowingNotification(Map<Long, Vote> recvset, Map<Long, Vote> outofelection, SyncedLearnerTracker voteSet, Notification n) {
        /*
         * Consider all notifications from the same epoch
         * together.
         */
        if (n.electionEpoch == logicalclock.get()) {
            recvset.put(n.sid, new Vote(n.leader, n.zxid, n.electionEpoch, n.peerEpoch, n.state));
            voteSet = getVoteTracker(recvset, new Vote(n.version, n.leader, n.zxid, n.electionEpoch, n.peerEpoch, n.state));
            if (voteSet.hasAllQuorums() && checkLeader(recvset, n.leader, n.electionEpoch)) {
                setPeerState(n.leader, voteSet);
                Vote endVote = new Vote(n.leader, n.zxid, n.electionEpoch, n.peerEpoch);
                leaveInstance(endVote);
                return endVote;
            }
        }

        /*
         * Before joining an established ensemble, verify that
         * a majority are following the same leader.
         *
         * Note that the outofelection map also stores votes from the current leader election.
         * See ZOOKEEPER-1732 for more information.
         */
        outofelection.put(n.sid, new Vote(n.version, n.leader, n.zxid, n.electionEpoch, n.peerEpoch, n.state));
        voteSet = getVoteTracker(outofelection, new Vote(n.version, n.leader, n.zxid, n.electionEpoch, n.peerEpoch, n.state));

        if (voteSet.hasAllQuorums() && checkLeader(outofelection, n.leader, n.electionEpoch)) {
            synchronized (this) {
                logicalclock.set(n.electionEpoch);
                setPeerState(n.leader, voteSet);
            }
            Vote endVote = new Vote(n.leader, n.zxid, n.electionEpoch, n.peerEpoch);
            leaveInstance(endVote);
            return endVote;
        }

        return null;
    }

    private Vote receivedLeadingNotification(Map<Long, Vote> recvset, Map<Long, Vote> outofelection, SyncedLearnerTracker voteSet, Notification n) {
        /*
        *
        * In a two-node configuration, a recovery nodes cannot locate a leader because of the lack of the majority in the voteset.
        * Therefore, it is the time for Oracle to take place as a tight breaker.
        *
        * */
        Vote result = receivedFollowingNotification(recvset, outofelection, voteSet, n);
        if (result == null) {
            /*
            * Ask Oracle to see if it is okay to follow this leader.
            *
            * We don't need the CheckLeader() because itself cannot be a leader candidate
            * */
            if (self.getQuorumVerifier().getNeedOracle() && !self.getQuorumVerifier().askOracle()) {
                LOG.info("Oracle indicates to follow");
                setPeerState(n.leader, voteSet);
                Vote endVote = new Vote(n.leader, n.zxid, n.electionEpoch, n.peerEpoch);
                leaveInstance(endVote);
                return endVote;
            } else {
                LOG.info("Oracle indicates not to follow");
                return null;
            }
        } else {
            return result;
        }
    }

    /**
     * Check if a given sid is represented in either the current or
     * the next voting view
     *
     * @param sid     Server identifier
     * @return boolean
     */
    private boolean validVoter(long sid) {
        return self.getCurrentAndNextConfigVoters().contains(sid);
    }

}<|MERGE_RESOLUTION|>--- conflicted
+++ resolved
@@ -978,7 +978,7 @@
                      */
                     int tmpTimeOut = notTimeout * 2;
                     notTimeout = Math.min(tmpTimeOut, maxNotificationInterval);
-<<<<<<< HEAD
+
                     LOG.info("Notification time out: {}", notTimeout);
 
                     /*
@@ -995,9 +995,9 @@
                         leaveInstance(endVote);
                         return endVote;
                     }
-=======
+
                     LOG.info("Notification time out: {} ms", notTimeout);
->>>>>>> c481d3ce
+
                 } else if (validVoter(n.sid) && validVoter(n.leader)) {
                     /*
                      * Only proceed if the vote comes from a replica in the current or next
