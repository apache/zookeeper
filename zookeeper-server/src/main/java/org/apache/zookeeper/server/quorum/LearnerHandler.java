/**
 * Licensed to the Apache Software Foundation (ASF) under one
 * or more contributor license agreements.  See the NOTICE file
 * distributed with this work for additional information
 * regarding copyright ownership.  The ASF licenses this file
 * to you under the Apache License, Version 2.0 (the
 * "License"); you may not use this file except in compliance
 * with the License.  You may obtain a copy of the License at
 *
 *     http://www.apache.org/licenses/LICENSE-2.0
 *
 * Unless required by applicable law or agreed to in writing, software
 * distributed under the License is distributed on an "AS IS" BASIS,
 * WITHOUT WARRANTIES OR CONDITIONS OF ANY KIND, either express or implied.
 * See the License for the specific language governing permissions and
 * limitations under the License.
 */

package org.apache.zookeeper.server.quorum;

import java.io.BufferedInputStream;
import java.io.BufferedOutputStream;
import java.io.ByteArrayInputStream;
import java.io.DataInputStream;
import java.io.IOException;
import java.lang.System;
import java.net.Socket;
import java.nio.ByteBuffer;
import java.util.Date;
import java.util.Iterator;
import java.util.Objects;
import java.util.Queue;
import java.util.concurrent.LinkedBlockingQueue;
import java.util.concurrent.atomic.AtomicInteger;
import java.util.LinkedHashMap;
import java.util.Map;
import java.util.concurrent.atomic.AtomicLong;
import java.util.concurrent.locks.ReentrantReadWriteLock;
import java.util.concurrent.locks.ReentrantReadWriteLock.ReadLock;

import javax.security.sasl.SaslException;

import org.apache.jute.BinaryInputArchive;
import org.apache.jute.BinaryOutputArchive;
import org.apache.zookeeper.ZooDefs.OpCode;
import org.apache.zookeeper.server.Request;
import org.apache.zookeeper.server.ServerMetrics;
import org.apache.zookeeper.server.TxnLogProposalIterator;
import org.apache.zookeeper.server.ZKDatabase;
import org.apache.zookeeper.server.ZooKeeperThread;
import org.apache.zookeeper.server.ZooTrace;
import org.apache.zookeeper.server.quorum.Leader.Proposal;
import org.apache.zookeeper.server.quorum.QuorumPeer.LearnerType;
import org.apache.zookeeper.server.quorum.auth.QuorumAuthServer;
import org.apache.zookeeper.server.util.SerializeUtils;
import org.apache.zookeeper.server.util.ZxidUtils;
import org.apache.zookeeper.server.util.MessageTracker;
import org.apache.zookeeper.txn.TxnHeader;
import org.slf4j.Logger;
import org.slf4j.LoggerFactory;

/**
 * There will be an instance of this class created by the Leader for each
 * learner. All communication with a learner is handled by this
 * class.
 */
public class LearnerHandler extends ZooKeeperThread {
    private static final Logger LOG = LoggerFactory.getLogger(LearnerHandler.class);

    protected final Socket sock;

    public Socket getSocket() {
        return sock;
    }

    final LearnerMaster learnerMaster;

    /** Deadline for receiving the next ack. If we are bootstrapping then
     * it's based on the initLimit, if we are done bootstrapping it's based
     * on the syncLimit. Once the deadline is past this learner should
     * be considered no longer "sync'd" with the leader. */
    volatile long tickOfNextAckDeadline;

    /**
     * ZooKeeper server identifier of this learner
     */
    protected long sid = 0;

    long getSid(){
        return sid;
    }

    String getRemoteAddress() {
        return sock == null ? "<null>" : sock.getRemoteSocketAddress().toString();
    }

    protected int version = 0x1;

    int getVersion() {
    	return version;
    }

    /**
     * The packets to be sent to the learner
     */
    final LinkedBlockingQueue<QuorumPacket> queuedPackets =
        new LinkedBlockingQueue<QuorumPacket>();
    private final AtomicLong queuedPacketsSize = new AtomicLong();

    protected final AtomicLong packetsReceived = new AtomicLong();
    protected final AtomicLong packetsSent = new AtomicLong();

    protected final AtomicLong requestsReceived = new AtomicLong();

    protected volatile long lastZxid = -1;

    public synchronized long getLastZxid() {
        return lastZxid;
    }

    protected final Date established = new Date();

    public Date getEstablished() {
        return (Date)established.clone();
    }

    /**
     * Marker packets would be added to quorum packet queue after every
     * markerPacketInterval packets.
     * It is ok if packetCounter overflows.
     */
    private final int markerPacketInterval = 1000;
    private AtomicInteger packetCounter = new AtomicInteger();

    /**
     * This class controls the time that the Leader has been
     * waiting for acknowledgement of a proposal from this Learner.
     * If the time is above syncLimit, the connection will be closed.
     * It keeps track of only one proposal at a time, when the ACK for
     * that proposal arrives, it switches to the last proposal received
     * or clears the value if there is no pending proposal.
     */
    private class SyncLimitCheck {
        private boolean started = false;
        private long currentZxid = 0;
        private long currentTime = 0;
        private long nextZxid = 0;
        private long nextTime = 0;

        public synchronized void start() {
            started = true;
        }

        public synchronized void updateProposal(long zxid, long time) {
            if (!started) {
                return;
            }
            if (currentTime == 0) {
                currentTime = time;
                currentZxid = zxid;
            } else {
                nextTime = time;
                nextZxid = zxid;
            }
        }

        public synchronized void updateAck(long zxid) {
             if (currentZxid == zxid) {
                 currentTime = nextTime;
                 currentZxid = nextZxid;
                 nextTime = 0;
                 nextZxid = 0;
             } else if (nextZxid == zxid) {
                 LOG.warn("ACK for " + zxid + " received before ACK for " + currentZxid + "!!!!");
                 nextTime = 0;
                 nextZxid = 0;
             }
        }

        public synchronized boolean check(long time) {
            if (currentTime == 0) {
                return true;
            } else {
                long msDelay = (time - currentTime) / 1000000;
                return (msDelay < learnerMaster.syncTimeout());
            }
        }
    };

    private SyncLimitCheck syncLimitCheck = new SyncLimitCheck();

    private static class MarkerQuorumPacket extends QuorumPacket {
        long time;
        MarkerQuorumPacket(long time) {
            this.time = time;
        }

        @Override
        public int hashCode() {
            return Objects.hash(time);
        }

        @Override
        public boolean equals(Object o) {
            if (this == o) return true;
            if (o == null || getClass() != o.getClass()) return false;
            MarkerQuorumPacket that = (MarkerQuorumPacket) o;
            return time == that.time;
        }
    };

    private BinaryInputArchive ia;

    private BinaryOutputArchive oa;

    private final BufferedInputStream bufferedInput;
    private BufferedOutputStream bufferedOutput;

    protected final MessageTracker messageTracker;

    // for test only
    protected void setOutputArchive(BinaryOutputArchive oa) {
        this.oa = oa;
    }
    protected void setBufferedOutput(BufferedOutputStream bufferedOutput) {
        this.bufferedOutput = bufferedOutput;
    }

    /**
     * Keep track of whether we have started send packets thread
     */
    private volatile boolean sendingThreadStarted = false;

    /**
     * For testing purpose, force learnerMaster to use snapshot to sync with followers
     */
    public static final String FORCE_SNAP_SYNC = "zookeeper.forceSnapshotSync";
    private boolean forceSnapSync = false;

    /**
     * Keep track of whether we need to queue TRUNC or DIFF into packet queue
     * that we are going to blast it to the learner
     */
    private boolean needOpPacket = true;

    /**
     * Last zxid sent to the learner as part of synchronization
     */
    private long leaderLastZxid;

    /**
     * for sync throttling
     */
    private LearnerSyncThrottler syncThrottler = null;

    LearnerHandler(Socket sock, BufferedInputStream bufferedInput, LearnerMaster learnerMaster) throws IOException {
        super("LearnerHandler-" + sock.getRemoteSocketAddress());
        this.sock = sock;
        this.learnerMaster = learnerMaster;
        this.bufferedInput = bufferedInput;

        if (Boolean.getBoolean(FORCE_SNAP_SYNC)) {
            forceSnapSync = true;
            LOG.info("Forcing snapshot sync is enabled");
        }

        try {
            QuorumAuthServer authServer = learnerMaster.getQuorumAuthServer();
            if (authServer != null) {
                authServer.authenticate(sock, new DataInputStream(bufferedInput));
            }
        } catch (IOException e) {
            LOG.error("Server failed to authenticate quorum learner, addr: {}, closing connection",
                    sock.getRemoteSocketAddress(), e);
            try {
                sock.close();
            } catch (IOException ie) {
                LOG.error("Exception while closing socket", ie);
            }
            throw new SaslException("Authentication failure: " + e.getMessage());
        }

        this.messageTracker = new MessageTracker(MessageTracker.BUFFERED_MESSAGE_SIZE);
    }

    @Override
    public String toString() {
        StringBuilder sb = new StringBuilder();
        sb.append("LearnerHandler ").append(sock);
        sb.append(" tickOfNextAckDeadline:").append(tickOfNextAckDeadline());
        sb.append(" synced?:").append(synced());
        sb.append(" queuedPacketLength:").append(queuedPackets.size());
        return sb.toString();
    }

    /**
     * If this packet is queued, the sender thread will exit
     */
    final QuorumPacket proposalOfDeath = new QuorumPacket();

    private LearnerType  learnerType = LearnerType.PARTICIPANT;
    public LearnerType getLearnerType() {
        return learnerType;
    }

    /**
     * This method will use the thread to send packets added to the
     * queuedPackets list
     *
     * @throws InterruptedException
     */
    private void sendPackets() throws InterruptedException {
        long traceMask = ZooTrace.SERVER_PACKET_TRACE_MASK;
        while (true) {
            try {
                QuorumPacket p;
                p = queuedPackets.poll();
                if (p == null) {
                    bufferedOutput.flush();
                    p = queuedPackets.take();
                }

                ServerMetrics.getMetrics().LEARNER_HANDLER_QP_SIZE.add(Long.toString(this.sid), queuedPackets.size());

                if (p instanceof MarkerQuorumPacket) {
                    MarkerQuorumPacket m = (MarkerQuorumPacket)p;
                    ServerMetrics.getMetrics().LEARNER_HANDLER_QP_TIME.add(
                            Long.toString(this.sid),
                            (System.nanoTime() - m.time) / 1000000L);
                    continue;
                }

                queuedPacketsSize.addAndGet(-packetSize(p));
                if (p == proposalOfDeath) {
                    // Packet of death!
                    break;
                }
                if (p.getType() == Leader.PING) {
                    traceMask = ZooTrace.SERVER_PING_TRACE_MASK;
                }
                if (p.getType() == Leader.PROPOSAL) {
                    syncLimitCheck.updateProposal(p.getZxid(), System.nanoTime());
                }
                if (LOG.isTraceEnabled()) {
                    ZooTrace.logQuorumPacket(LOG, traceMask, 'o', p);
                }

                // Log the zxid of the last request, if it is a valid zxid.
                if (p.getZxid() > 0) {
                    lastZxid = p.getZxid();
                }
                oa.writeRecord(p, "packet");
                packetsSent.incrementAndGet();
                messageTracker.trackSent(p.getType());
            } catch (IOException e) {
                if (!sock.isClosed()) {
                    LOG.warn("Unexpected exception at " + this, e);
                    try {
                        // this will cause everything to shutdown on
                        // this learner handler and will help notify
                        // the learner/observer instantaneously
                        sock.close();
                    } catch(IOException ie) {
                        LOG.warn("Error closing socket for handler " + this, ie);
                    }
                }
                break;
            }
        }
    }

    static public String packetToString(QuorumPacket p) {
        String type;
        String mess = null;

        switch (p.getType()) {
        case Leader.ACK:
            type = "ACK";
            break;
        case Leader.COMMIT:
            type = "COMMIT";
            break;
        case Leader.FOLLOWERINFO:
            type = "FOLLOWERINFO";
            break;
        case Leader.NEWLEADER:
            type = "NEWLEADER";
            break;
        case Leader.PING:
            type = "PING";
            break;
        case Leader.PROPOSAL:
            type = "PROPOSAL";
            TxnHeader hdr = new TxnHeader();
            try {
                SerializeUtils.deserializeTxn(p.getData(), hdr);
                // mess = "transaction: " + txn.toString();
            } catch (IOException e) {
                LOG.warn("Unexpected exception",e);
            }
            break;
        case Leader.REQUEST:
            type = "REQUEST";
            break;
        case Leader.REVALIDATE:
            type = "REVALIDATE";
            ByteArrayInputStream bis = new ByteArrayInputStream(p.getData());
            DataInputStream dis = new DataInputStream(bis);
            try {
                long id = dis.readLong();
                mess = " sessionid = " + id;
            } catch (IOException e) {
                LOG.warn("Unexpected exception", e);
            }

            break;
        case Leader.UPTODATE:
            type = "UPTODATE";
            break;
        case Leader.DIFF:
            type = "DIFF";
            break;
        case Leader.TRUNC:
            type = "TRUNC";
            break;
        case Leader.SNAP:
            type = "SNAP";
            break;
        case Leader.ACKEPOCH:
            type = "ACKEPOCH";
            break;
        case Leader.SYNC:
            type = "SYNC";
            break;
        case Leader.INFORM:
            type = "INFORM";
            break;
        case Leader.COMMITANDACTIVATE:
            type = "COMMITANDACTIVATE";
            break;
        case Leader.INFORMANDACTIVATE:
            type = "INFORMANDACTIVATE";
            break;
        default:
            type = "UNKNOWN" + p.getType();
        }
        String entry = null;
        if (type != null) {
            entry = type + " " + Long.toHexString(p.getZxid()) + " " + mess;
        }
        return entry;
    }

    /**
     * This thread will receive packets from the peer and process them and
     * also listen to new connections from new peers.
     */
    @Override
    public void run() {
        try {
            learnerMaster.addLearnerHandler(this);
            tickOfNextAckDeadline = learnerMaster.getTickOfInitialAckDeadline();

            ia = BinaryInputArchive.getArchive(bufferedInput);
            bufferedOutput = new BufferedOutputStream(sock.getOutputStream());
            oa = BinaryOutputArchive.getArchive(bufferedOutput);

            QuorumPacket qp = new QuorumPacket();
            ia.readRecord(qp, "packet");
            messageTracker.trackReceived(qp.getType());
            if(qp.getType() != Leader.FOLLOWERINFO && qp.getType() != Leader.OBSERVERINFO){
                LOG.error("First packet " + qp.toString()
                        + " is not FOLLOWERINFO or OBSERVERINFO!");
                return;
            }

            if (learnerMaster instanceof ObserverMaster && qp.getType() != Leader.OBSERVERINFO) {
                throw new IOException("Non observer attempting to connect to ObserverMaster. type = " + qp.getType());
            }
            byte learnerInfoData[] = qp.getData();
            if (learnerInfoData != null) {
                ByteBuffer bbsid = ByteBuffer.wrap(learnerInfoData);
                if (learnerInfoData.length >= 8) {
                    this.sid = bbsid.getLong();
                }
                if (learnerInfoData.length >= 12) {
                    this.version = bbsid.getInt(); // protocolVersion
                }
                if (learnerInfoData.length >= 20) {
                    long configVersion = bbsid.getLong();
                    if (configVersion > learnerMaster.getQuorumVerifierVersion()) {
                        throw new IOException("Follower is ahead of the leader (has a later activated configuration)");
                    }
                }
            } else {
                this.sid = learnerMaster.getAndDecrementFollowerCounter();
            }

            String followerInfo = learnerMaster.getPeerInfo(this.sid);
            if (followerInfo.isEmpty()) {
                LOG.info("Follower sid: " + this.sid + " not in the current config "
                        + Long.toHexString(learnerMaster.getQuorumVerifierVersion()));
            } else {
                LOG.info("Follower sid: " + this.sid + " : info : " + followerInfo);
            }

            if (qp.getType() == Leader.OBSERVERINFO) {
                  learnerType = LearnerType.OBSERVER;
            }

            learnerMaster.registerLearnerHandlerBean(this, sock);

            long lastAcceptedEpoch = ZxidUtils.getEpochFromZxid(qp.getZxid());

            long peerLastZxid;
            StateSummary ss = null;
            long zxid = qp.getZxid();
            long newEpoch = learnerMaster.getEpochToPropose(this.getSid(), lastAcceptedEpoch);
            long newLeaderZxid = ZxidUtils.makeZxid(newEpoch, 0);

            if (this.getVersion() < 0x10000) {
                // we are going to have to extrapolate the epoch information
                long epoch = ZxidUtils.getEpochFromZxid(zxid);
                ss = new StateSummary(epoch, zxid);
                // fake the message
                learnerMaster.waitForEpochAck(this.getSid(), ss);
            } else {
                byte ver[] = new byte[4];
                ByteBuffer.wrap(ver).putInt(0x10000);
                QuorumPacket newEpochPacket = new QuorumPacket(Leader.LEADERINFO, newLeaderZxid, ver, null);
                oa.writeRecord(newEpochPacket, "packet");
                messageTracker.trackSent(Leader.LEADERINFO);
                bufferedOutput.flush();
                QuorumPacket ackEpochPacket = new QuorumPacket();
                ia.readRecord(ackEpochPacket, "packet");
                messageTracker.trackReceived(ackEpochPacket.getType());
                if (ackEpochPacket.getType() != Leader.ACKEPOCH) {
                    LOG.error(ackEpochPacket.toString()
                            + " is not ACKEPOCH");
                    return;
                }
                ByteBuffer bbepoch = ByteBuffer.wrap(ackEpochPacket.getData());
                ss = new StateSummary(bbepoch.getInt(), ackEpochPacket.getZxid());
                learnerMaster.waitForEpochAck(this.getSid(), ss);
            }
            peerLastZxid = ss.getLastZxid();

            // Take any necessary action if we need to send TRUNC or DIFF
            // startForwarding() will be called in all cases
            boolean needSnap = syncFollower(peerLastZxid, learnerMaster);

            // syncs between followers and the leader are exempt from throttling because it
            // is importatnt to keep the state of quorum servers up-to-date. The exempted syncs
            // are counted as concurrent syncs though
            boolean exemptFromThrottle = getLearnerType() != LearnerType.OBSERVER;
            /* if we are not truncating or sending a diff just send a snapshot */
            if (needSnap) {
                syncThrottler = learnerMaster.getLearnerSnapSyncThrottler();
                syncThrottler.beginSync(exemptFromThrottle);
                try {
                    long zxidToSend = learnerMaster.getZKDatabase().getDataTreeLastProcessedZxid();
                    oa.writeRecord(new QuorumPacket(Leader.SNAP, zxidToSend, null, null), "packet");
                    messageTracker.trackSent(Leader.SNAP);
                    bufferedOutput.flush();

                    LOG.info("Sending snapshot last zxid of peer is 0x{}, zxid of leader is 0x{}, "
                            + "send zxid of db as 0x{}, {} concurrent snapshot sync, "
                            + "snapshot sync was {} from throttle",
                            Long.toHexString(peerLastZxid),
                            Long.toHexString(leaderLastZxid),
                            Long.toHexString(zxidToSend),
                            syncThrottler.getSyncInProgress(),
                            exemptFromThrottle ? "exempt" : "not exempt");
                    // Dump data to peer
                    learnerMaster.getZKDatabase().serializeSnapshot(oa);
                    oa.writeString("BenWasHere", "signature");
                    bufferedOutput.flush();
                } finally {
                    ServerMetrics.getMetrics().SNAP_COUNT.add(1);
                }
            }
            else {
                syncThrottler = learnerMaster.getLearnerDiffSyncThrottler();
                syncThrottler.beginSync(exemptFromThrottle);
                ServerMetrics.getMetrics().DIFF_COUNT.add(1);
            }

            LOG.debug("Sending NEWLEADER message to " + sid);
            // the version of this quorumVerifier will be set by leader.lead() in case
            // the leader is just being established. waitForEpochAck makes sure that readyToStart is true if
            // we got here, so the version was set
            if (getVersion() < 0x10000) {
                QuorumPacket newLeaderQP = new QuorumPacket(Leader.NEWLEADER,
                        newLeaderZxid, null, null);
                oa.writeRecord(newLeaderQP, "packet");
            } else {
                QuorumPacket newLeaderQP = new QuorumPacket(Leader.NEWLEADER,
                        newLeaderZxid, learnerMaster.getQuorumVerifierBytes(), null);
                queuedPackets.add(newLeaderQP);
            }
            bufferedOutput.flush();

            // Start thread that blast packets in the queue to learner
            startSendingPackets();

            /*
             * Have to wait for the first ACK, wait until
             * the learnerMaster is ready, and only then we can
             * start processing messages.
             */
            qp = new QuorumPacket();
            ia.readRecord(qp, "packet");
            messageTracker.trackReceived(qp.getType());
            if(qp.getType() != Leader.ACK){
                LOG.error("Next packet was supposed to be an ACK,"
                    + " but received packet: {}", packetToString(qp));
                return;
            }

            if(LOG.isDebugEnabled()){
            	LOG.debug("Received NEWLEADER-ACK message from " + sid);
            }
            learnerMaster.waitForNewLeaderAck(getSid(), qp.getZxid());

            syncLimitCheck.start();
            // sync ends when NEWLEADER-ACK is received
            syncThrottler.endSync();
            syncThrottler = null;

            // now that the ack has been processed expect the syncLimit
            sock.setSoTimeout(learnerMaster.syncTimeout());

            /*
             * Wait until learnerMaster starts up
             */
            learnerMaster.waitForStartup();

            // Mutation packets will be queued during the serialize,
            // so we need to mark when the peer can actually start
            // using the data
            //
            LOG.debug("Sending UPTODATE message to " + sid);
            queuedPackets.add(new QuorumPacket(Leader.UPTODATE, -1, null, null));

            while (true) {
                qp = new QuorumPacket();
                ia.readRecord(qp, "packet");
                messageTracker.trackReceived(qp.getType());

                long traceMask = ZooTrace.SERVER_PACKET_TRACE_MASK;
                if (qp.getType() == Leader.PING) {
                    traceMask = ZooTrace.SERVER_PING_TRACE_MASK;
                }
                if (LOG.isTraceEnabled()) {
                    ZooTrace.logQuorumPacket(LOG, traceMask, 'i', qp);
                }
                tickOfNextAckDeadline = learnerMaster.getTickOfNextAckDeadline();

                packetsReceived.incrementAndGet();

                ByteBuffer bb;
                long sessionId;
                int cxid;
                int type;

                switch (qp.getType()) {
                case Leader.ACK:
                    if (this.learnerType == LearnerType.OBSERVER) {
                        if (LOG.isDebugEnabled()) {
                            LOG.debug("Received ACK from Observer  " + this.sid);
                        }
                    }
                    syncLimitCheck.updateAck(qp.getZxid());
                    learnerMaster.processAck(this.sid, qp.getZxid(), sock.getLocalSocketAddress());
                    break;
                case Leader.PING:
                    // Process the touches
                    ByteArrayInputStream bis = new ByteArrayInputStream(qp
                            .getData());
                    DataInputStream dis = new DataInputStream(bis);
                    while (dis.available() > 0) {
                        long sess = dis.readLong();
                        int to = dis.readInt();
                        learnerMaster.touch(sess, to);
                    }
                    break;
                case Leader.REVALIDATE:
                    ServerMetrics.getMetrics().REVALIDATE_COUNT.add(1);
                    learnerMaster.revalidateSession(qp, this);
                    break;
                case Leader.REQUEST:
                    bb = ByteBuffer.wrap(qp.getData());
                    sessionId = bb.getLong();
                    cxid = bb.getInt();
                    type = bb.getInt();
                    bb = bb.slice();
                    Request si;
                    if(type == OpCode.sync){
                        si = new LearnerSyncRequest(this, sessionId, cxid, type, bb, qp.getAuthinfo());
                    } else {
                        si = new Request(null, sessionId, cxid, type, bb, qp.getAuthinfo());
                    }
                    si.setOwner(this);
                    learnerMaster.submitLearnerRequest(si);
                    requestsReceived.incrementAndGet();
                    break;
                default:
                    LOG.warn("unexpected quorum packet, type: {}", packetToString(qp));
                    break;
                }
            }
        } catch (IOException e) {
            if (sock != null && !sock.isClosed()) {
                LOG.error("Unexpected exception causing shutdown while sock "
                        + "still open", e);
            	//close the socket to make sure the
            	//other side can see it being close
            	try {
            		sock.close();
            	} catch(IOException ie) {
            		// do nothing
            	}
            }
        } catch (InterruptedException e) {
            LOG.error("Unexpected exception in LearnerHandler: ", e);
        } catch (SyncThrottleException e) {
                LOG.error("too many concurrent syncs: " + e);
                syncThrottler = null;
        } catch (Exception e) {
            LOG.error("Unexpected exception in LearnerHandler: ", e);
            throw e;
        } finally {
<<<<<<< HEAD
            String remoteAddr = getRemoteAddress();
            LOG.warn("******* GOODBYE {} ********", remoteAddr);
            messageTracker.dumpToLog(remoteAddr);

=======
            if (syncThrottler != null) {
                syncThrottler.endSync();
                syncThrottler = null;
            }
            LOG.warn("******* GOODBYE {} ********", getRemoteAddress());
>>>>>>> c725222d
            shutdown();
        }
    }

    /**
     * Start thread that will forward any packet in the queue to the follower
     */
    protected void startSendingPackets() {
        if (!sendingThreadStarted) {
            // Start sending packets
            new Thread() {
                public void run() {
                    Thread.currentThread().setName(
                            "Sender-" + sock.getRemoteSocketAddress());
                    try {
                        sendPackets();
                    } catch (InterruptedException e) {
                        LOG.warn("Unexpected interruption " + e.getMessage());
                    }
                }
            }.start();
            sendingThreadStarted = true;
        } else {
            LOG.error("Attempting to start sending thread after it already started");
        }
    }

    /**
     * Tests need not send marker packets as they are only needed to
     * log quorum packet delays
     */
    protected boolean shouldSendMarkerPacketForLogging() {
        return true;
    }

    /**
     * Determine if we need to sync with follower using DIFF/TRUNC/SNAP
     * and setup follower to receive packets from commit processor
     *
     * @param peerLastZxid
     * @param learnerMaster
     * @return true if snapshot transfer is needed.
     */
    boolean syncFollower(long peerLastZxid, LearnerMaster learnerMaster) {
        /*
         * When leader election is completed, the leader will set its
         * lastProcessedZxid to be (epoch < 32). There will be no txn associated
         * with this zxid.
         *
         * The learner will set its lastProcessedZxid to the same value if
         * it get DIFF or SNAP from the learnerMaster. If the same learner come
         * back to sync with learnerMaster using this zxid, we will never find this
         * zxid in our history. In this case, we will ignore TRUNC logic and
         * always send DIFF if we have old enough history
         */
        boolean isPeerNewEpochZxid = (peerLastZxid & 0xffffffffL) == 0;
        // Keep track of the latest zxid which already queued
        long currentZxid = peerLastZxid;
        boolean needSnap = true;
        ZKDatabase db = learnerMaster.getZKDatabase();
        boolean txnLogSyncEnabled = db.isTxnLogSyncEnabled();
        ReentrantReadWriteLock lock = db.getLogLock();
        ReadLock rl = lock.readLock();
        try {
            rl.lock();
            long maxCommittedLog = db.getmaxCommittedLog();
            long minCommittedLog = db.getminCommittedLog();
            long lastProcessedZxid = db.getDataTreeLastProcessedZxid();

            LOG.info("Synchronizing with Learner sid: {} maxCommittedLog=0x{}"
                    + " minCommittedLog=0x{} lastProcessedZxid=0x{}"
                    + " peerLastZxid=0x{}", getSid(),
                    Long.toHexString(maxCommittedLog),
                    Long.toHexString(minCommittedLog),
                    Long.toHexString(lastProcessedZxid),
                    Long.toHexString(peerLastZxid));

            if (db.getCommittedLog().isEmpty()) {
                /*
                 * It is possible that committedLog is empty. In that case
                 * setting these value to the latest txn in learnerMaster db
                 * will reduce the case that we need to handle
                 *
                 * Here is how each case handle by the if block below
                 * 1. lastProcessZxid == peerZxid -> Handle by (2)
                 * 2. lastProcessZxid < peerZxid -> Handle by (3)
                 * 3. lastProcessZxid > peerZxid -> Handle by (5)
                 */
                minCommittedLog = lastProcessedZxid;
                maxCommittedLog = lastProcessedZxid;
            }

            /*
             * Here are the cases that we want to handle
             *
             * 1. Force sending snapshot (for testing purpose)
             * 2. Peer and learnerMaster is already sync, send empty diff
             * 3. Follower has txn that we haven't seen. This may be old leader
             *    so we need to send TRUNC. However, if peer has newEpochZxid,
             *    we cannot send TRUNC since the follower has no txnlog
             * 4. Follower is within committedLog range or already in-sync.
             *    We may need to send DIFF or TRUNC depending on follower's zxid
             *    We always send empty DIFF if follower is already in-sync
             * 5. Follower missed the committedLog. We will try to use on-disk
             *    txnlog + committedLog to sync with follower. If that fail,
             *    we will send snapshot
             */

            if (forceSnapSync) {
                // Force learnerMaster to use snapshot to sync with follower
                LOG.warn("Forcing snapshot sync - should not see this in production");
            } else if (lastProcessedZxid == peerLastZxid) {
                // Follower is already sync with us, send empty diff
                LOG.info("Sending DIFF zxid=0x" + Long.toHexString(peerLastZxid) +
                         " for peer sid: " +  getSid());
                queueOpPacket(Leader.DIFF, peerLastZxid);
                needOpPacket = false;
                needSnap = false;
            } else if (peerLastZxid > maxCommittedLog && !isPeerNewEpochZxid) {
                // Newer than committedLog, send trunc and done
                LOG.debug("Sending TRUNC to follower zxidToSend=0x" +
                          Long.toHexString(maxCommittedLog) +
                          " for peer sid:" +  getSid());
                queueOpPacket(Leader.TRUNC, maxCommittedLog);
                currentZxid = maxCommittedLog;
                needOpPacket = false;
                needSnap = false;
            } else if ((maxCommittedLog >= peerLastZxid)
                    && (minCommittedLog <= peerLastZxid)) {
                // Follower is within commitLog range
                LOG.info("Using committedLog for peer sid: " +  getSid());
                Iterator<Proposal> itr = db.getCommittedLog().iterator();
                currentZxid = queueCommittedProposals(itr, peerLastZxid,
                                                     null, maxCommittedLog);
                needSnap = false;
            } else if (peerLastZxid < minCommittedLog && txnLogSyncEnabled) {
                // Use txnlog and committedLog to sync

                // Calculate sizeLimit that we allow to retrieve txnlog from disk
                long sizeLimit = db.calculateTxnLogSizeLimit();
                // This method can return empty iterator if the requested zxid
                // is older than on-disk txnlog
                Iterator<Proposal> txnLogItr = db.getProposalsFromTxnLog(
                        peerLastZxid, sizeLimit);
                if (txnLogItr.hasNext()) {
                    LOG.info("Use txnlog and committedLog for peer sid: " +  getSid());
                    currentZxid = queueCommittedProposals(txnLogItr, peerLastZxid,
                                                         minCommittedLog, maxCommittedLog);

                    if (currentZxid < minCommittedLog) {
                        LOG.info("Detected gap between end of txnlog: 0x{} and start of committedLog: 0x{}",
                                Long.toHexString(currentZxid),
                                Long.toHexString(minCommittedLog));
                        currentZxid = peerLastZxid;
                        // Clear out currently queued requests and revert
                        // to sending a snapshot.
                        queuedPackets.clear();
                        needOpPacket = true;
                    } else {
                        LOG.debug("Queueing committedLog 0x{}",
                                Long.toHexString(currentZxid));
                        Iterator<Proposal> committedLogItr =
                                db.getCommittedLog().iterator();
                        currentZxid = queueCommittedProposals(committedLogItr,
                                currentZxid, null, maxCommittedLog);
                        needSnap = false;
                    }
                }
                // closing the resources
                if (txnLogItr instanceof TxnLogProposalIterator) {
                    TxnLogProposalIterator txnProposalItr = (TxnLogProposalIterator) txnLogItr;
                    txnProposalItr.close();
                }
            } else {
                LOG.warn("Unhandled scenario for peer sid: {} maxCommittedLog=0x{}"
                        + " minCommittedLog=0x{} lastProcessedZxid=0x{}"
                        + " peerLastZxid=0x{} txnLogSyncEnabled={}", getSid(),
                        Long.toHexString(maxCommittedLog),
                        Long.toHexString(minCommittedLog),
                        Long.toHexString(lastProcessedZxid),
                        Long.toHexString(peerLastZxid),
                        txnLogSyncEnabled);
            }
            if (needSnap) {
                currentZxid = db.getDataTreeLastProcessedZxid();
            }
            LOG.debug("Start forwarding 0x" + Long.toHexString(currentZxid) +
                      " for peer sid: " +  getSid());
            leaderLastZxid = learnerMaster.startForwarding(this, currentZxid);
        } finally {
            rl.unlock();
        }

        if (needOpPacket && !needSnap) {
            // This should never happen, but we should fall back to sending
            // snapshot just in case.
            LOG.error("Unhandled scenario for peer sid: " +  getSid() +
                     " fall back to use snapshot");
            needSnap = true;
        }

        return needSnap;
    }

    /**
     * Queue committed proposals into packet queue. The range of packets which
     * is going to be queued are (peerLaxtZxid, maxZxid]
     *
     * @param itr  iterator point to the proposals
     * @param peerLastZxid  last zxid seen by the follower
     * @param maxZxid  max zxid of the proposal to queue, null if no limit
     * @param lastCommittedZxid when sending diff, we need to send lastCommittedZxid
     *        on the leader to follow Zab 1.0 protocol.
     * @return last zxid of the queued proposal
     */
    protected long queueCommittedProposals(Iterator<Proposal> itr,
            long peerLastZxid, Long maxZxid, Long lastCommittedZxid) {
        boolean isPeerNewEpochZxid = (peerLastZxid & 0xffffffffL) == 0;
        long queuedZxid = peerLastZxid;
        // as we look through proposals, this variable keeps track of previous
        // proposal Id.
        long prevProposalZxid = -1;
        while (itr.hasNext()) {
            Proposal propose = itr.next();

            long packetZxid = propose.packet.getZxid();
            // abort if we hit the limit
            if ((maxZxid != null) && (packetZxid > maxZxid)) {
                break;
            }

            // skip the proposals the peer already has
            if (packetZxid < peerLastZxid) {
                prevProposalZxid = packetZxid;
                continue;
            }

            // If we are sending the first packet, figure out whether to trunc
            // or diff
            if (needOpPacket) {

                // Send diff when we see the follower's zxid in our history
                if (packetZxid == peerLastZxid) {
                    LOG.info("Sending DIFF zxid=0x" +
                             Long.toHexString(lastCommittedZxid) +
                             " for peer sid: " + getSid());
                    queueOpPacket(Leader.DIFF, lastCommittedZxid);
                    needOpPacket = false;
                    continue;
                }

                if (isPeerNewEpochZxid) {
                   // Send diff and fall through if zxid is of a new-epoch
                   LOG.info("Sending DIFF zxid=0x" +
                            Long.toHexString(lastCommittedZxid) +
                            " for peer sid: " + getSid());
                   queueOpPacket(Leader.DIFF, lastCommittedZxid);
                   needOpPacket = false;
                } else if (packetZxid > peerLastZxid  ) {
                    // Peer have some proposals that the learnerMaster hasn't seen yet
                    // it may used to be a leader
                    if (ZxidUtils.getEpochFromZxid(packetZxid) !=
                            ZxidUtils.getEpochFromZxid(peerLastZxid)) {
                        // We cannot send TRUNC that cross epoch boundary.
                        // The learner will crash if it is asked to do so.
                        // We will send snapshot this those cases.
                        LOG.warn("Cannot send TRUNC to peer sid: " + getSid() +
                                 " peer zxid is from different epoch" );
                        return queuedZxid;
                    }

                    LOG.info("Sending TRUNC zxid=0x" +
                            Long.toHexString(prevProposalZxid) +
                            " for peer sid: " + getSid());
                    queueOpPacket(Leader.TRUNC, prevProposalZxid);
                    needOpPacket = false;
                }
            }

            if (packetZxid <= queuedZxid) {
                // We can get here, if we don't have op packet to queue
                // or there is a duplicate txn in a given iterator
                continue;
            }

            // Since this is already a committed proposal, we need to follow
            // it by a commit packet
            queuePacket(propose.packet);
            queueOpPacket(Leader.COMMIT, packetZxid);
            queuedZxid = packetZxid;

        }

        if (needOpPacket && isPeerNewEpochZxid) {
            // We will send DIFF for this kind of zxid in any case. This if-block
            // is the catch when our history older than learner and there is
            // no new txn since then. So we need an empty diff
            LOG.info("Sending DIFF zxid=0x" +
                     Long.toHexString(lastCommittedZxid) +
                     " for peer sid: " + getSid());
            queueOpPacket(Leader.DIFF, lastCommittedZxid);
            needOpPacket = false;
        }

        return queuedZxid;
    }

    public void shutdown() {
        // Send the packet of death
        try {
            queuedPackets.clear();
            queuedPackets.put(proposalOfDeath);
        } catch (InterruptedException e) {
            LOG.warn("Ignoring unexpected exception", e);
        }
        try {
            if (sock != null && !sock.isClosed()) {
                sock.close();
            }
        } catch (IOException e) {
            LOG.warn("Ignoring unexpected exception during socket close", e);
        }
        this.interrupt();
        learnerMaster.removeLearnerHandler(this);
        learnerMaster.unregisterLearnerHandlerBean(this);
    }

    public long tickOfNextAckDeadline() {
        return tickOfNextAckDeadline;
    }

    /**
     * ping calls from the learnerMaster to the peers
     */
    public void ping() {
        // If learner hasn't sync properly yet, don't send ping packet
        // otherwise, the learner will crash
        if (!sendingThreadStarted) {
            return;
        }
        long id;
        if (syncLimitCheck.check(System.nanoTime())) {
            id = learnerMaster.getLastProposed();
            QuorumPacket ping = new QuorumPacket(Leader.PING, id, null, null);
            queuePacket(ping);
        } else {
            LOG.warn("Closing connection to peer due to transaction timeout.");
            shutdown();
        }
    }

    /**
     * Queue leader packet of a given type
     * @param type
     * @param zxid
     */
    private void queueOpPacket(int type, long zxid) {
        QuorumPacket packet = new QuorumPacket(type, zxid, null, null);
        queuePacket(packet);
    }

    void queuePacket(QuorumPacket p) {
        queuedPackets.add(p);
        // Add a MarkerQuorumPacket at regular intervals.
        if (shouldSendMarkerPacketForLogging() &&
                packetCounter.getAndIncrement() % markerPacketInterval == 0) {
            queuedPackets.add(new MarkerQuorumPacket(System.nanoTime()));
        }
        queuedPacketsSize.addAndGet(packetSize(p));
    }

    static long packetSize(QuorumPacket p) {
        /* Approximate base size of QuorumPacket: int + long + byte[] + List */
        long size = 4 + 8 + 8 + 8;
        byte[] data = p.getData();
        if (data != null) {
            size += data.length;
        }
        return size;
    }

    public boolean synced() {
        return isAlive() && learnerMaster.getCurrentTick() <= tickOfNextAckDeadline;
    }

    public synchronized Map<String, Object> getLearnerHandlerInfo() {
        Map<String, Object> info = new LinkedHashMap<>(9);
        info.put("remote_socket_address", getRemoteAddress());
        info.put("sid", getSid());
        info.put("established", getEstablished());
        info.put("queued_packets", queuedPackets.size());
        info.put("queued_packets_size", queuedPacketsSize.get());
        info.put("packets_received", packetsReceived.longValue());
        info.put("packets_sent", packetsSent.longValue());
        info.put("requests", requestsReceived.longValue());
        info.put("last_zxid", getLastZxid());

        return info;
    }

    public synchronized void resetObserverConnectionStats() {
        packetsReceived.set(0);
        packetsSent.set(0);
        requestsReceived.set(0);

        lastZxid = -1;
    }

    /**
     * For testing, return packet queue
     * @return
     */
    public Queue<QuorumPacket> getQueuedPackets() {
        return queuedPackets;
    }

    /**
     * For testing, we need to reset this value
     */
    public void setFirstPacket(boolean value) {
        needOpPacket = value;
    }
}<|MERGE_RESOLUTION|>--- conflicted
+++ resolved
@@ -730,18 +730,14 @@
             LOG.error("Unexpected exception in LearnerHandler: ", e);
             throw e;
         } finally {
-<<<<<<< HEAD
+            if (syncThrottler != null) {
+                syncThrottler.endSync();
+                syncThrottler = null;
+            }
+          
             String remoteAddr = getRemoteAddress();
             LOG.warn("******* GOODBYE {} ********", remoteAddr);
             messageTracker.dumpToLog(remoteAddr);
-
-=======
-            if (syncThrottler != null) {
-                syncThrottler.endSync();
-                syncThrottler = null;
-            }
-            LOG.warn("******* GOODBYE {} ********", getRemoteAddress());
->>>>>>> c725222d
             shutdown();
         }
     }
