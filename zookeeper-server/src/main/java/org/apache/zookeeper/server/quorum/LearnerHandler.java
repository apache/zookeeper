--- conflicted
+++ resolved
@@ -470,15 +470,11 @@
 
             QuorumPacket qp = new QuorumPacket();
             ia.readRecord(qp, "packet");
-<<<<<<< HEAD
+
             messageTracker.trackReceived(qp.getType());
-            if(qp.getType() != Leader.FOLLOWERINFO && qp.getType() != Leader.OBSERVERINFO){
-                LOG.error("First packet " + qp.toString()
-                        + " is not FOLLOWERINFO or OBSERVERINFO!");
-=======
             if (qp.getType() != Leader.FOLLOWERINFO && qp.getType() != Leader.OBSERVERINFO) {
                 LOG.error("First packet " + qp.toString() + " is not FOLLOWERINFO or OBSERVERINFO!");
->>>>>>> fe940cdd
+
                 return;
             }
 
@@ -616,15 +612,10 @@
              */
             qp = new QuorumPacket();
             ia.readRecord(qp, "packet");
-<<<<<<< HEAD
+
             messageTracker.trackReceived(qp.getType());
-            if(qp.getType() != Leader.ACK){
-                LOG.error("Next packet was supposed to be an ACK,"
-                    + " but received packet: {}", packetToString(qp));
-=======
             if (qp.getType() != Leader.ACK) {
                 LOG.error("Next packet was supposed to be an ACK," + " but received packet: {}", packetToString(qp));
->>>>>>> fe940cdd
                 return;
             }
 
