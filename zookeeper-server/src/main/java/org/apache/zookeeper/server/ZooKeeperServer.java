--- conflicted
+++ resolved
@@ -251,11 +251,7 @@
         intBufferStartingSizeBytes = Integer.getInteger(INT_BUFFER_STARTING_SIZE_BYTES, DEFAULT_STARTING_BUFFER_SIZE);
 
         if (intBufferStartingSizeBytes < 32) {
-<<<<<<< HEAD
-            String msg = "Buffer starting size must be greater than 32."
-=======
             String msg = "Buffer starting size must be greater than or equal to 32."
->>>>>>> a10c6b4a
                          + "Configure with \"-Dzookeeper.intBufferStartingSizeBytes=<size>\" ";
             LOG.error(msg);
             throw new IllegalArgumentException(msg);
