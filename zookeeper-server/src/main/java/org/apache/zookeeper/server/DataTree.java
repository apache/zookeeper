--- conflicted
+++ resolved
@@ -191,13 +191,8 @@
 
     @SuppressWarnings("unchecked")
     public Set<String> getEphemerals(long sessionId) {
-<<<<<<< HEAD
         HashSet<String> ret = ephemerals.get(sessionId);
         if (ret == null) {
-=======
-        HashSet<String> retv = ephemerals.get(sessionId);
-        if (retv == null) {
->>>>>>> d79811bf
             return new HashSet<>();
         }
         synchronized (ret) {
@@ -494,15 +489,7 @@
             } else if (ephemeralType == EphemeralType.TTL) {
                 ttls.add(path);
             } else if (ephemeralOwner != 0) {
-<<<<<<< HEAD
                 HashSet<String> list = ephemerals.computeIfAbsent(ephemeralOwner, k -> new HashSet<>());
-=======
-                HashSet<String> list = ephemerals.get(ephemeralOwner);
-                if (list == null) {
-                    list = new HashSet<>();
-                    ephemerals.put(ephemeralOwner, list);
-                }
->>>>>>> d79811bf
                 synchronized (list) {
                     list.add(path);
                 }
@@ -1376,17 +1363,8 @@
                     containers.add(path);
                 } else if (ephemeralType == EphemeralType.TTL) {
                     ttls.add(path);
-<<<<<<< HEAD
                 } else if (owner != 0) {
                     HashSet<String> list = ephemerals.computeIfAbsent(owner, k -> new HashSet<>());
-=======
-                } else if (eowner != 0) {
-                    HashSet<String> list = ephemerals.get(eowner);
-                    if (list == null) {
-                        list = new HashSet<>();
-                        ephemerals.put(eowner, list);
-                    }
->>>>>>> d79811bf
                     list.add(path);
                 }
             }
