/*
 * Licensed to the Apache Software Foundation (ASF) under one
 * or more contributor license agreements.  See the NOTICE file
 * distributed with this work for additional information
 * regarding copyright ownership.  The ASF licenses this file
 * to you under the Apache License, Version 2.0 (the
 * "License"); you may not use this file except in compliance
 * with the License.  You may obtain a copy of the License at
 *
 *     http://www.apache.org/licenses/LICENSE-2.0
 *
 * Unless required by applicable law or agreed to in writing, software
 * distributed under the License is distributed on an "AS IS" BASIS,
 * WITHOUT WARRANTIES OR CONDITIONS OF ANY KIND, either express or implied.
 * See the License for the specific language governing permissions and
 * limitations under the License.
 */

package org.apache.zookeeper.server.quorum;

import static java.nio.charset.StandardCharsets.UTF_8;
import java.io.BufferedInputStream;
import java.io.ByteArrayInputStream;
import java.io.ByteArrayOutputStream;
import java.io.DataInputStream;
import java.io.DataOutputStream;
import java.io.IOException;
import java.net.InetSocketAddress;
import java.net.ServerSocket;
import java.net.Socket;
import java.net.SocketAddress;
import java.net.SocketException;
import java.nio.ByteBuffer;
import java.util.ArrayList;
import java.util.Collections;
import java.util.HashMap;
import java.util.HashSet;
import java.util.Iterator;
import java.util.LinkedList;
import java.util.List;
import java.util.Map;
import java.util.Objects;
import java.util.Optional;
import java.util.Set;
import java.util.concurrent.ConcurrentHashMap;
import java.util.concurrent.ConcurrentLinkedQueue;
import java.util.concurrent.ConcurrentMap;
import java.util.concurrent.CountDownLatch;
import java.util.concurrent.ExecutorService;
import java.util.concurrent.Executors;
import java.util.concurrent.TimeUnit;
import java.util.concurrent.atomic.AtomicBoolean;
import java.util.concurrent.atomic.AtomicLong;
import java.util.stream.Collectors;
import javax.security.sasl.SaslException;
import org.apache.zookeeper.KeeperException;
import org.apache.zookeeper.ZooDefs.OpCode;
import org.apache.zookeeper.common.Time;
import org.apache.zookeeper.jmx.MBeanRegistry;
import org.apache.zookeeper.server.ExitCode;
import org.apache.zookeeper.server.FinalRequestProcessor;
import org.apache.zookeeper.server.Request;
import org.apache.zookeeper.server.RequestProcessor;
import org.apache.zookeeper.server.ServerMetrics;
import org.apache.zookeeper.server.ZKDatabase;
import org.apache.zookeeper.server.ZooKeeperCriticalThread;
import org.apache.zookeeper.server.ZooTrace;
import org.apache.zookeeper.server.quorum.QuorumPeer.LearnerType;
import org.apache.zookeeper.server.quorum.auth.QuorumAuthServer;
import org.apache.zookeeper.server.quorum.flexible.QuorumVerifier;
import org.apache.zookeeper.server.util.SerializeUtils;
import org.apache.zookeeper.server.util.ZxidUtils;
import org.apache.zookeeper.util.ServiceUtils;
import org.slf4j.Logger;
import org.slf4j.LoggerFactory;

/**
 * This class has the control logic for the Leader.
 */
public class Leader extends LearnerMaster {

    private static final Logger LOG = LoggerFactory.getLogger(Leader.class);

    private static final boolean nodelay = System.getProperty("leader.nodelay", "true").equals("true");

    static {
        LOG.info("TCP NoDelay set to: {}", nodelay);
    }

    public static class Proposal extends SyncedLearnerTracker {

        public QuorumPacket packet;
        public Request request;

        @Override
        public String toString() {
            return packet.getType() + ", " + packet.getZxid() + ", " + request;
        }

    }

    // log ack latency if zxid is a multiple of ackLoggingFrequency. If <=0, disable logging.
    private static final String ACK_LOGGING_FREQUENCY = "zookeeper.leader.ackLoggingFrequency";
    private static int ackLoggingFrequency;

    static {
        ackLoggingFrequency = Integer.getInteger(ACK_LOGGING_FREQUENCY, 1000);
        LOG.info("{} = {}", ACK_LOGGING_FREQUENCY, ackLoggingFrequency);
    }

    public static void setAckLoggingFrequency(int frequency) {
        ackLoggingFrequency = frequency;
    }

    public static int getAckLoggingFrequency() {
        return ackLoggingFrequency;
    }

    final LeaderZooKeeperServer zk;

    final QuorumPeer self;

    // VisibleForTesting
    protected boolean quorumFormed = false;

    // the follower acceptor thread
    volatile LearnerCnxAcceptor cnxAcceptor = null;

    // list of all the learners, including followers and observers
    private final HashSet<LearnerHandler> learners = new HashSet<LearnerHandler>();

    private final BufferStats proposalStats;

    public BufferStats getProposalStats() {
        return proposalStats;
    }

    // beans for all learners
    private final ConcurrentHashMap<LearnerHandler, LearnerHandlerBean> connectionBeans = new ConcurrentHashMap<>();

    /**
     * Returns a copy of the current learner snapshot
     */
    public List<LearnerHandler> getLearners() {
        synchronized (learners) {
            return new ArrayList<LearnerHandler>(learners);
        }
    }

    // list of followers that are ready to follow (i.e synced with the leader)
    private final HashSet<LearnerHandler> forwardingFollowers = new HashSet<LearnerHandler>();

    /**
     * Returns a copy of the current forwarding follower snapshot
     */
    public List<LearnerHandler> getForwardingFollowers() {
        synchronized (forwardingFollowers) {
            return new ArrayList<LearnerHandler>(forwardingFollowers);
        }
    }

    public List<LearnerHandler> getNonVotingFollowers() {
        List<LearnerHandler> nonVotingFollowers = new ArrayList<LearnerHandler>();
        synchronized (forwardingFollowers) {
            for (LearnerHandler lh : forwardingFollowers) {
                if (!isParticipant(lh.getSid())) {
                    nonVotingFollowers.add(lh);
                }
            }
        }
        return nonVotingFollowers;
    }

    void addForwardingFollower(LearnerHandler lh) {
        synchronized (forwardingFollowers) {
            forwardingFollowers.add(lh);
            /*
            * Any changes on forwardiongFollowers could possible affect the need of Oracle.
            * */
            self.getQuorumVerifier().updateNeedOracle(new ArrayList<>(forwardingFollowers));
        }
    }

    private final HashSet<LearnerHandler> observingLearners = new HashSet<LearnerHandler>();

    /**
     * Returns a copy of the current observer snapshot
     */
    public List<LearnerHandler> getObservingLearners() {
        synchronized (observingLearners) {
            return new ArrayList<LearnerHandler>(observingLearners);
        }
    }

    private void addObserverLearnerHandler(LearnerHandler lh) {
        synchronized (observingLearners) {
            observingLearners.add(lh);
        }
    }

    public Iterable<Map<String, Object>> getObservingLearnersInfo() {
        Set<Map<String, Object>> info = new HashSet<>();
        synchronized (observingLearners) {
            for (LearnerHandler lh : observingLearners) {
                info.add(lh.getLearnerHandlerInfo());
            }
        }
        return info;
    }

    public void resetObserverConnectionStats() {
        synchronized (observingLearners) {
            for (LearnerHandler lh : observingLearners) {
                lh.resetObserverConnectionStats();
            }
        }
    }

    // Pending sync requests. Must access under 'this' lock.
    private final Map<Long, List<LearnerSyncRequest>> pendingSyncs = new HashMap<Long, List<LearnerSyncRequest>>();

    public synchronized int getNumPendingSyncs() {
        return pendingSyncs.size();
    }

    //Follower counter
    final AtomicLong followerCounter = new AtomicLong(-1);

    /**
     * Adds peer to the leader.
     *
     * @param learner
     *                instance of learner handle
     */
    @Override
    public void addLearnerHandler(LearnerHandler learner) {
        synchronized (learners) {
            learners.add(learner);
        }
    }

    /**
     * Remove the learner from the learner list
     *
     * @param peer
     */
    @Override
    public void removeLearnerHandler(LearnerHandler peer) {
        synchronized (forwardingFollowers) {
            forwardingFollowers.remove(peer);
        }
        synchronized (learners) {
            learners.remove(peer);
        }
        synchronized (observingLearners) {
            observingLearners.remove(peer);
        }
    }

    boolean isLearnerSynced(LearnerHandler peer) {
        synchronized (forwardingFollowers) {
            return forwardingFollowers.contains(peer);
        }
    }

    /**
     * Returns true if a quorum in qv is connected and synced with the leader
     * and false otherwise
     *
     * @param qv is a QuorumVerifier
     */
    public boolean isQuorumSynced(QuorumVerifier qv) {
        HashSet<Long> ids = new HashSet<Long>();
        if (qv.getVotingMembers().containsKey(self.getId())) {
            ids.add(self.getId());
        }
        synchronized (forwardingFollowers) {
            for (LearnerHandler learnerHandler : forwardingFollowers) {
                if (learnerHandler.synced() && qv.getVotingMembers().containsKey(learnerHandler.getSid())) {
                    ids.add(learnerHandler.getSid());
                }
            }
        }
        return qv.containsQuorum(ids);
    }

    private final List<ServerSocket> serverSockets = new LinkedList<>();

    public Leader(QuorumPeer self, LeaderZooKeeperServer zk) throws IOException {
        this.self = self;
        this.proposalStats = new BufferStats();

        Set<InetSocketAddress> addresses;
        if (self.getQuorumListenOnAllIPs()) {
            addresses = self.getQuorumAddress().getWildcardAddresses();
        } else {
            addresses = self.getQuorumAddress().getAllAddresses();
        }

        addresses.stream()
          .map(address -> createServerSocket(address, self.shouldUsePortUnification(), self.isSslQuorum()))
          .filter(Optional::isPresent)
          .map(Optional::get)
          .forEach(serverSockets::add);

        if (serverSockets.isEmpty()) {
            throw new IOException("Leader failed to initialize any of the following sockets: " + addresses);
        }

        this.zk = zk;
    }

    Optional<ServerSocket> createServerSocket(InetSocketAddress address, boolean portUnification, boolean sslQuorum) {
        ServerSocket serverSocket;
        try {
            if (portUnification || sslQuorum) {
                serverSocket = new UnifiedServerSocket(self.getX509Util(), portUnification);
            } else {
                serverSocket = new ServerSocket();
            }
            serverSocket.setReuseAddress(true);
            serverSocket.bind(address);
            return Optional.of(serverSocket);
        } catch (IOException e) {
            LOG.error("Couldn't bind to {}", address.toString(), e);
        }
        return Optional.empty();
    }

    /**
     * This message is for follower to expect diff
     */
    static final int DIFF = 13;

    /**
     * This is for follower to truncate its logs
     */
    static final int TRUNC = 14;

    /**
     * This is for follower to download the snapshots
     */
    static final int SNAP = 15;

    /**
     * This tells the leader that the connecting peer is actually an observer
     */
    static final int OBSERVERINFO = 16;

    /**
     * This message type is sent by the leader to indicate it's zxid and if
     * needed, its database.
     */
    static final int NEWLEADER = 10;

    /**
     * This message type is sent by a follower to pass the last zxid. This is here
     * for backward compatibility purposes.
     */
    static final int FOLLOWERINFO = 11;

    /**
     * This message type is sent by the leader to indicate that the follower is
     * now uptodate and can start responding to clients.
     */
    static final int UPTODATE = 12;

    /**
     * This message is the first that a follower receives from the leader.
     * It has the protocol version and the epoch of the leader.
     */
    public static final int LEADERINFO = 17;

    /**
     * This message is used by the follow to ack a proposed epoch.
     */
    public static final int ACKEPOCH = 18;

    /**
     * This message type is sent to a leader to request and mutation operation.
     * The payload will consist of a request header followed by a request.
     */
    static final int REQUEST = 1;

    /**
     * This message type is sent by a leader to propose a mutation.
     */
    public static final int PROPOSAL = 2;

    /**
     * This message type is sent by a follower after it has synced a proposal.
     */
    static final int ACK = 3;

    /**
     * This message type is sent by a leader to commit a proposal and cause
     * followers to start serving the corresponding data.
     */
    static final int COMMIT = 4;

    /**
     * This message type is enchanged between follower and leader (initiated by
     * follower) to determine liveliness.
     */
    static final int PING = 5;

    /**
     * This message type is to validate a session that should be active.
     */
    static final int REVALIDATE = 6;

    /**
     * This message is a reply to a synchronize command flushing the pipe
     * between the leader and the follower.
     */
    static final int SYNC = 7;

    /**
     * This message type informs observers of a committed proposal.
     */
    static final int INFORM = 8;

    /**
     * Similar to COMMIT, only for a reconfig operation.
     */
    static final int COMMITANDACTIVATE = 9;

    /**
     * Similar to INFORM, only for a reconfig operation.
     */
    static final int INFORMANDACTIVATE = 19;

    final ConcurrentMap<Long, Proposal> outstandingProposals = new ConcurrentHashMap<Long, Proposal>();

    private final ConcurrentLinkedQueue<Proposal> toBeApplied = new ConcurrentLinkedQueue<Proposal>();

    // VisibleForTesting
    protected final Proposal newLeaderProposal = new Proposal();

    class LearnerCnxAcceptor extends ZooKeeperCriticalThread {

        private final AtomicBoolean stop = new AtomicBoolean(false);
        private final AtomicBoolean fail = new AtomicBoolean(false);

        LearnerCnxAcceptor() {
            super("LearnerCnxAcceptor-" + serverSockets.stream()
                      .map(ServerSocket::getLocalSocketAddress)
                      .map(Objects::toString)
                      .collect(Collectors.joining("|")),
                  zk.getZooKeeperServerListener());
        }

        @Override
        public void run() {
            if (!stop.get() && !serverSockets.isEmpty()) {
                ExecutorService executor = Executors.newFixedThreadPool(serverSockets.size());
                CountDownLatch latch = new CountDownLatch(serverSockets.size());

                serverSockets.forEach(serverSocket ->
                        executor.submit(new LearnerCnxAcceptorHandler(serverSocket, latch)));

                try {
                    latch.await();
                } catch (InterruptedException ie) {
                    LOG.error("Interrupted while sleeping in LearnerCnxAcceptor.", ie);
                } finally {
                    closeSockets();
                    executor.shutdown();
                    try {
                        if (!executor.awaitTermination(1, TimeUnit.SECONDS)) {
                            LOG.error("not all the LearnerCnxAcceptorHandler terminated properly");
                        }
                    } catch (InterruptedException ie) {
                        LOG.error("Interrupted while terminating LearnerCnxAcceptor.", ie);
                    }
                }
            }
        }

        public void halt() {
            stop.set(true);
            closeSockets();
        }

        class LearnerCnxAcceptorHandler implements Runnable {
            private ServerSocket serverSocket;
            private CountDownLatch latch;

            LearnerCnxAcceptorHandler(ServerSocket serverSocket, CountDownLatch latch) {
                this.serverSocket = serverSocket;
                this.latch = latch;
            }

            @Override
            public void run() {
                try {
                    Thread.currentThread().setName("LearnerCnxAcceptorHandler-" + serverSocket.getLocalSocketAddress());

                    while (!stop.get()) {
                        acceptConnections();
                    }
                } catch (Exception e) {
                    LOG.warn("Exception while accepting follower", e);
                    if (fail.compareAndSet(false, true)) {
                        handleException(getName(), e);
                        halt();
                    }
                } finally {
                    latch.countDown();
                }
            }

            private void acceptConnections() throws IOException {
                Socket socket = null;
                boolean error = false;
                try {
                    socket = serverSocket.accept();

                    // start with the initLimit, once the ack is processed
                    // in LearnerHandler switch to the syncLimit
                    socket.setSoTimeout(self.tickTime * self.initLimit);
                    socket.setTcpNoDelay(nodelay);

                    BufferedInputStream is = new BufferedInputStream(socket.getInputStream());
                    LearnerHandler fh = new LearnerHandler(socket, is, Leader.this);
                    fh.start();
                } catch (SocketException e) {
                    error = true;
                    if (stop.get()) {
                        LOG.warn("Exception while shutting down acceptor.", e);
                    } else {
                        throw e;
                    }
                } catch (SaslException e) {
                    LOG.error("Exception while connecting to quorum learner", e);
                    error = true;
                } catch (Exception e) {
                    error = true;
                    throw e;
                } finally {
                    // Don't leak sockets on errors
                    if (error && socket != null && !socket.isClosed()) {
                        try {
                            socket.close();
                        } catch (IOException e) {
                            LOG.warn("Error closing socket: " + socket, e);
                        }
                    }
                }
            }

        }

    }

    StateSummary leaderStateSummary;

    long epoch = -1;
    boolean waitingForNewEpoch = true;

    // when a reconfig occurs where the leader is removed or becomes an observer,
    // it does not commit ops after committing the reconfig
    boolean allowedToCommit = true;

    /**
     * Timestamp when this leader started serving request (Quorum is running)
     */
    private long leaderStartTime;

    public long getUptime() {
        if (leaderStartTime > 0) {
            return Time.currentElapsedTime() - leaderStartTime;
        }
        return 0;
    }

    /**
     * This method is main function that is called to lead
     *
     * @throws IOException
     * @throws InterruptedException
     */
    void lead() throws IOException, InterruptedException {
        self.end_fle = Time.currentElapsedTime();
        long electionTimeTaken = self.end_fle - self.start_fle;
        self.setElectionTimeTaken(electionTimeTaken);
        ServerMetrics.getMetrics().ELECTION_TIME.add(electionTimeTaken);
        LOG.info("LEADING - LEADER ELECTION TOOK - {} {}", electionTimeTaken, QuorumPeer.FLE_TIME_UNIT);
        self.start_fle = 0;
        self.end_fle = 0;

        zk.registerJMX(new LeaderBean(this, zk), self.jmxLocalPeerBean);

        try {
            self.setZabState(QuorumPeer.ZabState.DISCOVERY);
            self.tick.set(0);
            zk.loadData();

            leaderStateSummary = new StateSummary(self.getCurrentEpoch(), zk.getLastProcessedZxid());

            // Start thread that waits for connection requests from
            // new followers.
            cnxAcceptor = new LearnerCnxAcceptor();
            cnxAcceptor.start();

            long epoch = getEpochToPropose(self.getId(), self.getAcceptedEpoch());

            zk.setZxid(ZxidUtils.makeZxid(epoch, 0));

            synchronized (this) {
                lastProposed = zk.getZxid();
            }

            newLeaderProposal.packet = new QuorumPacket(NEWLEADER, zk.getZxid(), null, null);

            if ((newLeaderProposal.packet.getZxid() & 0xffffffffL) != 0) {
                LOG.info("NEWLEADER proposal has Zxid of 0x{}", Long.toHexString(newLeaderProposal.packet.getZxid()));
            }

            QuorumVerifier lastSeenQV = self.getLastSeenQuorumVerifier();
            QuorumVerifier curQV = self.getQuorumVerifier();
            if (curQV.getVersion() == 0 && curQV.getVersion() == lastSeenQV.getVersion()) {
                // This was added in ZOOKEEPER-1783. The initial config has version 0 (not explicitly
                // specified by the user; the lack of version in a config file is interpreted as version=0).
                // As soon as a config is established we would like to increase its version so that it
                // takes presedence over other initial configs that were not established (such as a config
                // of a server trying to join the ensemble, which may be a partial view of the system, not the full config).
                // We chose to set the new version to the one of the NEWLEADER message. However, before we can do that
                // there must be agreement on the new version, so we can only change the version when sending/receiving UPTODATE,
                // not when sending/receiving NEWLEADER. In other words, we can't change curQV here since its the committed quorum verifier,
                // and there's still no agreement on the new version that we'd like to use. Instead, we use
                // lastSeenQuorumVerifier which is being sent with NEWLEADER message
                // so its a good way to let followers know about the new version. (The original reason for sending
                // lastSeenQuorumVerifier with NEWLEADER is so that the leader completes any potentially uncommitted reconfigs
                // that it finds before starting to propose operations. Here we're reusing the same code path for
                // reaching consensus on the new version number.)

                // It is important that this is done before the leader executes waitForEpochAck,
                // so before LearnerHandlers return from their waitForEpochAck
                // hence before they construct the NEWLEADER message containing
                // the last-seen-quorumverifier of the leader, which we change below
                try {
                    LOG.debug(String.format("set lastSeenQuorumVerifier to currentQuorumVerifier (%s)", curQV.toString()));
                    QuorumVerifier newQV = self.configFromString(curQV.toString());
                    newQV.setVersion(zk.getZxid());
                    self.setLastSeenQuorumVerifier(newQV, true);
                } catch (Exception e) {
                    throw new IOException(e);
                }
            }

            newLeaderProposal.addQuorumVerifier(self.getQuorumVerifier());
            if (self.getLastSeenQuorumVerifier().getVersion() > self.getQuorumVerifier().getVersion()) {
                newLeaderProposal.addQuorumVerifier(self.getLastSeenQuorumVerifier());
            }

            // We have to get at least a majority of servers in sync with
            // us. We do this by waiting for the NEWLEADER packet to get
            // acknowledged

            waitForEpochAck(self.getId(), leaderStateSummary);
            self.setCurrentEpoch(epoch);
            self.setLeaderAddressAndId(self.getQuorumAddress(), self.getId());
            self.setZabState(QuorumPeer.ZabState.SYNCHRONIZATION);

            try {
                waitForNewLeaderAck(self.getId(), zk.getZxid());
            } catch (InterruptedException e) {
                shutdown("Waiting for a quorum of followers, only synced with sids: [ "
                         + newLeaderProposal.ackSetsToString()
                         + " ]");
                HashSet<Long> followerSet = new HashSet<Long>();

                for (LearnerHandler f : getLearners()) {
                    if (self.getQuorumVerifier().getVotingMembers().containsKey(f.getSid())) {
                        followerSet.add(f.getSid());
                    }
                }
                boolean initTicksShouldBeIncreased = true;
                for (Proposal.QuorumVerifierAcksetPair qvAckset : newLeaderProposal.qvAcksetPairs) {
                    if (!qvAckset.getQuorumVerifier().containsQuorum(followerSet)) {
                        initTicksShouldBeIncreased = false;
                        break;
                    }
                }
                if (initTicksShouldBeIncreased) {
                    LOG.warn("Enough followers present. Perhaps the initTicks need to be increased.");
                }
                return;
            }

            startZkServer();

            /**
             * WARNING: do not use this for anything other than QA testing
             * on a real cluster. Specifically to enable verification that quorum
             * can handle the lower 32bit roll-over issue identified in
             * ZOOKEEPER-1277. Without this option it would take a very long
             * time (on order of a month say) to see the 4 billion writes
             * necessary to cause the roll-over to occur.
             *
             * This field allows you to override the zxid of the server. Typically
             * you'll want to set it to something like 0xfffffff0 and then
             * start the quorum, run some operations and see the re-election.
             */
            String initialZxid = System.getProperty("zookeeper.testingonly.initialZxid");
            if (initialZxid != null) {
                long zxid = Long.parseLong(initialZxid);
                zk.setZxid((zk.getZxid() & 0xffffffff00000000L) | zxid);
            }

            if (!System.getProperty("zookeeper.leaderServes", "yes").equals("no")) {
                self.setZooKeeperServer(zk);
            }

            self.setZabState(QuorumPeer.ZabState.BROADCAST);
            self.adminServer.setZooKeeperServer(zk);

            // We ping twice a tick, so we only update the tick every other
            // iteration
            boolean tickSkip = true;
            // If not null then shutdown this leader
            String shutdownMessage = null;

            while (true) {
                synchronized (this) {
                    long start = Time.currentElapsedTime();
                    long cur = start;
                    long end = start + self.tickTime / 2;
                    while (cur < end) {
                        wait(end - cur);
                        cur = Time.currentElapsedTime();
                    }

                    if (!tickSkip) {
                        self.tick.incrementAndGet();
                    }

                    // We use an instance of SyncedLearnerTracker to
                    // track synced learners to make sure we still have a
                    // quorum of current (and potentially next pending) view.
                    SyncedLearnerTracker syncedAckSet = new SyncedLearnerTracker();
                    syncedAckSet.addQuorumVerifier(self.getQuorumVerifier());
                    if (self.getLastSeenQuorumVerifier() != null
                        && self.getLastSeenQuorumVerifier().getVersion() > self.getQuorumVerifier().getVersion()) {
                        syncedAckSet.addQuorumVerifier(self.getLastSeenQuorumVerifier());
                    }

                    syncedAckSet.addAck(self.getId());

                    for (LearnerHandler f : getLearners()) {
                        if (f.synced()) {
                            syncedAckSet.addAck(f.getSid());
                        }
                    }

                    // check leader running status
                    if (!this.isRunning()) {
                        // set shutdown flag
                        shutdownMessage = "Unexpected internal error";
                        break;
                    }

                    /*
                     *
                     * We will need to re-validate the outstandingProposal to maintain the progress of ZooKeeper.
                     * It is likely a proposal is waiting for enough ACKs to be committed. The proposals are sent out, but the
                     * only follower goes away which makes the proposals will not be committed until the follower recovers back.
                     * An earlier proposal which is not committed will block any further proposals. So, We need to re-validate those
                     * outstanding proposal with the help from Oracle. A key point in the process of re-validation is that the proposals
                     * need to be processed in order.
                     *
                     * We make the whole method blocking to avoid any possible race condition on outstandingProposal and lastCommitted
                     * as well as to avoid nested synchronization.
                     *
                     * As a more generic approach, we pass the object of forwardingFollowers to QuorumOracleMaj to determine if we need
                     * the help from Oracle.
                     *
                     *
                     * the size of outstandingProposals can be 1. The only one outstanding proposal is the one waiting for the ACK from
                     * the leader itself.
                     * */
                    if (!tickSkip && !syncedAckSet.hasAllQuorums()
                        && !(self.getQuorumVerifier().overrideQuorumDecision(getForwardingFollowers()) && self.getQuorumVerifier().revalidateOutstandingProp(this, new ArrayList<>(outstandingProposals.values()), lastCommitted))) {
                        // Lost quorum of last committed and/or last proposed
                        // config, set shutdown flag
                        shutdownMessage = "Not sufficient followers synced, only synced with sids: [ "
                                          + syncedAckSet.ackSetsToString()
                                          + " ]";
                        break;
                    }
                    tickSkip = !tickSkip;
                }
                for (LearnerHandler f : getLearners()) {
                    f.ping();
                }
            }
            if (shutdownMessage != null) {
                shutdown(shutdownMessage);
                // leader goes in looking state
            }
        } finally {
            zk.unregisterJMX(this);
        }
    }

    boolean isShutdown;

    /**
     * Close down all the LearnerHandlers
     */
    void shutdown(String reason) {
        LOG.info("Shutting down");

        if (isShutdown) {
            return;
        }

        LOG.info("Shutdown called. For the reason {}", reason);

        if (cnxAcceptor != null) {
            cnxAcceptor.halt();
        } else {
            closeSockets();
        }

        // NIO should not accept conenctions
        self.setZooKeeperServer(null);
        self.adminServer.setZooKeeperServer(null);
        self.closeAllConnections();
        // shutdown the previous zk
        if (zk != null) {
            zk.shutdown();
        }
        synchronized (learners) {
            for (Iterator<LearnerHandler> it = learners.iterator(); it.hasNext(); ) {
                LearnerHandler f = it.next();
                it.remove();
                f.shutdown();
            }
        }
        isShutdown = true;
    }

    synchronized void closeSockets() {
       for (ServerSocket serverSocket : serverSockets) {
           if (!serverSocket.isClosed()) {
               try {
                   serverSocket.close();
               } catch (IOException e) {
                   LOG.warn("Ignoring unexpected exception during close {}", serverSocket, e);
               }
           }
       }
    }

    /** In a reconfig operation, this method attempts to find the best leader for next configuration.
     *  If the current leader is a voter in the next configuartion, then it remains the leader.
     *  Otherwise, choose one of the new voters that acked the reconfiguartion, such that it is as
     * up-to-date as possible, i.e., acked as many outstanding proposals as possible.
     *
     * @param reconfigProposal
     * @param zxid of the reconfigProposal
     * @return server if of the designated leader
     */

    private long getDesignatedLeader(Proposal reconfigProposal, long zxid) {
        //new configuration
        Proposal.QuorumVerifierAcksetPair newQVAcksetPair = reconfigProposal.qvAcksetPairs.get(reconfigProposal.qvAcksetPairs.size() - 1);

        //check if I'm in the new configuration with the same quorum address -
        // if so, I'll remain the leader
        if (newQVAcksetPair.getQuorumVerifier().getVotingMembers().containsKey(self.getId())
            && newQVAcksetPair.getQuorumVerifier().getVotingMembers().get(self.getId()).addr.equals(self.getQuorumAddress())) {
            return self.getId();
        }
        // start with an initial set of candidates that are voters from new config that
        // acknowledged the reconfig op (there must be a quorum). Choose one of them as
        // current leader candidate
        HashSet<Long> candidates = new HashSet<Long>(newQVAcksetPair.getAckset());
        candidates.remove(self.getId()); // if we're here, I shouldn't be the leader
        long curCandidate = candidates.iterator().next();

        //go over outstanding ops in order, and try to find a candidate that acked the most ops.
        //this way it will be the most up-to-date and we'll minimize the number of ops that get dropped

        long curZxid = zxid + 1;
        Proposal p = outstandingProposals.get(curZxid);

        while (p != null && !candidates.isEmpty()) {
            for (Proposal.QuorumVerifierAcksetPair qvAckset : p.qvAcksetPairs) {
                //reduce the set of candidates to those that acknowledged p
                candidates.retainAll(qvAckset.getAckset());
                //no candidate acked p, return the best candidate found so far
                if (candidates.isEmpty()) {
                    return curCandidate;
                }
                //update the current candidate, and if it is the only one remaining, return it
                curCandidate = candidates.iterator().next();
                if (candidates.size() == 1) {
                    return curCandidate;
                }
            }
            curZxid++;
            p = outstandingProposals.get(curZxid);
        }

        return curCandidate;
    }

    /**
     * @return True if committed, otherwise false.
     **/
    public synchronized boolean tryToCommit(Proposal p, long zxid, SocketAddress followerAddr) {
        // make sure that ops are committed in order. With reconfigurations it is now possible
        // that different operations wait for different sets of acks, and we still want to enforce
        // that they are committed in order. Currently we only permit one outstanding reconfiguration
        // such that the reconfiguration and subsequent outstanding ops proposed while the reconfig is
        // pending all wait for a quorum of old and new config, so it's not possible to get enough acks
        // for an operation without getting enough acks for preceding ops. But in the future if multiple
        // concurrent reconfigs are allowed, this can happen.
        if (outstandingProposals.containsKey(zxid - 1)) {
            return false;
        }

        // in order to be committed, a proposal must be accepted by a quorum.
        //
        // getting a quorum from all necessary configurations.
        if (!p.hasAllQuorums()) {
            return false;
        }

        // commit proposals in order
        if (zxid != lastCommitted + 1) {
            LOG.warn(
<<<<<<< HEAD
                "Committing zxid 0x{} from {} noy first!",
=======
                "Commiting zxid 0x{} from {} not first!",
>>>>>>> a10c6b4a
                Long.toHexString(zxid),
                followerAddr);
            LOG.warn("First is 0x{}", Long.toHexString(lastCommitted + 1));
        }

        outstandingProposals.remove(zxid);

        if (p.request != null) {
            toBeApplied.add(p);
        }

        if (p.request == null) {
            LOG.warn("Going to commit null: {}", p);
        } else if (p.request.getHdr().getType() == OpCode.reconfig) {
            LOG.debug("Committing a reconfiguration! {}", outstandingProposals.size());

            //if this server is voter in new config with the same quorum address,
            //then it will remain the leader
            //otherwise an up-to-date follower will be designated as leader. This saves
            //leader election time, unless the designated leader fails
            Long designatedLeader = getDesignatedLeader(p, zxid);

            QuorumVerifier newQV = p.qvAcksetPairs.get(p.qvAcksetPairs.size() - 1).getQuorumVerifier();

            self.processReconfig(newQV, designatedLeader, zk.getZxid(), true);

            if (designatedLeader != self.getId()) {
                LOG.info(String.format("Committing a reconfiguration (reconfigEnabled=%s); this leader is not the designated "
                        + "leader anymore, setting allowedToCommit=false", self.isReconfigEnabled()));
                allowedToCommit = false;
            }

            // we're sending the designated leader, and if the leader is changing the followers are
            // responsible for closing the connection - this way we are sure that at least a majority of them
            // receive the commit message.
            commitAndActivate(zxid, designatedLeader);
            informAndActivate(p, designatedLeader);
        } else {
            p.request.logLatency(ServerMetrics.getMetrics().QUORUM_ACK_LATENCY);
            commit(zxid);
            inform(p);
        }
        zk.commitProcessor.commit(p.request);
        if (pendingSyncs.containsKey(zxid)) {
            for (LearnerSyncRequest r : pendingSyncs.remove(zxid)) {
                sendSync(r);
            }
        }

        return true;
    }

    /**
     * Keep a count of acks that are received by the leader for a particular
     * proposal
     *
     * @param sid is the id of the server that sent the ack
     * @param zxid is the zxid of the proposal sent out
     * @param followerAddr
     */
    @Override
    public synchronized void processAck(long sid, long zxid, SocketAddress followerAddr) {
        if (!allowedToCommit) {
            return; // last op committed was a leader change - from now on
        }
        // the new leader should commit
        if (LOG.isTraceEnabled()) {
            LOG.trace("Ack zxid: 0x{}", Long.toHexString(zxid));
            for (Proposal p : outstandingProposals.values()) {
                long packetZxid = p.packet.getZxid();
                LOG.trace("outstanding proposal: 0x{}", Long.toHexString(packetZxid));
            }
            LOG.trace("outstanding proposals all");
        }

        if ((zxid & 0xffffffffL) == 0) {
            /*
             * We no longer process NEWLEADER ack with this method. However,
             * the learner sends an ack back to the leader after it gets
             * UPTODATE, so we just ignore the message.
             */
            return;
        }

        if (outstandingProposals.size() == 0) {
            LOG.debug("outstanding is 0");
            return;
        }
        if (lastCommitted >= zxid) {
            LOG.debug(
                "proposal has already been committed, pzxid: 0x{} zxid: 0x{}",
                Long.toHexString(lastCommitted),
                Long.toHexString(zxid));
            // The proposal has already been committed
            return;
        }
        Proposal p = outstandingProposals.get(zxid);
        if (p == null) {
            LOG.warn("Trying to commit future proposal: zxid 0x{} from {}", Long.toHexString(zxid), followerAddr);
            return;
        }

        if (ackLoggingFrequency > 0 && (zxid % ackLoggingFrequency == 0)) {
            p.request.logLatency(ServerMetrics.getMetrics().ACK_LATENCY, Long.toString(sid));
        }

        p.addAck(sid);

        boolean hasCommitted = tryToCommit(p, zxid, followerAddr);

        // If p is a reconfiguration, multiple other operations may be ready to be committed,
        // since operations wait for different sets of acks.
        // Currently we only permit one outstanding reconfiguration at a time
        // such that the reconfiguration and subsequent outstanding ops proposed while the reconfig is
        // pending all wait for a quorum of old and new config, so its not possible to get enough acks
        // for an operation without getting enough acks for preceding ops. But in the future if multiple
        // concurrent reconfigs are allowed, this can happen and then we need to check whether some pending
        // ops may already have enough acks and can be committed, which is what this code does.

        if (hasCommitted && p.request != null && p.request.getHdr().getType() == OpCode.reconfig) {
            long curZxid = zxid;
            while (allowedToCommit && hasCommitted && p != null) {
                curZxid++;
                p = outstandingProposals.get(curZxid);
                if (p != null) {
                    hasCommitted = tryToCommit(p, curZxid, null);
                }
            }
        }
    }

    static class ToBeAppliedRequestProcessor implements RequestProcessor {

        private final RequestProcessor next;

        private final Leader leader;

        /**
         * This request processor simply maintains the toBeApplied list. For
         * this to work next must be a FinalRequestProcessor and
         * FinalRequestProcessor.processRequest MUST process the request
         * synchronously!
         *
         * @param next
         *                a reference to the FinalRequestProcessor
         */
        ToBeAppliedRequestProcessor(RequestProcessor next, Leader leader) {
            if (!(next instanceof FinalRequestProcessor)) {
                throw new RuntimeException(ToBeAppliedRequestProcessor.class.getName()
                                           + " must be connected to "
                                           + FinalRequestProcessor.class.getName()
                                           + " not "
                                           + next.getClass().getName());
            }
            this.leader = leader;
            this.next = next;
        }

        /*
         * (non-Javadoc)
         *
         * @see org.apache.zookeeper.server.RequestProcessor#processRequest(org.apache.zookeeper.server.Request)
         */
        public void processRequest(Request request) throws RequestProcessorException {
            next.processRequest(request);

            // The only requests that should be on toBeApplied are write
            // requests, for which we will have a hdr. We can't simply use
            // request.zxid here because that is set on read requests to equal
            // the zxid of the last write op.
            if (request.getHdr() != null) {
                long zxid = request.getHdr().getZxid();
                Iterator<Proposal> iter = leader.toBeApplied.iterator();
                if (iter.hasNext()) {
                    Proposal p = iter.next();
                    if (p.request != null && p.request.zxid == zxid) {
                        iter.remove();
                        return;
                    }
                }
                LOG.error("Committed request not found on toBeApplied: {}", request);
            }
        }

        /*
         * (non-Javadoc)
         *
         * @see org.apache.zookeeper.server.RequestProcessor#shutdown()
         */
        public void shutdown() {
            LOG.info("Shutting down");
            next.shutdown();
        }

    }

    /**
     * send a packet to all the followers ready to follow
     *
     * @param qp
     *                the packet to be sent
     */
    void sendPacket(QuorumPacket qp) {
        synchronized (forwardingFollowers) {
            for (LearnerHandler f : forwardingFollowers) {
                f.queuePacket(qp);
            }
        }
    }

    /**
     * send a packet to all observers
     */
    void sendObserverPacket(QuorumPacket qp) {
        for (LearnerHandler f : getObservingLearners()) {
            f.queuePacket(qp);
        }
    }

    long lastCommitted = -1;

    /**
     * Create a commit packet and send it to all the members of the quorum
     *
     * @param zxid
     */
    public void commit(long zxid) {
        synchronized (this) {
            lastCommitted = zxid;
        }
        QuorumPacket qp = new QuorumPacket(Leader.COMMIT, zxid, null, null);
        sendPacket(qp);
        ServerMetrics.getMetrics().COMMIT_COUNT.add(1);
    }

    //commit and send some info
    public void commitAndActivate(long zxid, long designatedLeader) {
        synchronized (this) {
            lastCommitted = zxid;
        }

        byte[] data = new byte[8];
        ByteBuffer buffer = ByteBuffer.wrap(data);
        buffer.putLong(designatedLeader);

        QuorumPacket qp = new QuorumPacket(Leader.COMMITANDACTIVATE, zxid, data, null);
        sendPacket(qp);
    }

    /**
     * Create an inform packet and send it to all observers.
     */
    public void inform(Proposal proposal) {
        QuorumPacket qp = new QuorumPacket(Leader.INFORM, proposal.request.zxid, proposal.packet.getData(), null);
        sendObserverPacket(qp);
    }

    public static QuorumPacket buildInformAndActivePacket(long zxid, long designatedLeader, byte[] proposalData) {
        byte[] data = new byte[proposalData.length + 8];
        ByteBuffer buffer = ByteBuffer.wrap(data);
        buffer.putLong(designatedLeader);
        buffer.put(proposalData);

        return new QuorumPacket(Leader.INFORMANDACTIVATE, zxid, data, null);
    }

    /**
     * Create an inform and activate packet and send it to all observers.
     */
    public void informAndActivate(Proposal proposal, long designatedLeader) {
        sendObserverPacket(buildInformAndActivePacket(proposal.request.zxid, designatedLeader, proposal.packet.getData()));
    }

    long lastProposed;

    @Override
    public synchronized long getLastProposed() {
        return lastProposed;
    }

    /**
     * Returns the current epoch of the leader.
     */
    public long getEpoch() {
        return ZxidUtils.getEpochFromZxid(lastProposed);
    }

    @SuppressWarnings("serial")
    public static class XidRolloverException extends Exception {

        public XidRolloverException(String message) {
            super(message);
        }

    }

    /**
     * create a proposal and send it out to all the members
     *
     * @param request
     * @return the proposal that is queued to send to all the members
     */
    public Proposal propose(Request request) throws XidRolloverException {
        if (request.isThrottled()) {
            LOG.error("Throttled request send as proposal: {}. Exiting.", request);
            ServiceUtils.requestSystemExit(ExitCode.UNEXPECTED_ERROR.getValue());
        }
        /**
         * Address the rollover issue. All lower 32bits set indicate a new leader
         * election. Force a re-election instead. See ZOOKEEPER-1277
         */
        if ((request.zxid & 0xffffffffL) == 0xffffffffL) {
            String msg = "zxid lower 32 bits have rolled over, forcing re-election, and therefore new epoch start";
            shutdown(msg);
            throw new XidRolloverException(msg);
        }

        byte[] data = SerializeUtils.serializeRequest(request);
        proposalStats.setLastBufferSize(data.length);
        QuorumPacket pp = new QuorumPacket(Leader.PROPOSAL, request.zxid, data, null);

        Proposal p = new Proposal();
        p.packet = pp;
        p.request = request;

        synchronized (this) {
            p.addQuorumVerifier(self.getQuorumVerifier());

            if (request.getHdr().getType() == OpCode.reconfig) {
                self.setLastSeenQuorumVerifier(request.qv, true);
            }

            if (self.getQuorumVerifier().getVersion() < self.getLastSeenQuorumVerifier().getVersion()) {
                p.addQuorumVerifier(self.getLastSeenQuorumVerifier());
            }

            LOG.debug("Proposing:: {}", request);

            lastProposed = p.packet.getZxid();
            outstandingProposals.put(lastProposed, p);
            sendPacket(pp);
        }
        ServerMetrics.getMetrics().PROPOSAL_COUNT.add(1);
        return p;
    }

    /**
     * Process sync requests
     *
     * @param r the request
     */

    public synchronized void processSync(LearnerSyncRequest r) {
        if (outstandingProposals.isEmpty()) {
            sendSync(r);
        } else {
            pendingSyncs.computeIfAbsent(lastProposed, k -> new ArrayList<>()).add(r);
        }
    }

    /**
     * Sends a sync message to the appropriate server
     */
    public void sendSync(LearnerSyncRequest r) {
        QuorumPacket qp = new QuorumPacket(Leader.SYNC, 0, null, null);
        r.fh.queuePacket(qp);
    }

    /**
     * lets the leader know that a follower is capable of following and is done
     * syncing
     *
     * @param handler handler of the follower
     * @return last proposed zxid
     */
    @Override
    public synchronized long startForwarding(LearnerHandler handler, long lastSeenZxid) {
        // Queue up any outstanding requests enabling the receipt of
        // new requests
        if (lastProposed > lastSeenZxid) {
            for (Proposal p : toBeApplied) {
                if (p.packet.getZxid() <= lastSeenZxid) {
                    continue;
                }
                handler.queuePacket(p.packet);
                // Since the proposal has been committed we need to send the
                // commit message also
                QuorumPacket qp = new QuorumPacket(Leader.COMMIT, p.packet.getZxid(), null, null);
                handler.queuePacket(qp);
            }
            // Only participant need to get outstanding proposals
            if (handler.getLearnerType() == LearnerType.PARTICIPANT) {
                List<Long> zxids = new ArrayList<Long>(outstandingProposals.keySet());
                Collections.sort(zxids);
                for (Long zxid : zxids) {
                    if (zxid <= lastSeenZxid) {
                        continue;
                    }
                    handler.queuePacket(outstandingProposals.get(zxid).packet);
                }
            }
        }
        if (handler.getLearnerType() == LearnerType.PARTICIPANT) {
            addForwardingFollower(handler);
        } else {
            addObserverLearnerHandler(handler);
        }

        return lastProposed;
    }

    @Override
    public void waitForStartup() throws InterruptedException {
        synchronized (zk) {
            while (!zk.isRunning() && !Thread.currentThread().isInterrupted()) {
                zk.wait(20);
            }
        }
    }

    // VisibleForTesting
    protected final Set<Long> connectingFollowers = new HashSet<Long>();

    private volatile boolean quitWaitForEpoch = false;
    private volatile long timeStartWaitForEpoch = -1;
    private volatile SyncedLearnerTracker voteSet;

    public static final String MAX_TIME_TO_WAIT_FOR_EPOCH = "zookeeper.leader.maxTimeToWaitForEpoch";
    private static int maxTimeToWaitForEpoch;

    static {
        maxTimeToWaitForEpoch = Integer.getInteger(MAX_TIME_TO_WAIT_FOR_EPOCH, -1);
        LOG.info("{} = {}ms", MAX_TIME_TO_WAIT_FOR_EPOCH, maxTimeToWaitForEpoch);
    }

    // visible for test
    public static void setMaxTimeToWaitForEpoch(int maxTimeToWaitForEpoch) {
        Leader.maxTimeToWaitForEpoch = maxTimeToWaitForEpoch;
        LOG.info("Set {} to {}ms", MAX_TIME_TO_WAIT_FOR_EPOCH, Leader.maxTimeToWaitForEpoch);
    }

    /**
     * Quit condition:
     *
     * 1 voter goes to looking again and time waitForEpoch &gt; maxTimeToWaitForEpoch
     *
     * Note: the voter may go to looking again in case of:
     * 1. change mind in the last minute when received a different notification
     * 2. the leader hadn't started leading when it tried to connect to it
     * 3. connection broken between the voter and leader
     * 4. voter being shutdown or restarted
     */
    private void quitLeading() {
        synchronized (connectingFollowers) {
            quitWaitForEpoch = true;
            connectingFollowers.notifyAll();
        }
        ServerMetrics.getMetrics().QUIT_LEADING_DUE_TO_DISLOYAL_VOTER.add(1);
        LOG.info("Quit leading due to voter changed mind.");
    }

    public void setLeadingVoteSet(SyncedLearnerTracker voteSet) {
        this.voteSet = voteSet;
    }

    public void reportLookingSid(long sid) {
        if (maxTimeToWaitForEpoch < 0 || timeStartWaitForEpoch < 0 || !waitingForNewEpoch) {
            return;
        }
        if (voteSet == null || !voteSet.hasSid(sid)) {
            return;
        }
        if (Time.currentElapsedTime() - timeStartWaitForEpoch > maxTimeToWaitForEpoch) {
            quitLeading();
        }
    }

    @Override
    public long getEpochToPropose(long sid, long lastAcceptedEpoch) throws InterruptedException, IOException {
        synchronized (connectingFollowers) {
            if (!waitingForNewEpoch) {
                return epoch;
            }
            if (lastAcceptedEpoch >= epoch) {
                epoch = lastAcceptedEpoch + 1;
            }
            if (isParticipant(sid)) {
                connectingFollowers.add(sid);
            }
            QuorumVerifier verifier = self.getQuorumVerifier();
            if (connectingFollowers.contains(self.getId()) && verifier.containsQuorum(connectingFollowers)) {
                waitingForNewEpoch = false;
                self.setAcceptedEpoch(epoch);
                connectingFollowers.notifyAll();
            } else {
                long start = Time.currentElapsedTime();
                if (sid == self.getId()) {
                    timeStartWaitForEpoch = start;
                }
                long cur = start;
                long end = start + self.getInitLimit() * self.getTickTime();
                while (waitingForNewEpoch && cur < end && !quitWaitForEpoch) {
                    connectingFollowers.wait(end - cur);
                    cur = Time.currentElapsedTime();
                }
                if (waitingForNewEpoch) {
                    throw new InterruptedException("Timeout while waiting for epoch from quorum");
                }
            }
            return epoch;
        }
    }

    @Override
    public ZKDatabase getZKDatabase() {
        return zk.getZKDatabase();
    }

    // VisibleForTesting
    protected final Set<Long> electingFollowers = new HashSet<Long>();
    // VisibleForTesting
    protected boolean electionFinished = false;

    @Override
    public void waitForEpochAck(long id, StateSummary ss) throws IOException, InterruptedException {
        synchronized (electingFollowers) {
            if (electionFinished) {
                return;
            }
            if (ss.getCurrentEpoch() != -1) {
                if (ss.isMoreRecentThan(leaderStateSummary)) {
                    throw new IOException("Follower is ahead of the leader, leader summary: "
                                          + leaderStateSummary.getCurrentEpoch()
                                          + " (current epoch), "
                                          + leaderStateSummary.getLastZxid()
                                          + " (last zxid)");
                }
                if (ss.getLastZxid() != -1 && isParticipant(id)) {
                    electingFollowers.add(id);
                }
            }
            QuorumVerifier verifier = self.getQuorumVerifier();
            if (electingFollowers.contains(self.getId()) && verifier.containsQuorum(electingFollowers)) {
                electionFinished = true;
                electingFollowers.notifyAll();
            } else {
                long start = Time.currentElapsedTime();
                long cur = start;
                long end = start + self.getInitLimit() * self.getTickTime();
                while (!electionFinished && cur < end) {
                    electingFollowers.wait(end - cur);
                    cur = Time.currentElapsedTime();
                }
                if (!electionFinished) {
                    throw new InterruptedException("Timeout while waiting for epoch to be acked by quorum");
                }
            }
        }
    }

    /**
     * Return a list of sid in set as string
     */
    private String getSidSetString(Set<Long> sidSet) {
        StringBuilder sids = new StringBuilder();
        Iterator<Long> iter = sidSet.iterator();
        while (iter.hasNext()) {
            sids.append(iter.next());
            if (!iter.hasNext()) {
                break;
            }
            sids.append(",");
        }
        return sids.toString();
    }

    /**
     * Start up Leader ZooKeeper server and initialize zxid to the new epoch
     */
    private synchronized void startZkServer() {
        // Update lastCommitted and Db's zxid to a value representing the new epoch
        lastCommitted = zk.getZxid();
        LOG.info("Have quorum of supporters, sids: [{}]; starting up and setting last processed zxid: 0x{}",
                 newLeaderProposal.ackSetsToString(),
                 Long.toHexString(zk.getZxid()));

        if (self.isReconfigEnabled()) {
            /*
             * ZOOKEEPER-1324. the leader sends the new config it must complete
             *  to others inside a NEWLEADER message (see LearnerHandler where
             *  the NEWLEADER message is constructed), and once it has enough
             *  acks we must execute the following code so that it applies the
             *  config to itself.
             */
            QuorumVerifier newQV = self.getLastSeenQuorumVerifier();

            Long designatedLeader = getDesignatedLeader(newLeaderProposal, zk.getZxid());

            self.processReconfig(newQV, designatedLeader, zk.getZxid(), true);
            if (designatedLeader != self.getId()) {
                LOG.warn("This leader is not the designated leader, it will be initialized with allowedToCommit = false");
                allowedToCommit = false;
            }
        } else {
            LOG.info("Dynamic reconfig feature is disabled, skip designatedLeader calculation and reconfig processing.");
        }

        leaderStartTime = Time.currentElapsedTime();
        zk.startup();
        /*
         * Update the election vote here to ensure that all members of the
         * ensemble report the same vote to new servers that start up and
         * send leader election notifications to the ensemble.
         *
         * @see https://issues.apache.org/jira/browse/ZOOKEEPER-1732
         */
        self.updateElectionVote(getEpoch());

        zk.getZKDatabase().setlastProcessedZxid(zk.getZxid());
    }

    /**
     * Process NEWLEADER ack of a given sid and wait until the leader receives
     * sufficient acks.
     *
     * @param sid
     * @throws InterruptedException
     */
    @Override
    public void waitForNewLeaderAck(long sid, long zxid) throws InterruptedException {

        synchronized (newLeaderProposal.qvAcksetPairs) {

            if (quorumFormed) {
                return;
            }

            long currentZxid = newLeaderProposal.packet.getZxid();
            if (zxid != currentZxid) {
                LOG.error(
                    "NEWLEADER ACK from sid: {} is from a different epoch - current 0x{} received 0x{}",
                    sid,
                    Long.toHexString(currentZxid),
                    Long.toHexString(zxid));
                return;
            }

            /*
             * Note that addAck already checks that the learner
             * is a PARTICIPANT.
             */
            newLeaderProposal.addAck(sid);

            if (newLeaderProposal.hasAllQuorums()) {
                quorumFormed = true;
                newLeaderProposal.qvAcksetPairs.notifyAll();
            } else {
                long start = Time.currentElapsedTime();
                long cur = start;
                long end = start + self.getInitLimit() * self.getTickTime();
                while (!quorumFormed && cur < end) {
                    newLeaderProposal.qvAcksetPairs.wait(end - cur);
                    cur = Time.currentElapsedTime();
                }
                if (!quorumFormed) {
                    throw new InterruptedException("Timeout while waiting for NEWLEADER to be acked by quorum");
                }
            }
        }
    }

    /**
     * Get string representation of a given packet type
     * @param packetType
     * @return string representing the packet type
     */
    public static String getPacketType(int packetType) {
        switch (packetType) {
        case DIFF:
            return "DIFF";
        case TRUNC:
            return "TRUNC";
        case SNAP:
            return "SNAP";
        case OBSERVERINFO:
            return "OBSERVERINFO";
        case NEWLEADER:
            return "NEWLEADER";
        case FOLLOWERINFO:
            return "FOLLOWERINFO";
        case UPTODATE:
            return "UPTODATE";
        case LEADERINFO:
            return "LEADERINFO";
        case ACKEPOCH:
            return "ACKEPOCH";
        case REQUEST:
            return "REQUEST";
        case PROPOSAL:
            return "PROPOSAL";
        case ACK:
            return "ACK";
        case COMMIT:
            return "COMMIT";
        case COMMITANDACTIVATE:
            return "COMMITANDACTIVATE";
        case PING:
            return "PING";
        case REVALIDATE:
            return "REVALIDATE";
        case SYNC:
            return "SYNC";
        case INFORM:
            return "INFORM";
        case INFORMANDACTIVATE:
            return "INFORMANDACTIVATE";
        default:
            return "UNKNOWN";
        }
    }

    private boolean isRunning() {
        return self.isRunning() && zk.isRunning();
    }

    private boolean isParticipant(long sid) {
        return self.getQuorumVerifier().getVotingMembers().containsKey(sid);
    }

    @Override
    public int getCurrentTick() {
        return self.tick.get();
    }

    @Override
    public int syncTimeout() {
        return self.tickTime * self.syncLimit;
    }

    @Override
    public int getTickOfNextAckDeadline() {
        return self.tick.get() + self.syncLimit;
    }

    @Override
    public int getTickOfInitialAckDeadline() {
        return self.tick.get() + self.initLimit + self.syncLimit;
    }

    @Override
    public long getAndDecrementFollowerCounter() {
        return followerCounter.getAndDecrement();
    }

    @Override
    public void touch(long sess, int to) {
        zk.touch(sess, to);
    }

    @Override
    public void submitLearnerRequest(Request si) {
        zk.submitLearnerRequest(si);
    }

    @Override
    public long getQuorumVerifierVersion() {
        return self.getQuorumVerifier().getVersion();
    }

    @Override
    public String getPeerInfo(long sid) {
        QuorumPeer.QuorumServer server = self.getView().get(sid);
        return server == null ? "" : server.toString();
    }

    @Override
    public byte[] getQuorumVerifierBytes() {
        return self.getLastSeenQuorumVerifier().toString().getBytes(UTF_8);
    }

    @Override
    public QuorumAuthServer getQuorumAuthServer() {
        return (self == null) ? null : self.authServer;
    }

    @Override
    public void revalidateSession(QuorumPacket qp, LearnerHandler learnerHandler) throws IOException {
        ByteArrayInputStream bis = new ByteArrayInputStream(qp.getData());
        DataInputStream dis = new DataInputStream(bis);
        long id = dis.readLong();
        int to = dis.readInt();
        ByteArrayOutputStream bos = new ByteArrayOutputStream();
        DataOutputStream dos = new DataOutputStream(bos);
        dos.writeLong(id);
        boolean valid = zk.checkIfValidGlobalSession(id, to);
        if (valid) {
            try {
                // set the session owner as the follower that owns the session
                zk.setOwner(id, learnerHandler);
            } catch (KeeperException.SessionExpiredException e) {
                LOG.error(
                    "Somehow session 0x{} expired right after being renewed! (impossible)",
                    Long.toHexString(id),
                    e);
            }
        }
        if (LOG.isTraceEnabled()) {
            ZooTrace.logTraceMessage(
                LOG,
                ZooTrace.SESSION_TRACE_MASK,
                "Session 0x" + Long.toHexString(id) + " is valid: " + valid);
        }
        dos.writeBoolean(valid);
        qp.setData(bos.toByteArray());
        learnerHandler.queuePacket(qp);
    }

    @Override
    public void registerLearnerHandlerBean(final LearnerHandler learnerHandler, Socket socket) {
        LearnerHandlerBean bean = new LearnerHandlerBean(learnerHandler, socket);
        if (zk.registerJMX(bean)) {
            connectionBeans.put(learnerHandler, bean);
        }
    }

    @Override
    public void unregisterLearnerHandlerBean(final LearnerHandler learnerHandler) {
        LearnerHandlerBean bean = connectionBeans.remove(learnerHandler);
        if (bean != null) {
            MBeanRegistry.getInstance().unregister(bean);
        }
    }

}<|MERGE_RESOLUTION|>--- conflicted
+++ resolved
@@ -933,11 +933,7 @@
         // commit proposals in order
         if (zxid != lastCommitted + 1) {
             LOG.warn(
-<<<<<<< HEAD
-                "Committing zxid 0x{} from {} noy first!",
-=======
-                "Commiting zxid 0x{} from {} not first!",
->>>>>>> a10c6b4a
+                "Committing zxid 0x{} from {} not first!",
                 Long.toHexString(zxid),
                 followerAddr);
             LOG.warn("First is 0x{}", Long.toHexString(lastCommitted + 1));
