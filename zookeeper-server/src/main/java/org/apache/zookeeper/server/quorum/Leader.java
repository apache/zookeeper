/*
 * Licensed to the Apache Software Foundation (ASF) under one
 * or more contributor license agreements.  See the NOTICE file
 * distributed with this work for additional information
 * regarding copyright ownership.  The ASF licenses this file
 * to you under the Apache License, Version 2.0 (the
 * "License"); you may not use this file except in compliance
 * with the License.  You may obtain a copy of the License at
 *
 *     http://www.apache.org/licenses/LICENSE-2.0
 *
 * Unless required by applicable law or agreed to in writing, software
 * distributed under the License is distributed on an "AS IS" BASIS,
 * WITHOUT WARRANTIES OR CONDITIONS OF ANY KIND, either express or implied.
 * See the License for the specific language governing permissions and
 * limitations under the License.
 */

package org.apache.zookeeper.server.quorum;

import java.io.BufferedInputStream;
import java.io.ByteArrayInputStream;
import java.io.ByteArrayOutputStream;
import java.io.DataInputStream;
import java.io.DataOutputStream;
import java.io.IOException;
import java.net.InetSocketAddress;
import java.net.ServerSocket;
import java.net.Socket;
import java.net.SocketAddress;
import java.net.SocketException;
import java.nio.ByteBuffer;
import java.util.ArrayList;
import java.util.Collections;
import java.util.HashMap;
import java.util.HashSet;
import java.util.Iterator;
import java.util.LinkedList;
import java.util.List;
import java.util.Map;
import java.util.Objects;
import java.util.Optional;
import java.util.Set;
import java.util.concurrent.ConcurrentHashMap;
import java.util.concurrent.ConcurrentLinkedQueue;
import java.util.concurrent.ConcurrentMap;
import java.util.concurrent.CountDownLatch;
import java.util.concurrent.ExecutorService;
import java.util.concurrent.Executors;
import java.util.concurrent.TimeUnit;
import java.util.concurrent.atomic.AtomicBoolean;
import java.util.concurrent.atomic.AtomicLong;
import java.util.stream.Collectors;
import javax.security.sasl.SaslException;
import org.apache.zookeeper.KeeperException;
import org.apache.zookeeper.ZooDefs.OpCode;
import org.apache.zookeeper.common.Time;
import org.apache.zookeeper.jmx.MBeanRegistry;
import org.apache.zookeeper.server.FinalRequestProcessor;
import org.apache.zookeeper.server.Request;
import org.apache.zookeeper.server.RequestProcessor;
import org.apache.zookeeper.server.ServerMetrics;
import org.apache.zookeeper.server.ZKDatabase;
import org.apache.zookeeper.server.ZooKeeperCriticalThread;
import org.apache.zookeeper.server.ZooTrace;
import org.apache.zookeeper.server.quorum.QuorumPeer.LearnerType;
import org.apache.zookeeper.server.quorum.auth.QuorumAuthServer;
import org.apache.zookeeper.server.quorum.flexible.QuorumVerifier;
import org.apache.zookeeper.server.util.SerializeUtils;
import org.apache.zookeeper.server.util.ZxidUtils;
import org.slf4j.Logger;
import org.slf4j.LoggerFactory;

/**
 * This class has the control logic for the Leader.
 */
public class Leader extends LearnerMaster {

    private static final Logger LOG = LoggerFactory.getLogger(Leader.class);

    private static final boolean nodelay = System.getProperty("leader.nodelay", "true").equals("true");

    static {
        LOG.info("TCP NoDelay set to: {}", nodelay);
    }

    public static class Proposal extends SyncedLearnerTracker {

        public QuorumPacket packet;
        public Request request;

        @Override
        public String toString() {
            return packet.getType() + ", " + packet.getZxid() + ", " + request;
        }

    }

    // log ack latency if zxid is a multiple of ackLoggingFrequency. If <=0, disable logging.
    private static final String ACK_LOGGING_FREQUENCY = "zookeeper.leader.ackLoggingFrequency";
    private static int ackLoggingFrequency;

    static {
        ackLoggingFrequency = Integer.getInteger(ACK_LOGGING_FREQUENCY, 1000);
        LOG.info("{} = {}", ACK_LOGGING_FREQUENCY, ackLoggingFrequency);
    }

    public static void setAckLoggingFrequency(int frequency) {
        ackLoggingFrequency = frequency;
    }

    public static int getAckLoggingFrequency() {
        return ackLoggingFrequency;
    }

    final LeaderZooKeeperServer zk;

    final QuorumPeer self;

    // VisibleForTesting
    protected boolean quorumFormed = false;

    // the follower acceptor thread
    volatile LearnerCnxAcceptor cnxAcceptor = null;

    // list of all the learners, including followers and observers
    private final HashSet<LearnerHandler> learners = new HashSet<LearnerHandler>();

    private final BufferStats proposalStats;

    public BufferStats getProposalStats() {
        return proposalStats;
    }

    // beans for all learners
    private final ConcurrentHashMap<LearnerHandler, LearnerHandlerBean> connectionBeans = new ConcurrentHashMap<>();

    /**
     * Returns a copy of the current learner snapshot
     */
    public List<LearnerHandler> getLearners() {
        synchronized (learners) {
            return new ArrayList<LearnerHandler>(learners);
        }
    }

    // list of followers that are ready to follow (i.e synced with the leader)
    private final HashSet<LearnerHandler> forwardingFollowers = new HashSet<LearnerHandler>();

    /**
     * Returns a copy of the current forwarding follower snapshot
     */
    public List<LearnerHandler> getForwardingFollowers() {
        synchronized (forwardingFollowers) {
            return new ArrayList<LearnerHandler>(forwardingFollowers);
        }
    }

    public List<LearnerHandler> getNonVotingFollowers() {
        List<LearnerHandler> nonVotingFollowers = new ArrayList<LearnerHandler>();
        synchronized (forwardingFollowers) {
            for (LearnerHandler lh : forwardingFollowers) {
                if (!isParticipant(lh.getSid())) {
                    nonVotingFollowers.add(lh);
                }
            }
        }
        return nonVotingFollowers;
    }

    void addForwardingFollower(LearnerHandler lh) {
        synchronized (forwardingFollowers) {
            forwardingFollowers.add(lh);
        }
    }

    private final HashSet<LearnerHandler> observingLearners = new HashSet<LearnerHandler>();

    /**
     * Returns a copy of the current observer snapshot
     */
    public List<LearnerHandler> getObservingLearners() {
        synchronized (observingLearners) {
            return new ArrayList<LearnerHandler>(observingLearners);
        }
    }

    private void addObserverLearnerHandler(LearnerHandler lh) {
        synchronized (observingLearners) {
            observingLearners.add(lh);
        }
    }

    public Iterable<Map<String, Object>> getObservingLearnersInfo() {
        Set<Map<String, Object>> info = new HashSet<>();
        synchronized (observingLearners) {
            for (LearnerHandler lh : observingLearners) {
                info.add(lh.getLearnerHandlerInfo());
            }
        }
        return info;
    }

    public void resetObserverConnectionStats() {
        synchronized (observingLearners) {
            for (LearnerHandler lh : observingLearners) {
                lh.resetObserverConnectionStats();
            }
        }
    }

    // Pending sync requests. Must access under 'this' lock.
    private final Map<Long, List<LearnerSyncRequest>> pendingSyncs = new HashMap<Long, List<LearnerSyncRequest>>();

    public synchronized int getNumPendingSyncs() {
        return pendingSyncs.size();
    }

    //Follower counter
    final AtomicLong followerCounter = new AtomicLong(-1);

    /**
     * Adds peer to the leader.
     *
     * @param learner
     *                instance of learner handle
     */
    @Override
    public void addLearnerHandler(LearnerHandler learner) {
        synchronized (learners) {
            learners.add(learner);
        }
    }

    /**
     * Remove the learner from the learner list
     *
     * @param peer
     */
    @Override
    public void removeLearnerHandler(LearnerHandler peer) {
        synchronized (forwardingFollowers) {
            forwardingFollowers.remove(peer);
        }
        synchronized (learners) {
            learners.remove(peer);
        }
        synchronized (observingLearners) {
            observingLearners.remove(peer);
        }
    }

    boolean isLearnerSynced(LearnerHandler peer) {
        synchronized (forwardingFollowers) {
            return forwardingFollowers.contains(peer);
        }
    }

    /**
     * Returns true if a quorum in qv is connected and synced with the leader
     * and false otherwise
     *
     * @param qv, a QuorumVerifier
     */
    public boolean isQuorumSynced(QuorumVerifier qv) {
        HashSet<Long> ids = new HashSet<Long>();
        if (qv.getVotingMembers().containsKey(self.getId())) {
            ids.add(self.getId());
        }
        synchronized (forwardingFollowers) {
            for (LearnerHandler learnerHandler : forwardingFollowers) {
                if (learnerHandler.synced() && qv.getVotingMembers().containsKey(learnerHandler.getSid())) {
                    ids.add(learnerHandler.getSid());
                }
            }
        }
        return qv.containsQuorum(ids);
    }

    private final List<ServerSocket> serverSockets = new LinkedList<>();

    Leader(QuorumPeer self, LeaderZooKeeperServer zk) throws IOException {
        this.self = self;
        this.proposalStats = new BufferStats();

        Set<InetSocketAddress> addresses;
        if (self.getQuorumListenOnAllIPs()) {
            addresses = self.getQuorumAddress().getWildcardAddresses();
        } else {
            addresses = self.getQuorumAddress().getAllAddresses();
        }

        addresses.stream()
          .map(address -> createServerSocket(address, self.shouldUsePortUnification(), self.isSslQuorum()))
          .filter(Optional::isPresent)
          .map(Optional::get)
          .forEach(serverSockets::add);

        if (serverSockets.isEmpty()) {
            throw new IOException("Leader failed to initialize any of the following sockets: " + addresses);
        }

        this.zk = zk;
    }

    Optional<ServerSocket> createServerSocket(InetSocketAddress address, boolean portUnification, boolean sslQuorum) {
        ServerSocket serverSocket;
        try {
<<<<<<< HEAD
            if (portUnification || sslQuorum) {
                serverSocket = new UnifiedServerSocket(self.getX509Util(), portUnification);
            } else {
                serverSocket = new ServerSocket();
=======
            if (self.shouldUsePortUnification() || self.isSslQuorum()) {
                boolean allowInsecureConnection = self.shouldUsePortUnification();
                if (self.getQuorumListenOnAllIPs()) {
                    ss = new UnifiedServerSocket(
                        self.getX509Util(),
                        allowInsecureConnection,
                        self.getQuorumAddress().getPort());
                } else {
                    ss = new UnifiedServerSocket(self.getX509Util(), allowInsecureConnection);
                }
            } else {
                if (self.getQuorumListenOnAllIPs()) {
                    ss = new ServerSocket(self.getQuorumAddress().getPort());
                } else {
                    ss = new ServerSocket();
                }
            }
            ss.setReuseAddress(true);
            if (!self.getQuorumListenOnAllIPs()) {
                ss.bind(self.getQuorumAddress());
            }
        } catch (BindException e) {
            if (self.getQuorumListenOnAllIPs()) {
                LOG.error("Couldn't bind to port {}", self.getQuorumAddress().getPort(), e);
            } else {
                LOG.error("Couldn't bind to {}", self.getQuorumAddress(), e);
>>>>>>> 99be7de0
            }
            serverSocket.setReuseAddress(true);
            serverSocket.bind(address);
            return Optional.of(serverSocket);
        } catch (IOException e) {
            LOG.error("Couldn't bind to " + address.toString(), e);
        }
        return Optional.empty();
    }

    /**
     * This message is for follower to expect diff
     */
    static final int DIFF = 13;

    /**
     * This is for follower to truncate its logs
     */
    static final int TRUNC = 14;

    /**
     * This is for follower to download the snapshots
     */
    static final int SNAP = 15;

    /**
     * This tells the leader that the connecting peer is actually an observer
     */
    static final int OBSERVERINFO = 16;

    /**
     * This message type is sent by the leader to indicate it's zxid and if
     * needed, its database.
     */
    static final int NEWLEADER = 10;

    /**
     * This message type is sent by a follower to pass the last zxid. This is here
     * for backward compatibility purposes.
     */
    static final int FOLLOWERINFO = 11;

    /**
     * This message type is sent by the leader to indicate that the follower is
     * now uptodate andt can start responding to clients.
     */
    static final int UPTODATE = 12;

    /**
     * This message is the first that a follower receives from the leader.
     * It has the protocol version and the epoch of the leader.
     */
    public static final int LEADERINFO = 17;

    /**
     * This message is used by the follow to ack a proposed epoch.
     */
    public static final int ACKEPOCH = 18;

    /**
     * This message type is sent to a leader to request and mutation operation.
     * The payload will consist of a request header followed by a request.
     */
    static final int REQUEST = 1;

    /**
     * This message type is sent by a leader to propose a mutation.
     */
    public static final int PROPOSAL = 2;

    /**
     * This message type is sent by a follower after it has synced a proposal.
     */
    static final int ACK = 3;

    /**
     * This message type is sent by a leader to commit a proposal and cause
     * followers to start serving the corresponding data.
     */
    static final int COMMIT = 4;

    /**
     * This message type is enchanged between follower and leader (initiated by
     * follower) to determine liveliness.
     */
    static final int PING = 5;

    /**
     * This message type is to validate a session that should be active.
     */
    static final int REVALIDATE = 6;

    /**
     * This message is a reply to a synchronize command flushing the pipe
     * between the leader and the follower.
     */
    static final int SYNC = 7;

    /**
     * This message type informs observers of a committed proposal.
     */
    static final int INFORM = 8;

    /**
     * Similar to COMMIT, only for a reconfig operation.
     */
    static final int COMMITANDACTIVATE = 9;

    /**
     * Similar to INFORM, only for a reconfig operation.
     */
    static final int INFORMANDACTIVATE = 19;

    final ConcurrentMap<Long, Proposal> outstandingProposals = new ConcurrentHashMap<Long, Proposal>();

    private final ConcurrentLinkedQueue<Proposal> toBeApplied = new ConcurrentLinkedQueue<Proposal>();

    // VisibleForTesting
    protected final Proposal newLeaderProposal = new Proposal();

    class LearnerCnxAcceptor extends ZooKeeperCriticalThread {

        private final AtomicBoolean stop = new AtomicBoolean(false);
        private final AtomicBoolean fail = new AtomicBoolean(false);

        LearnerCnxAcceptor() {
            super("LearnerCnxAcceptor-" + serverSockets.stream()
                      .map(ServerSocket::getLocalSocketAddress)
                      .map(Objects::toString)
                      .collect(Collectors.joining("|")),
                  zk.getZooKeeperServerListener());
        }

        @Override
        public void run() {
            if (!stop.get() && !serverSockets.isEmpty()) {
                ExecutorService executor = Executors.newFixedThreadPool(serverSockets.size());
                CountDownLatch latch = new CountDownLatch(serverSockets.size());

                serverSockets.forEach(serverSocket ->
                        executor.submit(new LearnerCnxAcceptorHandler(serverSocket, latch)));

                try {
                    latch.await();
                } catch (InterruptedException ie) {
                    LOG.error("Interrupted while sleeping in LearnerCnxAcceptor.", ie);
                } finally {
                    closeSockets();
                    executor.shutdown();
                    try {
<<<<<<< HEAD
                        if (!executor.awaitTermination(1, TimeUnit.SECONDS)) {
                            LOG.error("not all the LearnerCnxAcceptorHandler terminated properly");
=======
                        s = ss.accept();

                        // start with the initLimit, once the ack is processed
                        // in LearnerHandler switch to the syncLimit
                        s.setSoTimeout(self.tickTime * self.initLimit);
                        s.setTcpNoDelay(nodelay);

                        BufferedInputStream is = new BufferedInputStream(s.getInputStream());
                        LearnerHandler fh = new LearnerHandler(s, is, Leader.this);
                        fh.start();
                    } catch (SocketException e) {
                        error = true;
                        if (stop) {
                            LOG.warn("exception while shutting down acceptor.", e);

                            // When Leader.shutdown() calls ss.close(),
                            // the call to accept throws an exception.
                            // We catch and set stop to true.
                            stop = true;
                        } else {
                            throw e;
                        }
                    } catch (SaslException e) {
                        LOG.error("Exception while connecting to quorum learner", e);
                        error = true;
                    } catch (Exception e) {
                        error = true;
                        throw e;
                    } finally {
                        // Don't leak sockets on errors
                        if (error && s != null && !s.isClosed()) {
                            try {
                                s.close();
                            } catch (IOException e) {
                                LOG.warn("Error closing socket", e);
                            }
>>>>>>> 99be7de0
                        }
                    } catch (InterruptedException ie) {
                        LOG.error("Interrupted while terminating LearnerCnxAcceptor.", ie);
                    }
                }
<<<<<<< HEAD
=======
            } catch (Exception e) {
                LOG.warn("Exception while accepting follower", e);
                handleException(this.getName(), e);
>>>>>>> 99be7de0
            }
        }

        public void halt() {
            stop.set(true);
            closeSockets();
        }

        class LearnerCnxAcceptorHandler implements Runnable {
            private ServerSocket serverSocket;
            private CountDownLatch latch;

            LearnerCnxAcceptorHandler(ServerSocket serverSocket, CountDownLatch latch) {
                this.serverSocket = serverSocket;
                this.latch = latch;
            }

            @Override
            public void run() {
                try {
                    Thread.currentThread().setName("LearnerCnxAcceptorHandler-" + serverSocket.getLocalSocketAddress());

                    while (!stop.get()) {
                        acceptConnections();
                    }
                } catch (Exception e) {
                    LOG.warn("Exception while accepting follower", e);
                    if (fail.compareAndSet(false, true)) {
                        handleException(getName(), e);
                        halt();
                    }
                } finally {
                    latch.countDown();
                }
            }

            private void acceptConnections() throws IOException {
                Socket socket = null;
                boolean error = false;
                try {
                    socket = serverSocket.accept();

                    // start with the initLimit, once the ack is processed
                    // in LearnerHandler switch to the syncLimit
                    socket.setSoTimeout(self.tickTime * self.initLimit);
                    socket.setTcpNoDelay(nodelay);

                    BufferedInputStream is = new BufferedInputStream(socket.getInputStream());
                    LearnerHandler fh = new LearnerHandler(socket, is, Leader.this);
                    fh.start();
                } catch (SocketException e) {
                    error = true;
                    if (stop.get()) {
                        LOG.info("Exception while shutting down acceptor", e);
                    } else {
                        throw e;
                    }
                } catch (SaslException e) {
                    LOG.error("Exception while connecting to quorum learner", e);
                    error = true;
                } catch (Exception e) {
                    error = true;
                    throw e;
                } finally {
                    // Don't leak sockets on errors
                    if (error && socket != null && !socket.isClosed()) {
                        try {
                            socket.close();
                        } catch (IOException e) {
                            LOG.warn("Error closing socket: " + socket, e);
                        }
                    }
                }
            }

        }

    }

    StateSummary leaderStateSummary;

    long epoch = -1;
    boolean waitingForNewEpoch = true;

    // when a reconfig occurs where the leader is removed or becomes an observer,
    // it does not commit ops after committing the reconfig
    boolean allowedToCommit = true;

    /**
     * Timestamp when this leader started serving request (Quorum is running)
     */
    private long leaderStartTime;

    public long getUptime() {
        if (leaderStartTime > 0) {
            return Time.currentElapsedTime() - leaderStartTime;
        }
        return 0;
    }

    /**
     * This method is main function that is called to lead
     *
     * @throws IOException
     * @throws InterruptedException
     */
    void lead() throws IOException, InterruptedException {
        self.end_fle = Time.currentElapsedTime();
        long electionTimeTaken = self.end_fle - self.start_fle;
        self.setElectionTimeTaken(electionTimeTaken);
        ServerMetrics.getMetrics().ELECTION_TIME.add(electionTimeTaken);
        LOG.info("LEADING - LEADER ELECTION TOOK - {} {}", electionTimeTaken, QuorumPeer.FLE_TIME_UNIT);
        self.start_fle = 0;
        self.end_fle = 0;

        zk.registerJMX(new LeaderBean(this, zk), self.jmxLocalPeerBean);

        try {
            self.setZabState(QuorumPeer.ZabState.DISCOVERY);
            self.tick.set(0);
            zk.loadData();

            leaderStateSummary = new StateSummary(self.getCurrentEpoch(), zk.getLastProcessedZxid());

            // Start thread that waits for connection requests from
            // new followers.
            cnxAcceptor = new LearnerCnxAcceptor();
            cnxAcceptor.start();

            long epoch = getEpochToPropose(self.getId(), self.getAcceptedEpoch());

            zk.setZxid(ZxidUtils.makeZxid(epoch, 0));

            synchronized (this) {
                lastProposed = zk.getZxid();
            }

            newLeaderProposal.packet = new QuorumPacket(NEWLEADER, zk.getZxid(), null, null);

            if ((newLeaderProposal.packet.getZxid() & 0xffffffffL) != 0) {
                LOG.info("NEWLEADER proposal has Zxid of {}", Long.toHexString(newLeaderProposal.packet.getZxid()));
            }

            QuorumVerifier lastSeenQV = self.getLastSeenQuorumVerifier();
            QuorumVerifier curQV = self.getQuorumVerifier();
            if (curQV.getVersion() == 0 && curQV.getVersion() == lastSeenQV.getVersion()) {
                // This was added in ZOOKEEPER-1783. The initial config has version 0 (not explicitly
                // specified by the user; the lack of version in a config file is interpreted as version=0).
                // As soon as a config is established we would like to increase its version so that it
                // takes presedence over other initial configs that were not established (such as a config
                // of a server trying to join the ensemble, which may be a partial view of the system, not the full config).
                // We chose to set the new version to the one of the NEWLEADER message. However, before we can do that
                // there must be agreement on the new version, so we can only change the version when sending/receiving UPTODATE,
                // not when sending/receiving NEWLEADER. In other words, we can't change curQV here since its the committed quorum verifier,
                // and there's still no agreement on the new version that we'd like to use. Instead, we use
                // lastSeenQuorumVerifier which is being sent with NEWLEADER message
                // so its a good way to let followers know about the new version. (The original reason for sending
                // lastSeenQuorumVerifier with NEWLEADER is so that the leader completes any potentially uncommitted reconfigs
                // that it finds before starting to propose operations. Here we're reusing the same code path for
                // reaching consensus on the new version number.)

                // It is important that this is done before the leader executes waitForEpochAck,
                // so before LearnerHandlers return from their waitForEpochAck
                // hence before they construct the NEWLEADER message containing
                // the last-seen-quorumverifier of the leader, which we change below
                try {
                    QuorumVerifier newQV = self.configFromString(curQV.toString());
                    newQV.setVersion(zk.getZxid());
                    self.setLastSeenQuorumVerifier(newQV, true);
                } catch (Exception e) {
                    throw new IOException(e);
                }
            }

            newLeaderProposal.addQuorumVerifier(self.getQuorumVerifier());
            if (self.getLastSeenQuorumVerifier().getVersion() > self.getQuorumVerifier().getVersion()) {
                newLeaderProposal.addQuorumVerifier(self.getLastSeenQuorumVerifier());
            }

            // We have to get at least a majority of servers in sync with
            // us. We do this by waiting for the NEWLEADER packet to get
            // acknowledged

            waitForEpochAck(self.getId(), leaderStateSummary);
            self.setCurrentEpoch(epoch);
            self.setLeaderAddressAndId(self.getQuorumAddress(), self.getId());
            self.setZabState(QuorumPeer.ZabState.SYNCHRONIZATION);

            try {
                waitForNewLeaderAck(self.getId(), zk.getZxid());
            } catch (InterruptedException e) {
                shutdown("Waiting for a quorum of followers, only synced with sids: [ "
                         + newLeaderProposal.ackSetsToString()
                         + " ]");
                HashSet<Long> followerSet = new HashSet<Long>();

                for (LearnerHandler f : getLearners()) {
                    if (self.getQuorumVerifier().getVotingMembers().containsKey(f.getSid())) {
                        followerSet.add(f.getSid());
                    }
                }
                boolean initTicksShouldBeIncreased = true;
                for (Proposal.QuorumVerifierAcksetPair qvAckset : newLeaderProposal.qvAcksetPairs) {
                    if (!qvAckset.getQuorumVerifier().containsQuorum(followerSet)) {
                        initTicksShouldBeIncreased = false;
                        break;
                    }
                }
                if (initTicksShouldBeIncreased) {
                    LOG.warn("Enough followers present. Perhaps the initTicks need to be increased.");
                }
                return;
            }

            startZkServer();

            /**
             * WARNING: do not use this for anything other than QA testing
             * on a real cluster. Specifically to enable verification that quorum
             * can handle the lower 32bit roll-over issue identified in
             * ZOOKEEPER-1277. Without this option it would take a very long
             * time (on order of a month say) to see the 4 billion writes
             * necessary to cause the roll-over to occur.
             *
             * This field allows you to override the zxid of the server. Typically
             * you'll want to set it to something like 0xfffffff0 and then
             * start the quorum, run some operations and see the re-election.
             */
            String initialZxid = System.getProperty("zookeeper.testingonly.initialZxid");
            if (initialZxid != null) {
                long zxid = Long.parseLong(initialZxid);
                zk.setZxid((zk.getZxid() & 0xffffffff00000000L) | zxid);
            }

            if (!System.getProperty("zookeeper.leaderServes", "yes").equals("no")) {
                self.setZooKeeperServer(zk);
            }

            self.setZabState(QuorumPeer.ZabState.BROADCAST);
            self.adminServer.setZooKeeperServer(zk);

            // Everything is a go, simply start counting the ticks
            // WARNING: I couldn't find any wait statement on a synchronized
            // block that would be notified by this notifyAll() call, so
            // I commented it out
            //synchronized (this) {
            //    notifyAll();
            //}
            // We ping twice a tick, so we only update the tick every other
            // iteration
            boolean tickSkip = true;
            // If not null then shutdown this leader
            String shutdownMessage = null;

            while (true) {
                synchronized (this) {
                    long start = Time.currentElapsedTime();
                    long cur = start;
                    long end = start + self.tickTime / 2;
                    while (cur < end) {
                        wait(end - cur);
                        cur = Time.currentElapsedTime();
                    }

                    if (!tickSkip) {
                        self.tick.incrementAndGet();
                    }

                    // We use an instance of SyncedLearnerTracker to
                    // track synced learners to make sure we still have a
                    // quorum of current (and potentially next pending) view.
                    SyncedLearnerTracker syncedAckSet = new SyncedLearnerTracker();
                    syncedAckSet.addQuorumVerifier(self.getQuorumVerifier());
                    if (self.getLastSeenQuorumVerifier() != null
                        && self.getLastSeenQuorumVerifier().getVersion() > self.getQuorumVerifier().getVersion()) {
                        syncedAckSet.addQuorumVerifier(self.getLastSeenQuorumVerifier());
                    }

                    syncedAckSet.addAck(self.getId());

                    for (LearnerHandler f : getLearners()) {
                        if (f.synced()) {
                            syncedAckSet.addAck(f.getSid());
                        }
                    }

                    // check leader running status
                    if (!this.isRunning()) {
                        // set shutdown flag
                        shutdownMessage = "Unexpected internal error";
                        break;
                    }

                    if (!tickSkip && !syncedAckSet.hasAllQuorums()) {
                        // Lost quorum of last committed and/or last proposed
                        // config, set shutdown flag
                        shutdownMessage = "Not sufficient followers synced, only synced with sids: [ "
                                          + syncedAckSet.ackSetsToString()
                                          + " ]";
                        break;
                    }
                    tickSkip = !tickSkip;
                }
                for (LearnerHandler f : getLearners()) {
                    f.ping();
                }
            }
            if (shutdownMessage != null) {
                shutdown(shutdownMessage);
                // leader goes in looking state
            }
        } finally {
            zk.unregisterJMX(this);
        }
    }

    boolean isShutdown;

    /**
     * Close down all the LearnerHandlers
     */
    void shutdown(String reason) {
        LOG.info("Shutting down");

        if (isShutdown) {
            return;
        }

        LOG.info("Shutdown called. For the reason {}", reason);

        if (cnxAcceptor != null) {
            cnxAcceptor.halt();
        } else {
            closeSockets();
        }

        // NIO should not accept conenctions
        self.setZooKeeperServer(null);
        self.adminServer.setZooKeeperServer(null);
        self.closeAllConnections();
        // shutdown the previous zk
        if (zk != null) {
            zk.shutdown();
        }
        synchronized (learners) {
            for (Iterator<LearnerHandler> it = learners.iterator(); it.hasNext(); ) {
                LearnerHandler f = it.next();
                it.remove();
                f.shutdown();
            }
        }
        isShutdown = true;
    }

    synchronized void closeSockets() {
       for (ServerSocket serverSocket : serverSockets) {
           if (!serverSocket.isClosed()) {
               try {
                   serverSocket.close();
               } catch (IOException e) {
                   LOG.warn("Ignoring unexpected exception during close {}", serverSocket, e);
               }
           }
       }
    }

    /** In a reconfig operation, this method attempts to find the best leader for next configuration.
     *  If the current leader is a voter in the next configuartion, then it remains the leader.
     *  Otherwise, choose one of the new voters that acked the reconfiguartion, such that it is as
     * up-to-date as possible, i.e., acked as many outstanding proposals as possible.
     *
     * @param reconfigProposal
     * @param zxid of the reconfigProposal
     * @return server if of the designated leader
     */

    private long getDesignatedLeader(Proposal reconfigProposal, long zxid) {
        //new configuration
        Proposal.QuorumVerifierAcksetPair newQVAcksetPair = reconfigProposal.qvAcksetPairs.get(reconfigProposal.qvAcksetPairs.size() - 1);

        //check if I'm in the new configuration with the same quorum address -
        // if so, I'll remain the leader
        if (newQVAcksetPair.getQuorumVerifier().getVotingMembers().containsKey(self.getId())
            && newQVAcksetPair.getQuorumVerifier().getVotingMembers().get(self.getId()).addr.equals(self.getQuorumAddress())) {
            return self.getId();
        }
        // start with an initial set of candidates that are voters from new config that
        // acknowledged the reconfig op (there must be a quorum). Choose one of them as
        // current leader candidate
        HashSet<Long> candidates = new HashSet<Long>(newQVAcksetPair.getAckset());
        candidates.remove(self.getId()); // if we're here, I shouldn't be the leader
        long curCandidate = candidates.iterator().next();

        //go over outstanding ops in order, and try to find a candidate that acked the most ops.
        //this way it will be the most up-to-date and we'll minimize the number of ops that get dropped

        long curZxid = zxid + 1;
        Proposal p = outstandingProposals.get(curZxid);

        while (p != null && !candidates.isEmpty()) {
            for (Proposal.QuorumVerifierAcksetPair qvAckset : p.qvAcksetPairs) {
                //reduce the set of candidates to those that acknowledged p
                candidates.retainAll(qvAckset.getAckset());
                //no candidate acked p, return the best candidate found so far
                if (candidates.isEmpty()) {
                    return curCandidate;
                }
                //update the current candidate, and if it is the only one remaining, return it
                curCandidate = candidates.iterator().next();
                if (candidates.size() == 1) {
                    return curCandidate;
                }
            }
            curZxid++;
            p = outstandingProposals.get(curZxid);
        }

        return curCandidate;
    }

    /**
     * @return True if committed, otherwise false.
     **/
    public synchronized boolean tryToCommit(Proposal p, long zxid, SocketAddress followerAddr) {
        // make sure that ops are committed in order. With reconfigurations it is now possible
        // that different operations wait for different sets of acks, and we still want to enforce
        // that they are committed in order. Currently we only permit one outstanding reconfiguration
        // such that the reconfiguration and subsequent outstanding ops proposed while the reconfig is
        // pending all wait for a quorum of old and new config, so it's not possible to get enough acks
        // for an operation without getting enough acks for preceding ops. But in the future if multiple
        // concurrent reconfigs are allowed, this can happen.
        if (outstandingProposals.containsKey(zxid - 1)) {
            return false;
        }

        // in order to be committed, a proposal must be accepted by a quorum.
        //
        // getting a quorum from all necessary configurations.
        if (!p.hasAllQuorums()) {
            return false;
        }

        // commit proposals in order
        if (zxid != lastCommitted + 1) {
            LOG.warn(
                "Commiting zxid 0x{} from {} noy first!",
                Long.toHexString(zxid),
                followerAddr);
            LOG.warn("First is {}", (lastCommitted + 1));
        }

        outstandingProposals.remove(zxid);

        if (p.request != null) {
            toBeApplied.add(p);
        }

        if (p.request == null) {
            LOG.warn("Going to commit null: {}", p);
        } else if (p.request.getHdr().getType() == OpCode.reconfig) {
            LOG.debug("Committing a reconfiguration! {}", outstandingProposals.size());

            //if this server is voter in new config with the same quorum address,
            //then it will remain the leader
            //otherwise an up-to-date follower will be designated as leader. This saves
            //leader election time, unless the designated leader fails
            Long designatedLeader = getDesignatedLeader(p, zxid);
            //LOG.warn("designated leader is: " + designatedLeader);

            QuorumVerifier newQV = p.qvAcksetPairs.get(p.qvAcksetPairs.size() - 1).getQuorumVerifier();

            self.processReconfig(newQV, designatedLeader, zk.getZxid(), true);

            if (designatedLeader != self.getId()) {
                allowedToCommit = false;
            }

            // we're sending the designated leader, and if the leader is changing the followers are
            // responsible for closing the connection - this way we are sure that at least a majority of them
            // receive the commit message.
            commitAndActivate(zxid, designatedLeader);
            informAndActivate(p, designatedLeader);
            //turnOffFollowers();
        } else {
            p.request.logLatency(ServerMetrics.getMetrics().QUORUM_ACK_LATENCY);
            commit(zxid);
            inform(p);
        }
        zk.commitProcessor.commit(p.request);
        if (pendingSyncs.containsKey(zxid)) {
            for (LearnerSyncRequest r : pendingSyncs.remove(zxid)) {
                sendSync(r);
            }
        }

        return true;
    }

    /**
     * Keep a count of acks that are received by the leader for a particular
     * proposal
     *
     * @param zxid, the zxid of the proposal sent out
     * @param sid, the id of the server that sent the ack
     * @param followerAddr
     */
    @Override
    public synchronized void processAck(long sid, long zxid, SocketAddress followerAddr) {
        if (!allowedToCommit) {
            return; // last op committed was a leader change - from now on
        }
        // the new leader should commit
        if (LOG.isTraceEnabled()) {
            LOG.trace("Ack zxid: 0x{}", Long.toHexString(zxid));
            for (Proposal p : outstandingProposals.values()) {
                long packetZxid = p.packet.getZxid();
                LOG.trace("outstanding proposal: 0x{}", Long.toHexString(packetZxid));
            }
            LOG.trace("outstanding proposals all");
        }

        if ((zxid & 0xffffffffL) == 0) {
            /*
             * We no longer process NEWLEADER ack with this method. However,
             * the learner sends an ack back to the leader after it gets
             * UPTODATE, so we just ignore the message.
             */
            return;
        }

        if (outstandingProposals.size() == 0) {
            LOG.debug("outstanding is 0");
            return;
        }
        if (lastCommitted >= zxid) {
            LOG.debug(
                "proposal has already been committed, pzxid: 0x{} zxid: 0x{}",
                Long.toHexString(lastCommitted),
                Long.toHexString(zxid));
            // The proposal has already been committed
            return;
        }
        Proposal p = outstandingProposals.get(zxid);
        if (p == null) {
            LOG.warn("Trying to commit future proposal: zxid 0x{} from {}", Long.toHexString(zxid), followerAddr);
            return;
        }

        if (ackLoggingFrequency > 0 && (zxid % ackLoggingFrequency == 0)) {
            p.request.logLatency(ServerMetrics.getMetrics().ACK_LATENCY, Long.toString(sid));
        }

        p.addAck(sid);

        boolean hasCommitted = tryToCommit(p, zxid, followerAddr);

        // If p is a reconfiguration, multiple other operations may be ready to be committed,
        // since operations wait for different sets of acks.
        // Currently we only permit one outstanding reconfiguration at a time
        // such that the reconfiguration and subsequent outstanding ops proposed while the reconfig is
        // pending all wait for a quorum of old and new config, so its not possible to get enough acks
        // for an operation without getting enough acks for preceding ops. But in the future if multiple
        // concurrent reconfigs are allowed, this can happen and then we need to check whether some pending
        // ops may already have enough acks and can be committed, which is what this code does.

        if (hasCommitted && p.request != null && p.request.getHdr().getType() == OpCode.reconfig) {
            long curZxid = zxid;
            while (allowedToCommit && hasCommitted && p != null) {
                curZxid++;
                p = outstandingProposals.get(curZxid);
                if (p != null) {
                    hasCommitted = tryToCommit(p, curZxid, null);
                }
            }
        }
    }

    static class ToBeAppliedRequestProcessor implements RequestProcessor {

        private final RequestProcessor next;

        private final Leader leader;

        /**
         * This request processor simply maintains the toBeApplied list. For
         * this to work next must be a FinalRequestProcessor and
         * FinalRequestProcessor.processRequest MUST process the request
         * synchronously!
         *
         * @param next
         *                a reference to the FinalRequestProcessor
         */
        ToBeAppliedRequestProcessor(RequestProcessor next, Leader leader) {
            if (!(next instanceof FinalRequestProcessor)) {
                throw new RuntimeException(ToBeAppliedRequestProcessor.class.getName()
                                           + " must be connected to "
                                           + FinalRequestProcessor.class.getName()
                                           + " not "
                                           + next.getClass().getName());
            }
            this.leader = leader;
            this.next = next;
        }

        /*
         * (non-Javadoc)
         *
         * @see org.apache.zookeeper.server.RequestProcessor#processRequest(org.apache.zookeeper.server.Request)
         */
        public void processRequest(Request request) throws RequestProcessorException {
            next.processRequest(request);

            // The only requests that should be on toBeApplied are write
            // requests, for which we will have a hdr. We can't simply use
            // request.zxid here because that is set on read requests to equal
            // the zxid of the last write op.
            if (request.getHdr() != null) {
                long zxid = request.getHdr().getZxid();
                Iterator<Proposal> iter = leader.toBeApplied.iterator();
                if (iter.hasNext()) {
                    Proposal p = iter.next();
                    if (p.request != null && p.request.zxid == zxid) {
                        iter.remove();
                        return;
                    }
                }
                LOG.error("Committed request not found on toBeApplied: {}", request);
            }
        }

        /*
         * (non-Javadoc)
         *
         * @see org.apache.zookeeper.server.RequestProcessor#shutdown()
         */
        public void shutdown() {
            LOG.info("Shutting down");
            next.shutdown();
        }

    }

    /**
     * send a packet to all the followers ready to follow
     *
     * @param qp
     *                the packet to be sent
     */
    void sendPacket(QuorumPacket qp) {
        synchronized (forwardingFollowers) {
            for (LearnerHandler f : forwardingFollowers) {
                f.queuePacket(qp);
            }
        }
    }

    /**
     * send a packet to all observers
     */
    void sendObserverPacket(QuorumPacket qp) {
        for (LearnerHandler f : getObservingLearners()) {
            f.queuePacket(qp);
        }
    }

    long lastCommitted = -1;

    /**
     * Create a commit packet and send it to all the members of the quorum
     *
     * @param zxid
     */
    public void commit(long zxid) {
        synchronized (this) {
            lastCommitted = zxid;
        }
        QuorumPacket qp = new QuorumPacket(Leader.COMMIT, zxid, null, null);
        sendPacket(qp);
        ServerMetrics.getMetrics().COMMIT_COUNT.add(1);
    }

    //commit and send some info
    public void commitAndActivate(long zxid, long designatedLeader) {
        synchronized (this) {
            lastCommitted = zxid;
        }

        byte[] data = new byte[8];
        ByteBuffer buffer = ByteBuffer.wrap(data);
        buffer.putLong(designatedLeader);

        QuorumPacket qp = new QuorumPacket(Leader.COMMITANDACTIVATE, zxid, data, null);
        sendPacket(qp);
    }

    /**
     * Create an inform packet and send it to all observers.
     */
    public void inform(Proposal proposal) {
        QuorumPacket qp = new QuorumPacket(Leader.INFORM, proposal.request.zxid, proposal.packet.getData(), null);
        sendObserverPacket(qp);
    }

    public static QuorumPacket buildInformAndActivePacket(long zxid, long designatedLeader, byte[] proposalData) {
        byte[] data = new byte[proposalData.length + 8];
        ByteBuffer buffer = ByteBuffer.wrap(data);
        buffer.putLong(designatedLeader);
        buffer.put(proposalData);

        return new QuorumPacket(Leader.INFORMANDACTIVATE, zxid, data, null);
    }

    /**
     * Create an inform and activate packet and send it to all observers.
     */
    public void informAndActivate(Proposal proposal, long designatedLeader) {
        sendObserverPacket(buildInformAndActivePacket(proposal.request.zxid, designatedLeader, proposal.packet.getData()));
    }

    long lastProposed;

    @Override
    public synchronized long getLastProposed() {
        return lastProposed;
    }

    /**
     * Returns the current epoch of the leader.
     *
     * @return
     */
    public long getEpoch() {
        return ZxidUtils.getEpochFromZxid(lastProposed);
    }

    @SuppressWarnings("serial")
    public static class XidRolloverException extends Exception {

        public XidRolloverException(String message) {
            super(message);
        }

    }

    /**
     * create a proposal and send it out to all the members
     *
     * @param request
     * @return the proposal that is queued to send to all the members
     */
    public Proposal propose(Request request) throws XidRolloverException {
        /**
         * Address the rollover issue. All lower 32bits set indicate a new leader
         * election. Force a re-election instead. See ZOOKEEPER-1277
         */
        if ((request.zxid & 0xffffffffL) == 0xffffffffL) {
            String msg = "zxid lower 32 bits have rolled over, forcing re-election, and therefore new epoch start";
            shutdown(msg);
            throw new XidRolloverException(msg);
        }

        byte[] data = SerializeUtils.serializeRequest(request);
        proposalStats.setLastBufferSize(data.length);
        QuorumPacket pp = new QuorumPacket(Leader.PROPOSAL, request.zxid, data, null);

        Proposal p = new Proposal();
        p.packet = pp;
        p.request = request;

        synchronized (this) {
            p.addQuorumVerifier(self.getQuorumVerifier());

            if (request.getHdr().getType() == OpCode.reconfig) {
                self.setLastSeenQuorumVerifier(request.qv, true);
            }

            if (self.getQuorumVerifier().getVersion() < self.getLastSeenQuorumVerifier().getVersion()) {
                p.addQuorumVerifier(self.getLastSeenQuorumVerifier());
            }

            LOG.debug("Proposing:: {}", request);

            lastProposed = p.packet.getZxid();
            outstandingProposals.put(lastProposed, p);
            sendPacket(pp);
        }
        ServerMetrics.getMetrics().PROPOSAL_COUNT.add(1);
        return p;
    }

    /**
     * Process sync requests
     *
     * @param r the request
     */

    public synchronized void processSync(LearnerSyncRequest r) {
        if (outstandingProposals.isEmpty()) {
            sendSync(r);
        } else {
            List<LearnerSyncRequest> l = pendingSyncs.get(lastProposed);
            if (l == null) {
                l = new ArrayList<LearnerSyncRequest>();
            }
            l.add(r);
            pendingSyncs.put(lastProposed, l);
        }
    }

    /**
     * Sends a sync message to the appropriate server
     */
    public void sendSync(LearnerSyncRequest r) {
        QuorumPacket qp = new QuorumPacket(Leader.SYNC, 0, null, null);
        r.fh.queuePacket(qp);
    }

    /**
     * lets the leader know that a follower is capable of following and is done
     * syncing
     *
     * @param handler handler of the follower
     * @return last proposed zxid
     */
    @Override
    public synchronized long startForwarding(LearnerHandler handler, long lastSeenZxid) {
        // Queue up any outstanding requests enabling the receipt of
        // new requests
        if (lastProposed > lastSeenZxid) {
            for (Proposal p : toBeApplied) {
                if (p.packet.getZxid() <= lastSeenZxid) {
                    continue;
                }
                handler.queuePacket(p.packet);
                // Since the proposal has been committed we need to send the
                // commit message also
                QuorumPacket qp = new QuorumPacket(Leader.COMMIT, p.packet.getZxid(), null, null);
                handler.queuePacket(qp);
            }
            // Only participant need to get outstanding proposals
            if (handler.getLearnerType() == LearnerType.PARTICIPANT) {
                List<Long> zxids = new ArrayList<Long>(outstandingProposals.keySet());
                Collections.sort(zxids);
                for (Long zxid : zxids) {
                    if (zxid <= lastSeenZxid) {
                        continue;
                    }
                    handler.queuePacket(outstandingProposals.get(zxid).packet);
                }
            }
        }
        if (handler.getLearnerType() == LearnerType.PARTICIPANT) {
            addForwardingFollower(handler);
        } else {
            addObserverLearnerHandler(handler);
        }

        return lastProposed;
    }

    @Override
    public void waitForStartup() throws InterruptedException {
        synchronized (zk) {
            while (!zk.isRunning() && !Thread.currentThread().isInterrupted()) {
                zk.wait(20);
            }
        }
    }

    // VisibleForTesting
    protected final Set<Long> connectingFollowers = new HashSet<Long>();

    private volatile boolean quitWaitForEpoch = false;
    private volatile long timeStartWaitForEpoch = -1;
    private volatile SyncedLearnerTracker voteSet;

    public static final String MAX_TIME_TO_WAIT_FOR_EPOCH = "zookeeper.leader.maxTimeToWaitForEpoch";
    private static int maxTimeToWaitForEpoch;

    static {
        maxTimeToWaitForEpoch = Integer.getInteger(MAX_TIME_TO_WAIT_FOR_EPOCH, -1);
        LOG.info("{} = {}ms", MAX_TIME_TO_WAIT_FOR_EPOCH, maxTimeToWaitForEpoch);
    }

    // visible for test
    public static void setMaxTimeToWaitForEpoch(int maxTimeToWaitForEpoch) {
        Leader.maxTimeToWaitForEpoch = maxTimeToWaitForEpoch;
        LOG.info("Set {} to {}ms", MAX_TIME_TO_WAIT_FOR_EPOCH, Leader.maxTimeToWaitForEpoch);
    }

    /**
     * Quit condition:
     *
     * 1 voter goes to looking again and time waitForEpoch &gt; maxTimeToWaitForEpoch
     *
     * Note: the voter may go to looking again in case of:
     * 1. change mind in the last minute when received a different notification
     * 2. the leader hadn't started leading when it tried to connect to it
     * 3. connection broken between the voter and leader
     * 4. voter being shutdown or restarted
     */
    private void quitLeading() {
        synchronized (connectingFollowers) {
            quitWaitForEpoch = true;
            connectingFollowers.notifyAll();
        }
        ServerMetrics.getMetrics().QUIT_LEADING_DUE_TO_DISLOYAL_VOTER.add(1);
        LOG.info("Quit leading due to voter changed mind.");
    }

    public void setLeadingVoteSet(SyncedLearnerTracker voteSet) {
        this.voteSet = voteSet;
    }

    public void reportLookingSid(long sid) {
        if (maxTimeToWaitForEpoch < 0 || timeStartWaitForEpoch < 0 || !waitingForNewEpoch) {
            return;
        }
        if (voteSet == null || !voteSet.hasSid(sid)) {
            return;
        }
        if (Time.currentElapsedTime() - timeStartWaitForEpoch > maxTimeToWaitForEpoch) {
            quitLeading();
        }
    }

    @Override
    public long getEpochToPropose(long sid, long lastAcceptedEpoch) throws InterruptedException, IOException {
        synchronized (connectingFollowers) {
            if (!waitingForNewEpoch) {
                return epoch;
            }
            if (lastAcceptedEpoch >= epoch) {
                epoch = lastAcceptedEpoch + 1;
            }
            if (isParticipant(sid)) {
                connectingFollowers.add(sid);
            }
            QuorumVerifier verifier = self.getQuorumVerifier();
            if (connectingFollowers.contains(self.getId()) && verifier.containsQuorum(connectingFollowers)) {
                waitingForNewEpoch = false;
                self.setAcceptedEpoch(epoch);
                connectingFollowers.notifyAll();
            } else {
                long start = Time.currentElapsedTime();
                if (sid == self.getId()) {
                    timeStartWaitForEpoch = start;
                }
                long cur = start;
                long end = start + self.getInitLimit() * self.getTickTime();
                while (waitingForNewEpoch && cur < end && !quitWaitForEpoch) {
                    connectingFollowers.wait(end - cur);
                    cur = Time.currentElapsedTime();
                }
                if (waitingForNewEpoch) {
                    throw new InterruptedException("Timeout while waiting for epoch from quorum");
                }
            }
            return epoch;
        }
    }

    @Override
    public ZKDatabase getZKDatabase() {
        return zk.getZKDatabase();
    }

    // VisibleForTesting
    protected final Set<Long> electingFollowers = new HashSet<Long>();
    // VisibleForTesting
    protected boolean electionFinished = false;

    @Override
    public void waitForEpochAck(long id, StateSummary ss) throws IOException, InterruptedException {
        synchronized (electingFollowers) {
            if (electionFinished) {
                return;
            }
            if (ss.getCurrentEpoch() != -1) {
                if (ss.isMoreRecentThan(leaderStateSummary)) {
                    throw new IOException("Follower is ahead of the leader, leader summary: "
                                          + leaderStateSummary.getCurrentEpoch()
                                          + " (current epoch), "
                                          + leaderStateSummary.getLastZxid()
                                          + " (last zxid)");
                }
                if (ss.getLastZxid() != -1 && isParticipant(id)) {
                    electingFollowers.add(id);
                }
            }
            QuorumVerifier verifier = self.getQuorumVerifier();
            if (electingFollowers.contains(self.getId()) && verifier.containsQuorum(electingFollowers)) {
                electionFinished = true;
                electingFollowers.notifyAll();
            } else {
                long start = Time.currentElapsedTime();
                long cur = start;
                long end = start + self.getInitLimit() * self.getTickTime();
                while (!electionFinished && cur < end) {
                    electingFollowers.wait(end - cur);
                    cur = Time.currentElapsedTime();
                }
                if (!electionFinished) {
                    throw new InterruptedException("Timeout while waiting for epoch to be acked by quorum");
                }
            }
        }
    }

    /**
     * Return a list of sid in set as string
     */
    private String getSidSetString(Set<Long> sidSet) {
        StringBuilder sids = new StringBuilder();
        Iterator<Long> iter = sidSet.iterator();
        while (iter.hasNext()) {
            sids.append(iter.next());
            if (!iter.hasNext()) {
                break;
            }
            sids.append(",");
        }
        return sids.toString();
    }

    /**
     * Start up Leader ZooKeeper server and initialize zxid to the new epoch
     */
    private synchronized void startZkServer() {
        // Update lastCommitted and Db's zxid to a value representing the new epoch
        lastCommitted = zk.getZxid();
        LOG.info("Have quorum of supporters, sids: [{}]; starting up and setting last processed zxid: 0x{}",
                 newLeaderProposal.ackSetsToString(),
                 Long.toHexString(zk.getZxid()));

        /*
         * ZOOKEEPER-1324. the leader sends the new config it must complete
         *  to others inside a NEWLEADER message (see LearnerHandler where
         *  the NEWLEADER message is constructed), and once it has enough
         *  acks we must execute the following code so that it applies the
         *  config to itself.
         */
        QuorumVerifier newQV = self.getLastSeenQuorumVerifier();

        Long designatedLeader = getDesignatedLeader(newLeaderProposal, zk.getZxid());

        self.processReconfig(newQV, designatedLeader, zk.getZxid(), true);
        if (designatedLeader != self.getId()) {
            allowedToCommit = false;
        }

        leaderStartTime = Time.currentElapsedTime();
        zk.startup();
        /*
         * Update the election vote here to ensure that all members of the
         * ensemble report the same vote to new servers that start up and
         * send leader election notifications to the ensemble.
         *
         * @see https://issues.apache.org/jira/browse/ZOOKEEPER-1732
         */
        self.updateElectionVote(getEpoch());

        zk.getZKDatabase().setlastProcessedZxid(zk.getZxid());
    }

    /**
     * Process NEWLEADER ack of a given sid and wait until the leader receives
     * sufficient acks.
     *
     * @param sid
     * @throws InterruptedException
     */
    @Override
    public void waitForNewLeaderAck(long sid, long zxid) throws InterruptedException {

        synchronized (newLeaderProposal.qvAcksetPairs) {

            if (quorumFormed) {
                return;
            }

            long currentZxid = newLeaderProposal.packet.getZxid();
            if (zxid != currentZxid) {
                LOG.error(
                    "NEWLEADER ACK from sid: {} is from a different epoch - current 0x{} received 0x{}",
                    sid,
                    Long.toHexString(currentZxid),
                    Long.toHexString(zxid));
                return;
            }

            /*
             * Note that addAck already checks that the learner
             * is a PARTICIPANT.
             */
            newLeaderProposal.addAck(sid);

            if (newLeaderProposal.hasAllQuorums()) {
                quorumFormed = true;
                newLeaderProposal.qvAcksetPairs.notifyAll();
            } else {
                long start = Time.currentElapsedTime();
                long cur = start;
                long end = start + self.getInitLimit() * self.getTickTime();
                while (!quorumFormed && cur < end) {
                    newLeaderProposal.qvAcksetPairs.wait(end - cur);
                    cur = Time.currentElapsedTime();
                }
                if (!quorumFormed) {
                    throw new InterruptedException("Timeout while waiting for NEWLEADER to be acked by quorum");
                }
            }
        }
    }

    /**
     * Get string representation of a given packet type
     * @param packetType
     * @return string representing the packet type
     */
    public static String getPacketType(int packetType) {
        switch (packetType) {
        case DIFF:
            return "DIFF";
        case TRUNC:
            return "TRUNC";
        case SNAP:
            return "SNAP";
        case OBSERVERINFO:
            return "OBSERVERINFO";
        case NEWLEADER:
            return "NEWLEADER";
        case FOLLOWERINFO:
            return "FOLLOWERINFO";
        case UPTODATE:
            return "UPTODATE";
        case LEADERINFO:
            return "LEADERINFO";
        case ACKEPOCH:
            return "ACKEPOCH";
        case REQUEST:
            return "REQUEST";
        case PROPOSAL:
            return "PROPOSAL";
        case ACK:
            return "ACK";
        case COMMIT:
            return "COMMIT";
        case COMMITANDACTIVATE:
            return "COMMITANDACTIVATE";
        case PING:
            return "PING";
        case REVALIDATE:
            return "REVALIDATE";
        case SYNC:
            return "SYNC";
        case INFORM:
            return "INFORM";
        case INFORMANDACTIVATE:
            return "INFORMANDACTIVATE";
        default:
            return "UNKNOWN";
        }
    }

    private boolean isRunning() {
        return self.isRunning() && zk.isRunning();
    }

    private boolean isParticipant(long sid) {
        return self.getQuorumVerifier().getVotingMembers().containsKey(sid);
    }

    @Override
    public int getCurrentTick() {
        return self.tick.get();
    }

    @Override
    public int syncTimeout() {
        return self.tickTime * self.syncLimit;
    }

    @Override
    public int getTickOfNextAckDeadline() {
        return self.tick.get() + self.syncLimit;
    }

    @Override
    public int getTickOfInitialAckDeadline() {
        return self.tick.get() + self.initLimit + self.syncLimit;
    }

    @Override
    public long getAndDecrementFollowerCounter() {
        return followerCounter.getAndDecrement();
    }

    @Override
    public void touch(long sess, int to) {
        zk.touch(sess, to);
    }

    @Override
    public void submitLearnerRequest(Request si) {
        zk.submitLearnerRequest(si);
    }

    @Override
    public long getQuorumVerifierVersion() {
        return self.getQuorumVerifier().getVersion();
    }

    @Override
    public String getPeerInfo(long sid) {
        QuorumPeer.QuorumServer server = self.getView().get(sid);
        return server == null ? "" : server.toString();
    }

    @Override
    public byte[] getQuorumVerifierBytes() {
        return self.getLastSeenQuorumVerifier().toString().getBytes();
    }

    @Override
    public QuorumAuthServer getQuorumAuthServer() {
        return (self == null) ? null : self.authServer;
    }

    @Override
    public void revalidateSession(QuorumPacket qp, LearnerHandler learnerHandler) throws IOException {
        ByteArrayInputStream bis = new ByteArrayInputStream(qp.getData());
        DataInputStream dis = new DataInputStream(bis);
        long id = dis.readLong();
        int to = dis.readInt();
        ByteArrayOutputStream bos = new ByteArrayOutputStream();
        DataOutputStream dos = new DataOutputStream(bos);
        dos.writeLong(id);
        boolean valid = zk.checkIfValidGlobalSession(id, to);
        if (valid) {
            try {
                // set the session owner as the follower that owns the session
                zk.setOwner(id, learnerHandler);
            } catch (KeeperException.SessionExpiredException e) {
                LOG.error(
                    "Somehow session 0x{} expired right after being renewed! (impossible)",
                    Long.toHexString(id),
                    e);
            }
        }
        if (LOG.isTraceEnabled()) {
            ZooTrace.logTraceMessage(
                LOG,
                ZooTrace.SESSION_TRACE_MASK,
                "Session 0x" + Long.toHexString(id) + " is valid: " + valid);
        }
        dos.writeBoolean(valid);
        qp.setData(bos.toByteArray());
        learnerHandler.queuePacket(qp);
    }

    @Override
    public void registerLearnerHandlerBean(final LearnerHandler learnerHandler, Socket socket) {
        LearnerHandlerBean bean = new LearnerHandlerBean(learnerHandler, socket);
        if (zk.registerJMX(bean)) {
            connectionBeans.put(learnerHandler, bean);
        }
    }

    @Override
    public void unregisterLearnerHandlerBean(final LearnerHandler learnerHandler) {
        LearnerHandlerBean bean = connectionBeans.remove(learnerHandler);
        if (bean != null) {
            MBeanRegistry.getInstance().unregister(bean);
        }
    }

}<|MERGE_RESOLUTION|>--- conflicted
+++ resolved
@@ -306,45 +306,16 @@
     Optional<ServerSocket> createServerSocket(InetSocketAddress address, boolean portUnification, boolean sslQuorum) {
         ServerSocket serverSocket;
         try {
-<<<<<<< HEAD
             if (portUnification || sslQuorum) {
                 serverSocket = new UnifiedServerSocket(self.getX509Util(), portUnification);
             } else {
                 serverSocket = new ServerSocket();
-=======
-            if (self.shouldUsePortUnification() || self.isSslQuorum()) {
-                boolean allowInsecureConnection = self.shouldUsePortUnification();
-                if (self.getQuorumListenOnAllIPs()) {
-                    ss = new UnifiedServerSocket(
-                        self.getX509Util(),
-                        allowInsecureConnection,
-                        self.getQuorumAddress().getPort());
-                } else {
-                    ss = new UnifiedServerSocket(self.getX509Util(), allowInsecureConnection);
-                }
-            } else {
-                if (self.getQuorumListenOnAllIPs()) {
-                    ss = new ServerSocket(self.getQuorumAddress().getPort());
-                } else {
-                    ss = new ServerSocket();
-                }
-            }
-            ss.setReuseAddress(true);
-            if (!self.getQuorumListenOnAllIPs()) {
-                ss.bind(self.getQuorumAddress());
-            }
-        } catch (BindException e) {
-            if (self.getQuorumListenOnAllIPs()) {
-                LOG.error("Couldn't bind to port {}", self.getQuorumAddress().getPort(), e);
-            } else {
-                LOG.error("Couldn't bind to {}", self.getQuorumAddress(), e);
->>>>>>> 99be7de0
             }
             serverSocket.setReuseAddress(true);
             serverSocket.bind(address);
             return Optional.of(serverSocket);
         } catch (IOException e) {
-            LOG.error("Couldn't bind to " + address.toString(), e);
+            LOG.error("Couldn't bind to {}", address.toString(), e);
         }
         return Optional.empty();
     }
@@ -489,58 +460,13 @@
                     closeSockets();
                     executor.shutdown();
                     try {
-<<<<<<< HEAD
                         if (!executor.awaitTermination(1, TimeUnit.SECONDS)) {
                             LOG.error("not all the LearnerCnxAcceptorHandler terminated properly");
-=======
-                        s = ss.accept();
-
-                        // start with the initLimit, once the ack is processed
-                        // in LearnerHandler switch to the syncLimit
-                        s.setSoTimeout(self.tickTime * self.initLimit);
-                        s.setTcpNoDelay(nodelay);
-
-                        BufferedInputStream is = new BufferedInputStream(s.getInputStream());
-                        LearnerHandler fh = new LearnerHandler(s, is, Leader.this);
-                        fh.start();
-                    } catch (SocketException e) {
-                        error = true;
-                        if (stop) {
-                            LOG.warn("exception while shutting down acceptor.", e);
-
-                            // When Leader.shutdown() calls ss.close(),
-                            // the call to accept throws an exception.
-                            // We catch and set stop to true.
-                            stop = true;
-                        } else {
-                            throw e;
-                        }
-                    } catch (SaslException e) {
-                        LOG.error("Exception while connecting to quorum learner", e);
-                        error = true;
-                    } catch (Exception e) {
-                        error = true;
-                        throw e;
-                    } finally {
-                        // Don't leak sockets on errors
-                        if (error && s != null && !s.isClosed()) {
-                            try {
-                                s.close();
-                            } catch (IOException e) {
-                                LOG.warn("Error closing socket", e);
-                            }
->>>>>>> 99be7de0
                         }
                     } catch (InterruptedException ie) {
                         LOG.error("Interrupted while terminating LearnerCnxAcceptor.", ie);
                     }
                 }
-<<<<<<< HEAD
-=======
-            } catch (Exception e) {
-                LOG.warn("Exception while accepting follower", e);
-                handleException(this.getName(), e);
->>>>>>> 99be7de0
             }
         }
 
@@ -594,7 +520,7 @@
                 } catch (SocketException e) {
                     error = true;
                     if (stop.get()) {
-                        LOG.info("Exception while shutting down acceptor", e);
+                        LOG.warn("Exception while shutting down acceptor.", e);
                     } else {
                         throw e;
                     }
