--- conflicted
+++ resolved
@@ -233,7 +233,7 @@
        }
        return qv.containsQuorum(ids);
     }
-    
+
     private List<ServerSocket> serverSockets;
 
     Leader(QuorumPeer self,LeaderZooKeeperServer zk) throws IOException {
@@ -256,36 +256,18 @@
     }
 
     ServerSocket createServerSocket(InetSocketAddress address, boolean portUnification, boolean sslQuorum)
-            throws IOException, X509Exception {
+            throws IOException {
         ServerSocket serverSocket;
         try {
-<<<<<<< HEAD
-            if (portUnification) {
-                serverSocket = new UnifiedServerSocket(self.getX509Util(), true);
-            } else if (sslQuorum) {
-                serverSocket = self.getX509Util().createSSLServerSocket();
-=======
-            if (self.shouldUsePortUnification() || self.isSslQuorum()) {
-                boolean allowInsecureConnection = self.shouldUsePortUnification();
-                if (self.getQuorumListenOnAllIPs()) {
-                    ss = new UnifiedServerSocket(self.getX509Util(), allowInsecureConnection, self.getQuorumAddress().getPort());
-                } else {
-                    ss = new UnifiedServerSocket(self.getX509Util(), allowInsecureConnection);
-                }
->>>>>>> e043c322
+            if (portUnification || sslQuorum) {
+                serverSocket = new UnifiedServerSocket(self.getX509Util(), portUnification);
             } else {
                 serverSocket = new ServerSocket();
             }
-<<<<<<< HEAD
 
             serverSocket.setReuseAddress(true);
             serverSocket.bind(address);
             return serverSocket;
-        } catch (X509Exception e) {
-            LOG.error("Failed to setup ssl server socket", e);
-            throw e;
-=======
->>>>>>> e043c322
         } catch (BindException e) {
             LOG.error("Couldn't bind to " + self.getQuorumAddress(), e);
             throw e;
