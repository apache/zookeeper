/*
 * Licensed to the Apache Software Foundation (ASF) under one
 * or more contributor license agreements.  See the NOTICE file
 * distributed with this work for additional information
 * regarding copyright ownership.  The ASF licenses this file
 * to you under the Apache License, Version 2.0 (the
 * "License"); you may not use this file except in compliance
 * with the License.  You may obtain a copy of the License at
 *
 *     http://www.apache.org/licenses/LICENSE-2.0
 *
 * Unless required by applicable law or agreed to in writing, software
 * distributed under the License is distributed on an "AS IS" BASIS,
 * WITHOUT WARRANTIES OR CONDITIONS OF ANY KIND, either express or implied.
 * See the License for the specific language governing permissions and
 * limitations under the License.
 */

package org.apache.zookeeper.server.quorum;

import static org.apache.zookeeper.common.NetUtils.formatInetAddr;
import java.io.BufferedInputStream;
import java.io.BufferedOutputStream;
import java.io.Closeable;
import java.io.DataInputStream;
import java.io.DataOutputStream;
import java.io.IOException;
<<<<<<< HEAD
import java.net.InetAddress;
=======
>>>>>>> dec6ac78
import java.net.InetSocketAddress;
import java.net.NoRouteToHostException;
import java.net.ServerSocket;
import java.net.Socket;
import java.net.SocketException;
import java.net.SocketTimeoutException;
import java.nio.BufferUnderflowException;
import java.nio.ByteBuffer;
import java.nio.channels.UnresolvedAddressException;
import java.util.ArrayList;
import java.util.Collections;
import java.util.Enumeration;
import java.util.HashSet;
import java.util.List;
import java.util.Map;
import java.util.NoSuchElementException;
import java.util.Set;
import java.util.concurrent.ArrayBlockingQueue;
import java.util.concurrent.ConcurrentHashMap;
import java.util.concurrent.CountDownLatch;
import java.util.concurrent.ExecutorService;
import java.util.concurrent.Executors;
import java.util.concurrent.SynchronousQueue;
import java.util.concurrent.ThreadFactory;
import java.util.concurrent.ThreadPoolExecutor;
import java.util.concurrent.TimeUnit;
import java.util.concurrent.atomic.AtomicBoolean;
import java.util.concurrent.atomic.AtomicInteger;
import java.util.concurrent.atomic.AtomicLong;
import javax.net.ssl.SSLSocket;
import java.util.stream.Collectors;

import org.apache.zookeeper.common.NetUtils;
import org.apache.zookeeper.common.X509Exception;
import org.apache.zookeeper.server.ExitCode;
import org.apache.zookeeper.server.quorum.QuorumPeerConfig.ConfigException;
import org.apache.zookeeper.server.util.ConfigUtils;
import org.apache.zookeeper.server.ZooKeeperThread;
import org.apache.zookeeper.server.quorum.auth.QuorumAuthLearner;
import org.apache.zookeeper.server.quorum.auth.QuorumAuthServer;
import org.apache.zookeeper.server.quorum.flexible.QuorumVerifier;
import org.slf4j.Logger;
import org.slf4j.LoggerFactory;


/**
 * This class implements a connection manager for leader election using TCP. It
 * maintains one connection for every pair of servers. The tricky part is to
 * guarantee that there is exactly one connection for every pair of servers that
 * are operating correctly and that can communicate over the network.
 *
 * If two servers try to start a connection concurrently, then the connection
 * manager uses a very simple tie-breaking mechanism to decide which connection
 * to drop based on the IP addressed of the two parties.
 *
 * For every peer, the manager maintains a queue of messages to send. If the
 * connection to any particular peer drops, then the sender thread puts the
 * message back on the list. As this implementation currently uses a queue
 * implementation to maintain messages to send to another peer, we add the
 * message to the tail of the queue, thus changing the order of messages.
 * Although this is not a problem for the leader election, it could be a problem
 * when consolidating peer communication. This is to be verified, though.
 *
 */

public class QuorumCnxManager {

    private static final Logger LOG = LoggerFactory.getLogger(QuorumCnxManager.class);

    /*
     * Maximum capacity of thread queues
     */
    static final int RECV_CAPACITY = 100;
    // Initialized to 1 to prevent sending
    // stale notifications to peers
    static final int SEND_CAPACITY = 1;

    static final int PACKETMAXSIZE = 1024 * 512;

    /*
     * Negative counter for observer server ids.
     */

    private AtomicLong observerCounter = new AtomicLong(-1);

    /*
     * Protocol identifier used among peers
     */
    public static final long PROTOCOL_VERSION = -65535L;

    /*
     * Max buffer size to be read from the network.
     */
    public static final int maxBuffer = 2048;

    /*
     * Connection time out value in milliseconds
     */

    private int cnxTO = 5000;

    final QuorumPeer self;

    /*
     * Local IP address
     */
    final long mySid;
    final int socketTimeout;
    final Map<Long, QuorumPeer.QuorumServer> view;
    final boolean listenOnAllIPs;
    private ThreadPoolExecutor connectionExecutor;
<<<<<<< HEAD
    private final Set<Long> inprogressConnections = Collections
            .synchronizedSet(new HashSet<>());
=======
    private final Set<Long> inprogressConnections = Collections.synchronizedSet(new HashSet<Long>());
>>>>>>> dec6ac78
    private QuorumAuthServer authServer;
    private QuorumAuthLearner authLearner;
    private boolean quorumSaslAuthEnabled;
    /*
     * Counter to count connection processing threads.
     */
    private AtomicInteger connectionThreadCnt = new AtomicInteger(0);

    /*
     * Mapping from Peer to Thread number
     */
    final ConcurrentHashMap<Long, SendWorker> senderWorkerMap;
    final ConcurrentHashMap<Long, ArrayBlockingQueue<ByteBuffer>> queueSendMap;
    final ConcurrentHashMap<Long, ByteBuffer> lastMessageSent;

    /*
     * Reception queue
     */
    public final ArrayBlockingQueue<Message> recvQueue;
    /*
     * Object to synchronize access to recvQueue
     */
    private final Object recvQLock = new Object();

    /*
     * Shutdown flag
     */

    volatile boolean shutdown = false;

    /*
     * Listener thread
     */
    public final Listener listener;

    /*
     * Counter to count worker threads
     */
    private AtomicInteger threadCnt = new AtomicInteger(0);

    /*
     * Socket options for TCP keepalive
     */
    private final boolean tcpKeepAlive = Boolean.getBoolean("zookeeper.tcpKeepAlive");

    public static class Message {

        Message(ByteBuffer buffer, long sid) {
            this.buffer = buffer;
            this.sid = sid;
        }

        ByteBuffer buffer;
        long sid;

    }

    /*
     * This class parses the initial identification sent out by peers with their
     * sid & hostname.
     */
    public static class InitialMessage {

        public Long sid;
        public List<InetSocketAddress> electionAddr;

        InitialMessage(Long sid, List<InetSocketAddress> addresses) {
            this.sid = sid;
            this.electionAddr = addresses;
        }

        @SuppressWarnings("serial")
        public static class InitialMessageException extends Exception {

            InitialMessageException(String message, Object... args) {
                super(String.format(message, args));
            }

        }

        public static InitialMessage parse(Long protocolVersion, DataInputStream din) throws InitialMessageException, IOException {
            Long sid;

            if (protocolVersion != PROTOCOL_VERSION) {
                throw new InitialMessageException("Got unrecognized protocol version %s", protocolVersion);
            }

            sid = din.readLong();

            int remaining = din.readInt();
            if (remaining <= 0 || remaining > maxBuffer) {
                throw new InitialMessageException("Unreasonable buffer length: %s", remaining);
            }

            byte[] b = new byte[remaining];
            int num_read = din.read(b);

            if (num_read != remaining) {
                throw new InitialMessageException("Read only %s bytes out of %s sent by server %s", num_read, remaining, sid);
            }

            String[] addressStrings = new String(b).split(",");
            List<InetSocketAddress> addresses = new ArrayList<>(addressStrings.length);
            for(String addr : addressStrings) {

                String[] host_port;
                try {
                    host_port = ConfigUtils.getHostAndPort(addr);
                } catch (ConfigException e) {
                    throw new InitialMessageException("Badly formed address: %s", addr);
                }

                if (host_port.length != 2) {
                    throw new InitialMessageException("Badly formed address: %s", addr);
                }

                int port;
                try {
                    port = Integer.parseInt(host_port[1]);
                } catch (NumberFormatException e) {
                    throw new InitialMessageException("Bad port number: %s", host_port[1]);
                } catch (ArrayIndexOutOfBoundsException e) {
                    throw new InitialMessageException("No port number in: %s", addr);
                }
                addresses.add(new InetSocketAddress(host_port[0], port));
            }

            return new InitialMessage(sid, addresses);
        }

    }

<<<<<<< HEAD
    public QuorumCnxManager(QuorumPeer self,
                            final long mySid,
                            Map<Long,QuorumPeer.QuorumServer> view,
                            QuorumAuthServer authServer,
                            QuorumAuthLearner authLearner,
                            int socketTimeout,
                            boolean listenOnAllIPs,
                            int quorumCnxnThreadsSize,
                            boolean quorumSaslAuthEnabled) {
        this.recvQueue = new ArrayBlockingQueue<>(RECV_CAPACITY);
        this.queueSendMap = new ConcurrentHashMap<>();
        this.senderWorkerMap = new ConcurrentHashMap<>();
        this.lastMessageSent = new ConcurrentHashMap<>();
=======
    public QuorumCnxManager(QuorumPeer self, final long mySid, Map<Long, QuorumPeer.QuorumServer> view, QuorumAuthServer authServer, QuorumAuthLearner authLearner, int socketTimeout, boolean listenOnAllIPs, int quorumCnxnThreadsSize, boolean quorumSaslAuthEnabled) {
        this.recvQueue = new ArrayBlockingQueue<Message>(RECV_CAPACITY);
        this.queueSendMap = new ConcurrentHashMap<Long, ArrayBlockingQueue<ByteBuffer>>();
        this.senderWorkerMap = new ConcurrentHashMap<Long, SendWorker>();
        this.lastMessageSent = new ConcurrentHashMap<Long, ByteBuffer>();
>>>>>>> dec6ac78

        String cnxToValue = System.getProperty("zookeeper.cnxTimeout");
        if (cnxToValue != null) {
            this.cnxTO = Integer.parseInt(cnxToValue);
        }

        this.self = self;

        this.mySid = mySid;
        this.socketTimeout = socketTimeout;
        this.view = view;
        this.listenOnAllIPs = listenOnAllIPs;

        initializeAuth(mySid, authServer, authLearner, quorumCnxnThreadsSize, quorumSaslAuthEnabled);

        // Starts listener thread that waits for connection requests
        listener = new Listener();
        listener.setName("QuorumPeerListener");
    }

    private void initializeAuth(final long mySid, final QuorumAuthServer authServer, final QuorumAuthLearner authLearner, final int quorumCnxnThreadsSize, final boolean quorumSaslAuthEnabled) {
        this.authServer = authServer;
        this.authLearner = authLearner;
        this.quorumSaslAuthEnabled = quorumSaslAuthEnabled;
        if (!this.quorumSaslAuthEnabled) {
            LOG.debug("Not initializing connection executor as quorum sasl auth is disabled");
            return;
        }

        // init connection executors
        final AtomicInteger threadIndex = new AtomicInteger(1);
        SecurityManager s = System.getSecurityManager();
        final ThreadGroup group = (s != null) ? s.getThreadGroup() : Thread.currentThread().getThreadGroup();
        ThreadFactory daemonThFactory = new ThreadFactory() {

            @Override
            public Thread newThread(Runnable r) {
                Thread t = new Thread(
                    group,
                    r,
                    "QuorumConnectionThread-[myid=" + mySid + "]-" + threadIndex.getAndIncrement());
                return t;
            }
        };
        this.connectionExecutor = new ThreadPoolExecutor(3, quorumCnxnThreadsSize, 60, TimeUnit.SECONDS, new SynchronousQueue<Runnable>(), daemonThFactory);
        this.connectionExecutor.allowCoreThreadTimeOut(true);
    }

    /**
     * Invokes initiateConnection for testing purposes
     *
     * @param sid
     */
    public void testInitiateConnection(long sid) throws Exception {
        LOG.debug("Opening channel to server {}", sid);
        Socket sock = new Socket();
        setSockOpts(sock);
        InetSocketAddress address = self.getVotingView().get(sid).electionAddr.getReachableOrOne();
        sock.connect(address, cnxTO);
        initiateConnection(sock, sid);
    }

    /**
     * If this server has initiated the connection, then it gives up on the
     * connection if it loses challenge. Otherwise, it keeps the connection.
     */
    public void initiateConnection(final Socket sock, final Long sid) {
        try {
            startConnection(sock, sid);
        } catch (IOException e) {
            LOG.error("Exception while connecting, id: {}, addr: {}, closing learner connection", new Object[]{sid, sock.getRemoteSocketAddress()}, e);
            closeSocket(sock);
            return;
        }
    }

    /**
     * Server will initiate the connection request to its peer server
     * asynchronously via separate connection thread.
     */
    public void initiateConnectionAsync(final Socket sock, final Long sid) {
        if (!inprogressConnections.add(sid)) {
            // simply return as there is a connection request to
            // server 'sid' already in progress.
            LOG.debug("Connection request to server id: {} is already in progress, so skipping this request", sid);
            closeSocket(sock);
            return;
        }
        try {
            connectionExecutor.execute(new QuorumConnectionReqThread(sock, sid));
            connectionThreadCnt.incrementAndGet();
        } catch (Throwable e) {
            // Imp: Safer side catching all type of exceptions and remove 'sid'
            // from inprogress connections. This is to avoid blocking further
            // connection requests from this 'sid' in case of errors.
            inprogressConnections.remove(sid);
            LOG.error("Exception while submitting quorum connection request", e);
            closeSocket(sock);
        }
    }

    /**
     * Thread to send connection request to peer server.
     */
    private class QuorumConnectionReqThread extends ZooKeeperThread {

        final Socket sock;
        final Long sid;
        QuorumConnectionReqThread(final Socket sock, final Long sid) {
            super("QuorumConnectionReqThread-" + sid);
            this.sock = sock;
            this.sid = sid;
        }

        @Override
        public void run() {
            try {
                initiateConnection(sock, sid);
            } finally {
                inprogressConnections.remove(sid);
            }
        }

    }

    private boolean startConnection(Socket sock, Long sid) throws IOException {
        DataOutputStream dout = null;
        DataInputStream din = null;
        try {
            // Use BufferedOutputStream to reduce the number of IP packets. This is
            // important for x-DC scenarios.
            BufferedOutputStream buf = new BufferedOutputStream(sock.getOutputStream());
            dout = new DataOutputStream(buf);

            // Sending id and challenge

            // represents protocol version (in other words - message type)
            dout.writeLong(PROTOCOL_VERSION);
            dout.writeLong(self.getId());
            String addr = self.getElectionAddress().getAllAddresses().stream()
                    .map(NetUtils::formatInetAddr).collect(Collectors.joining(","));
            byte[] addr_bytes = addr.getBytes();
            dout.writeInt(addr_bytes.length);
            dout.write(addr_bytes);
            dout.flush();

            din = new DataInputStream(new BufferedInputStream(sock.getInputStream()));
        } catch (IOException e) {
            LOG.warn("Ignoring exception reading or writing challenge: ", e);
            closeSocket(sock);
            return false;
        }

        // authenticate learner
        QuorumPeer.QuorumServer qps = self.getVotingView().get(sid);
        if (qps != null) {
            // TODO - investigate why reconfig makes qps null.
            authLearner.authenticate(sock, qps.hostname);
        }

        // If lost the challenge, then drop the new connection
        if (sid > self.getId()) {
            LOG.info("Have smaller server identifier, so dropping the "
                     + "connection: (" + sid + ", " + self.getId() + ")");
            closeSocket(sock);
            // Otherwise proceed with the connection
        } else {
            SendWorker sw = new SendWorker(sock, sid);
            RecvWorker rw = new RecvWorker(sock, din, sid, sw);
            sw.setRecv(rw);

            SendWorker vsw = senderWorkerMap.get(sid);

            if (vsw != null) {
                vsw.finish();
            }

            senderWorkerMap.put(sid, sw);
            queueSendMap.putIfAbsent(sid, new ArrayBlockingQueue<ByteBuffer>(SEND_CAPACITY));

            sw.start();
            rw.start();

            return true;

        }
        return false;
    }

    /**
     * If this server receives a connection request, then it gives up on the new
     * connection if it wins. Notice that it checks whether it has a connection
     * to this server already or not. If it does, then it sends the smallest
     * possible long value to lose the challenge.
     *
     */
    public void receiveConnection(final Socket sock) {
        DataInputStream din = null;
        try {
            din = new DataInputStream(new BufferedInputStream(sock.getInputStream()));

            handleConnection(sock, din);
        } catch (IOException e) {
            LOG.error("Exception handling connection, addr: {}, closing server connection", sock.getRemoteSocketAddress());
            closeSocket(sock);
        }
    }

    /**
     * Server receives a connection request and handles it asynchronously via
     * separate thread.
     */
    public void receiveConnectionAsync(final Socket sock) {
        try {
            connectionExecutor.execute(new QuorumConnectionReceiverThread(sock));
            connectionThreadCnt.incrementAndGet();
        } catch (Throwable e) {
            LOG.error("Exception handling connection, addr: {}, closing server connection", sock.getRemoteSocketAddress());
            closeSocket(sock);
        }
    }

    /**
     * Thread to receive connection request from peer server.
     */
    private class QuorumConnectionReceiverThread extends ZooKeeperThread {

        private final Socket sock;
        QuorumConnectionReceiverThread(final Socket sock) {
            super("QuorumConnectionReceiverThread-" + sock.getRemoteSocketAddress());
            this.sock = sock;
        }

        @Override
        public void run() {
            receiveConnection(sock);
        }

    }

    private void handleConnection(Socket sock, DataInputStream din) throws IOException {
        Long sid = null, protocolVersion = null;
        MultipleAddresses electionAddr = null;

        try {
            protocolVersion = din.readLong();
            if (protocolVersion >= 0) { // this is a server id and not a protocol version
                sid = protocolVersion;
            } else {
                try {
                    InitialMessage init = InitialMessage.parse(protocolVersion, din);
                    sid = init.sid;
                    electionAddr = new MultipleAddresses(init.electionAddr);
                } catch (InitialMessage.InitialMessageException ex) {
                    LOG.error(ex.toString());
                    closeSocket(sock);
                    return;
                }
            }

            if (sid == QuorumPeer.OBSERVER_ID) {
                /*
                 * Choose identifier at random. We need a value to identify
                 * the connection.
                 */
                sid = observerCounter.getAndDecrement();
                LOG.info("Setting arbitrary identifier to observer: " + sid);
            }
        } catch (IOException e) {
            LOG.warn("Exception reading or writing challenge: {}", e);
            closeSocket(sock);
            return;
        }

        // do authenticating learner
        authServer.authenticate(sock, din);
        //If wins the challenge, then close the new connection.
        if (sid < self.getId()) {
            /*
             * This replica might still believe that the connection to sid is
             * up, so we have to shut down the workers before trying to open a
             * new connection.
             */
            SendWorker sw = senderWorkerMap.get(sid);
            if (sw != null) {
                sw.finish();
            }

            /*
             * Now we start a new connection
             */
            LOG.debug("Create new connection to server: {}", sid);
            closeSocket(sock);

            if (electionAddr != null) {
                connectOne(sid, electionAddr);
            } else {
                connectOne(sid);
            }

        } else { // Otherwise start worker threads to receive data.
            SendWorker sw = new SendWorker(sock, sid);
            RecvWorker rw = new RecvWorker(sock, din, sid, sw);
            sw.setRecv(rw);

            SendWorker vsw = senderWorkerMap.get(sid);

            if (vsw != null) {
                vsw.finish();
            }

            senderWorkerMap.put(sid, sw);

            queueSendMap.putIfAbsent(sid, new ArrayBlockingQueue<ByteBuffer>(SEND_CAPACITY));

            sw.start();
            rw.start();
        }
    }

    /**
     * Processes invoke this message to queue a message to send. Currently,
     * only leader election uses it.
     */
    public void toSend(Long sid, ByteBuffer b) {
        /*
         * If sending message to myself, then simply enqueue it (loopback).
         */
        if (this.mySid == sid) {
            b.position(0);
            addToRecvQueue(new Message(b.duplicate(), sid));
            /*
             * Otherwise send to the corresponding thread to send.
             */
        } else {
            /*
             * Start a new connection if doesn't have one already.
             */
            ArrayBlockingQueue<ByteBuffer> bq = queueSendMap.computeIfAbsent(sid, serverId -> new ArrayBlockingQueue<>(SEND_CAPACITY));
            addToSendQueue(bq, b);
            connectOne(sid);

        }
    }

    /**
     * Try to establish a connection to server with id sid using its electionAddr.
     *
     * VisibleForTesting.
     *
     *  @param sid  server id
     *  @return boolean success indication
     */
<<<<<<< HEAD
    synchronized boolean connectOne(long sid, MultipleAddresses electionAddr){
=======
    synchronized boolean connectOne(long sid, InetSocketAddress electionAddr) {
>>>>>>> dec6ac78
        if (senderWorkerMap.get(sid) != null) {
            LOG.debug("There is a connection already for server {}", sid);
            // since ZOOKEEPER-3188 we can use multiple election addresses to reach a server. It is possible, that the
            // one we are using is already dead and if we need to clean-up, so when we will create a new connection
            // then we will choose an other one, which is actually reachable
            senderWorkerMap.get(sid).asyncValidateIfSocketIsStillReachable();
            return true;
        }

        Socket sock = null;
        try {
            LOG.debug("Opening channel to server {}", sid);
            if (self.isSslQuorum()) {
                sock = self.getX509Util().createSSLSocket();
            } else {
                sock = new Socket();
            }
            setSockOpts(sock);
            sock.connect(electionAddr.getReachableAddress(), cnxTO);
            if (sock instanceof SSLSocket) {
                SSLSocket sslSock = (SSLSocket) sock;
                sslSock.startHandshake();
                LOG.info("SSL handshake complete with {} - {} - {}",
                         sslSock.getRemoteSocketAddress(),
                         sslSock.getSession().getProtocol(),
                         sslSock.getSession().getCipherSuite());
            }

            LOG.debug("Connected to server {}", sid);
            // Sends connection request asynchronously if the quorum
            // sasl authentication is enabled. This is required because
            // sasl server authentication process may take few seconds to
            // finish, this may delay next peer connection requests.
            if (quorumSaslAuthEnabled) {
                initiateConnectionAsync(sock, sid);
            } else {
                initiateConnection(sock, sid);
            }
            return true;
        } catch (UnresolvedAddressException e) {
            // Sun doesn't include the address that causes this
            // exception to be thrown, also UAE cannot be wrapped cleanly
            // so we log the exception in order to capture this critical
            // detail.
            LOG.warn("Cannot open channel to " + sid + " at election address " + electionAddr, e);
            closeSocket(sock);
            throw e;
        } catch (X509Exception e) {
            LOG.warn("Cannot open secure channel to " + sid + " at election address " + electionAddr, e);
            closeSocket(sock);
            return false;
        } catch (NoRouteToHostException e) {
            LOG.warn("None of the addresses ({}) are reachable for sid {}", electionAddr, sid, e);
            closeSocket(sock);
            return false;
        } catch (IOException e) {
            LOG.warn("Cannot open channel to " + sid + " at election address " + electionAddr, e);
            closeSocket(sock);
            return false;
        }
    }

    /**
     * Try to establish a connection to server with id sid.
     *
     *  @param sid  server id
     */
    synchronized void connectOne(long sid) {
        if (senderWorkerMap.get(sid) != null) {
            LOG.debug("There is a connection already for server {}", sid);
            // since ZOOKEEPER-3188 we can use multiple election addresses to reach a server. It is possible, that the
            // one we are using is already dead and if we need to clean-up, so when we will create a new connection
            // then we will choose an other one, which is actually reachable
            senderWorkerMap.get(sid).asyncValidateIfSocketIsStillReachable();
            return;
        }
        synchronized (self.QV_LOCK) {
            boolean knownId = false;
            // Resolve hostname for the remote server before attempting to
            // connect in case the underlying ip address has changed.
            self.recreateSocketAddresses(sid);
            Map<Long, QuorumPeer.QuorumServer> lastCommittedView = self.getView();
            QuorumVerifier lastSeenQV = self.getLastSeenQuorumVerifier();
            Map<Long, QuorumPeer.QuorumServer> lastProposedView = lastSeenQV.getAllMembers();
            if (lastCommittedView.containsKey(sid)) {
                knownId = true;
                if (connectOne(sid, lastCommittedView.get(sid).electionAddr)) {
                    return;
                }
            }
            if (lastSeenQV != null
                && lastProposedView.containsKey(sid)
                && (!knownId
                    || (lastProposedView.get(sid).electionAddr != lastCommittedView.get(sid).electionAddr))) {
                knownId = true;
                if (connectOne(sid, lastProposedView.get(sid).electionAddr)) {
                    return;
                }
            }
            if (!knownId) {
                LOG.warn("Invalid server id: " + sid);
            }
        }
    }

    /**
     * Try to establish a connection with each server if one
     * doesn't exist.
     */

    public void connectAll() {
        long sid;
        for (Enumeration<Long> en = queueSendMap.keys(); en.hasMoreElements(); ) {
            sid = en.nextElement();
            connectOne(sid);
        }
    }

    /**
     * Check if all queues are empty, indicating that all messages have been delivered.
     */
    boolean haveDelivered() {
        for (ArrayBlockingQueue<ByteBuffer> queue : queueSendMap.values()) {
            LOG.debug("Queue size: {}", queue.size());
            if (queue.size() == 0) {
                return true;
            }
        }

        return false;
    }

    /**
     * Flag that it is time to wrap up all activities and interrupt the listener.
     */
    public void halt() {
        shutdown = true;
        LOG.debug("Halting listener");
        listener.halt();

        // Wait for the listener to terminate.
        try {
            listener.join();
        } catch (InterruptedException ex) {
            LOG.warn("Got interrupted before joining the listener", ex);
        }
        softHalt();

        // clear data structures used for auth
        if (connectionExecutor != null) {
            connectionExecutor.shutdown();
        }
        inprogressConnections.clear();
        resetConnectionThreadCount();
    }

    /**
     * A soft halt simply finishes workers.
     */
    public void softHalt() {
        for (SendWorker sw : senderWorkerMap.values()) {
            LOG.debug("Halting sender: {}", sw);
            sw.finish();
        }
    }

    /**
     * Helper method to set socket options.
     *
     * @param sock
     *            Reference to socket
     */
    private void setSockOpts(Socket sock) throws SocketException {
        sock.setTcpNoDelay(true);
        sock.setKeepAlive(tcpKeepAlive);
        sock.setSoTimeout(this.socketTimeout);
    }

    /**
     * Helper method to close a socket.
     *
     * @param sock
     *            Reference to socket
     */
    private void closeSocket(Socket sock) {
        if (sock == null) {
            return;
        }

        try {
            sock.close();
        } catch (IOException ie) {
            LOG.error("Exception while closing", ie);
        }
    }

    /**
     * Return number of worker threads
     */
    public long getThreadCount() {
        return threadCnt.get();
    }

    /**
     * Return number of connection processing threads.
     */
    public long getConnectionThreadCount() {
        return connectionThreadCnt.get();
    }

    /**
     * Reset the value of connection processing threads count to zero.
     */
    private void resetConnectionThreadCount() {
        connectionThreadCnt.set(0);
    }

    /**
     * Thread to listen on some ports
     */
    public class Listener extends ZooKeeperThread {

        private static final String ELECTION_PORT_BIND_RETRY = "zookeeper.electionPortBindRetry";
        private static final int DEFAULT_PORT_BIND_MAX_RETRY = 3;

        private final int portBindMaxRetry;
        private Runnable socketBindErrorHandler = () -> System.exit(ExitCode.UNABLE_TO_BIND_QUORUM_PORT.getValue());
        private List<ListenerHandler> listenerHandlers;
        private final AtomicBoolean socketException;


        public Listener() {
            // During startup of thread, thread name will be overridden to
            // specific election address
            super("ListenerThread");

            socketException = new AtomicBoolean(false);

            // maximum retry count while trying to bind to election port
            // see ZOOKEEPER-3320 for more details
<<<<<<< HEAD
            final Integer maxRetry = Integer.getInteger(ELECTION_PORT_BIND_RETRY,
                    DEFAULT_PORT_BIND_MAX_RETRY);
=======
            final Integer maxRetry = Integer.getInteger(ELECTION_PORT_BIND_RETRY, DEFAULT_PORT_BIND_MAX_RETRY);
>>>>>>> dec6ac78
            if (maxRetry >= 0) {
                LOG.info("Election port bind maximum retries is {}", maxRetry == 0 ? "infinite" : maxRetry);
                portBindMaxRetry = maxRetry;
            } else {
<<<<<<< HEAD
                LOG.info("'{}' contains invalid value: {}(must be >= 0). Use default value of {} instead.",
                        ELECTION_PORT_BIND_RETRY, maxRetry, DEFAULT_PORT_BIND_MAX_RETRY);
=======
                LOG.info("'{}' contains invalid value: {}(must be >= 0). "
                         + "Use default value of {} instead.",
                         ELECTION_PORT_BIND_RETRY,
                         maxRetry,
                         DEFAULT_PORT_BIND_MAX_RETRY);
>>>>>>> dec6ac78
                portBindMaxRetry = DEFAULT_PORT_BIND_MAX_RETRY;
            }
        }

        /**
         * Change socket bind error handler. Used for testing.
         */
        void setSocketBindErrorHandler(Runnable errorHandler) {
            this.socketBindErrorHandler = errorHandler;
        }

        @Override
        public void run() {
            if(!shutdown) {
                Set<InetSocketAddress> addresses;

                if (self.getQuorumListenOnAllIPs()) {
                    addresses = self.getElectionAddress().getWildcardAddresses();
                } else {
                    addresses = self.getElectionAddress().getAllAddresses();
                }

                CountDownLatch latch = new CountDownLatch(addresses.size());
                listenerHandlers = addresses.stream().map(address ->
                                new ListenerHandler(address, self.shouldUsePortUnification(), self.isSslQuorum(), latch))
                        .collect(Collectors.toList());

                ExecutorService executor = Executors.newFixedThreadPool(addresses.size());
                listenerHandlers.forEach(executor::submit);

                try {
                    latch.await();
                } catch (InterruptedException ie) {
                    LOG.error("Interrupted while sleeping. Ignoring exception", ie);
                } finally {
                    // Clean up for shutdown.
                    for (ListenerHandler handler : listenerHandlers) {
                        try {
<<<<<<< HEAD
                            handler.close();
                        } catch (IOException ie) {
                            // Don't log an error for shutdown.
                            LOG.debug("Error closing server socket", ie);
                        }
                    }
=======
                            client = ss.accept();
                            setSockOpts(client);
                            LOG.info("Received connection request " + formatInetAddr((InetSocketAddress) client.getRemoteSocketAddress()));
                            // Receive and handle the connection request
                            // asynchronously if the quorum sasl authentication is
                            // enabled. This is required because sasl server
                            // authentication process may take few seconds to finish,
                            // this may delay next peer connection requests.
                            if (quorumSaslAuthEnabled) {
                                receiveConnectionAsync(client);
                            } else {
                                receiveConnection(client);
                            }
                            numRetries = 0;
                        } catch (SocketTimeoutException e) {
                            LOG.warn("The socket is listening for the election accepted "
                                     + "and it timed out unexpectedly, but will retry."
                                     + "see ZOOKEEPER-2836");
                        }
                    }
                } catch (IOException e) {
                    if (shutdown) {
                        break;
                    }
                    LOG.error("Exception while listening", e);
                    exitException = e;
                    numRetries++;
                    try {
                        ss.close();
                        Thread.sleep(1000);
                    } catch (IOException ie) {
                        LOG.error("Error closing server socket", ie);
                    } catch (InterruptedException ie) {
                        LOG.error("Interrupted while sleeping. " + "Ignoring exception", ie);
                    }
                    closeSocket(client);
>>>>>>> dec6ac78
                }
            }

            LOG.info("Leaving listener");
            if (!shutdown) {
<<<<<<< HEAD
                LOG.error("As I'm leaving the listener thread, "
                        + "I won't be able to participate in leader "
                        + "election any longer: {}"
                        , self.getElectionAddress().getAllAddresses().stream().map(NetUtils::formatInetAddr)
                                .collect(Collectors.joining(",")));
                if (socketException.get()) {
                    // After leaving listener thread, the host cannot join the quorum anymore,
                    // this is a severe error that we cannot recover from, so we need to exit
=======
                LOG.error("As I'm leaving the listener thread after "
                          + numRetries
                          + " errors. "
                          + "I won't be able to participate in leader "
                          + "election any longer: "
                          + formatInetAddr(self.getElectionAddress())
                          + ". Use "
                          + ELECTION_PORT_BIND_RETRY
                          + " property to "
                          + "increase retry count.");
                if (exitException instanceof SocketException) {
                    // After leaving listener thread, the host cannot join the
                    // quorum anymore, this is a severe error that we cannot
                    // recover from, so we need to exit
>>>>>>> dec6ac78
                    socketBindErrorHandler.run();
                }
            }
        }

        /**
         * Halts this listener thread.
         */
        void halt() {
<<<<<<< HEAD
            LOG.debug("Trying to close listeners");
            if (listenerHandlers != null) {
                LOG.debug("Closing listener: {}", QuorumCnxManager.this.mySid);
                for (ListenerHandler handler : listenerHandlers) {
                    try {
                        handler.close();
                    } catch (IOException e) {
                        LOG.warn("Exception when shutting down listener: ", e);
                    }
                }
            }
        }

        class ListenerHandler implements Runnable, Closeable {
            private ServerSocket serverSocket;
            private InetSocketAddress address;
            private boolean portUnification;
            private boolean sslQuorum;
            private CountDownLatch latch;

            ListenerHandler(InetSocketAddress address, boolean portUnification, boolean sslQuorum,
                            CountDownLatch latch) {
                this.address = address;
                this.portUnification = portUnification;
                this.sslQuorum = sslQuorum;
                this.latch = latch;
            }

            /**
             * Sleeps on acceptConnections().
             */
            @Override
            public void run() {
                try {
                    Thread.currentThread().setName("ListenerHandler-" + address);
                    acceptConnections();
                    try {
                        close();
                    } catch (IOException e) {
                        LOG.warn("Exception when shutting down listener: ", e);
                    }
                } catch (Exception e) {
                    // Output of unexpected exception, should never happen
                    LOG.error("Unexpected error ", e);
                } finally {
                    latch.countDown();
                }
            }

            @Override
            public synchronized void close() throws IOException {
                if (serverSocket != null && !serverSocket.isClosed()) {
                    LOG.debug("Trying to close listeners: {}", serverSocket);
                    serverSocket.close();
                }
            }

            /**
             * Sleeps on accept().
             */
            private void acceptConnections() {
                int numRetries = 0;
                Socket client = null;

                while ((!shutdown) && (portBindMaxRetry == 0 || numRetries < portBindMaxRetry)) {
                    try {
                        serverSocket = createNewServerSocket();
                        LOG.info("My election bind port: {}", address.toString());
                        while (!shutdown) {
                            try {
                                client = serverSocket.accept();
                                setSockOpts(client);
                                LOG.info("Received connection request {}", client.getRemoteSocketAddress());
                                // Receive and handle the connection request
                                // asynchronously if the quorum sasl authentication is
                                // enabled. This is required because sasl server
                                // authentication process may take few seconds to finish,
                                // this may delay next peer connection requests.
                                if (quorumSaslAuthEnabled) {
                                    receiveConnectionAsync(client);
                                } else {
                                    receiveConnection(client);
                                }
                                numRetries = 0;
                            } catch (SocketTimeoutException e) {
                                LOG.warn("The socket is listening for the election accepted "
                                        + "and it timed out unexpectedly, but will retry."
                                        + "see ZOOKEEPER-2836");
                            }
                        }
                    } catch (IOException e) {
                        if (shutdown) {
                            break;
                        }

                        LOG.error("Exception while listening", e);

                        if (e instanceof SocketException)
                            socketException.set(true);

                        numRetries++;
                        try {
                            close();
                            Thread.sleep(1000);
                        } catch (IOException ie) {
                            LOG.error("Error closing server socket", ie);
                        } catch (InterruptedException ie) {
                            LOG.error("Interrupted while sleeping. Ignoring exception", ie);
                        }
                        closeSocket(client);
                    }
                }
                if (!shutdown) {
                    LOG.error("Leaving listener thread for address {} after {} errors. Use {} property " +
                            "to increase retry count.", formatInetAddr(address), numRetries, ELECTION_PORT_BIND_RETRY);
                }
            }

            private ServerSocket createNewServerSocket() throws IOException {
                ServerSocket socket;

                if (portUnification) {
                    LOG.info("Creating TLS-enabled quorum server socket");
                    socket = new UnifiedServerSocket(self.getX509Util(), true);
                } else if (sslQuorum) {
                    LOG.info("Creating TLS-only quorum server socket");
                    socket = new UnifiedServerSocket(self.getX509Util(), false);
                } else {
                    socket = new ServerSocket();
                }

                socket.setReuseAddress(true);
                socket.bind(address);

                return socket;
=======
            try {
                LOG.debug("Trying to close listener: {}", ss);
                if (ss != null) {
                    LOG.debug("Closing listener: {}", +QuorumCnxManager.this.mySid);
                    ss.close();
                }
            } catch (IOException e) {
                LOG.warn("Exception when shutting down listener: " + e);
>>>>>>> dec6ac78
            }
        }

    }

    /**
     * Thread to send messages. Instance waits on a queue, and send a message as
     * soon as there is one available. If connection breaks, then opens a new
     * one.
     */
    class SendWorker extends ZooKeeperThread {

        Long sid;
        Socket sock;
        RecvWorker recvWorker;
        volatile boolean running = true;
        DataOutputStream dout;
        AtomicBoolean ongoingAsyncValidation = new AtomicBoolean(false);

        /**
         * An instance of this thread receives messages to send
         * through a queue and sends them to the server sid.
         *
         * @param sock
         *            Socket to remote peer
         * @param sid
         *            Server identifier of remote peer
         */
        SendWorker(Socket sock, Long sid) {
            super("SendWorker:" + sid);
            this.sid = sid;
            this.sock = sock;
            recvWorker = null;
            try {
                dout = new DataOutputStream(sock.getOutputStream());
            } catch (IOException e) {
                LOG.error("Unable to access socket output stream", e);
                closeSocket(sock);
                running = false;
            }
            LOG.debug("Address of remote peer: {}", this.sid);
        }

        synchronized void setRecv(RecvWorker recvWorker) {
            this.recvWorker = recvWorker;
        }

        /**
         * Returns RecvWorker that pairs up with this SendWorker.
         *
         * @return RecvWorker
         */
        synchronized RecvWorker getRecvWorker() {
            return recvWorker;
        }

        synchronized boolean finish() {
            LOG.debug("Calling finish for {}", sid);

            if (!running) {
                /*
                 * Avoids running finish() twice.
                 */
                return running;
            }

            running = false;
            closeSocket(sock);

            this.interrupt();
            if (recvWorker != null) {
                recvWorker.finish();
            }

            LOG.debug("Removing entry from senderWorkerMap sid={}", sid);

            senderWorkerMap.remove(sid, this);
            threadCnt.decrementAndGet();
            return running;
        }

        synchronized void send(ByteBuffer b) throws IOException {
            byte[] msgBytes = new byte[b.capacity()];
            try {
                b.position(0);
                b.get(msgBytes);
            } catch (BufferUnderflowException be) {
                LOG.error("BufferUnderflowException ", be);
                return;
            }
            dout.writeInt(b.capacity());
            dout.write(b.array());
            dout.flush();
        }

        @Override
        public void run() {
            threadCnt.incrementAndGet();
            try {
                /**
                 * If there is nothing in the queue to send, then we
                 * send the lastMessage to ensure that the last message
                 * was received by the peer. The message could be dropped
                 * in case self or the peer shutdown their connection
                 * (and exit the thread) prior to reading/processing
                 * the last message. Duplicate messages are handled correctly
                 * by the peer.
                 *
                 * If the send queue is non-empty, then we have a recent
                 * message than that stored in lastMessage. To avoid sending
                 * stale message, we should send the message in the send queue.
                 */
                ArrayBlockingQueue<ByteBuffer> bq = queueSendMap.get(sid);
                if (bq == null || isSendQueueEmpty(bq)) {
                    ByteBuffer b = lastMessageSent.get(sid);
                    if (b != null) {
                        LOG.debug("Attempting to send lastMessage to sid={}", sid);
                        send(b);
                    }
                }
            } catch (IOException e) {
                LOG.error("Failed to send last message. Shutting down thread.", e);
                this.finish();
            }

            try {
                while (running && !shutdown && sock != null) {

                    ByteBuffer b = null;
                    try {
                        ArrayBlockingQueue<ByteBuffer> bq = queueSendMap.get(sid);
                        if (bq != null) {
                            b = pollSendQueue(bq, 1000, TimeUnit.MILLISECONDS);
                        } else {
                            LOG.error("No queue of incoming messages for " + "server " + sid);
                            break;
                        }

                        if (b != null) {
                            lastMessageSent.put(sid, b);
                            send(b);
                        }
                    } catch (InterruptedException e) {
                        LOG.warn("Interrupted while waiting for message on queue", e);
                    }
                }
            } catch (Exception e) {
                LOG.warn("Exception when using channel: for id " + sid
                         + " my id = " + QuorumCnxManager.this.mySid
                         + " error = " + e);
            }
            this.finish();
            LOG.warn("Send worker leaving thread " + " id " + sid + " my id = " + self.getId());
        }

<<<<<<< HEAD
        public void asyncValidateIfSocketIsStillReachable() {
            if(ongoingAsyncValidation.compareAndSet(false, true)) {
                new Thread(() -> {
                    LOG.debug("validate if destination address is reachable for sid {}", sid);
                    if(sock != null) {
                        InetAddress address = sock.getInetAddress();
                        try {
                            if (address.isReachable(500)) {
                                LOG.debug("destination address {} is reachable for sid {}", address.toString(), sid);
                                ongoingAsyncValidation.set(false);
                                return;
                            }
                        } catch (NullPointerException | IOException ignored) {
                        }
                        LOG.warn("destination address {} not reachable anymore, shutting down the SendWorker for sid {}", address.toString(), sid);
                        this.finish();
                    }
                }).start();
            } else {
                LOG.debug("validation of destination address for sid {} is skipped (it is already running)", sid);
            }
        }

=======
>>>>>>> dec6ac78
    }

    /**
     * Thread to receive messages. Instance waits on a socket read. If the
     * channel breaks, then removes itself from the pool of receivers.
     */
    class RecvWorker extends ZooKeeperThread {

        Long sid;
        Socket sock;
        volatile boolean running = true;
        final DataInputStream din;
        final SendWorker sw;

        RecvWorker(Socket sock, DataInputStream din, Long sid, SendWorker sw) {
            super("RecvWorker:" + sid);
            this.sid = sid;
            this.sock = sock;
            this.sw = sw;
            this.din = din;
            try {
                // OK to wait until socket disconnects while reading.
                sock.setSoTimeout(0);
            } catch (IOException e) {
                LOG.error("Error while accessing socket for " + sid, e);
                closeSocket(sock);
                running = false;
            }
        }

        /**
         * Shuts down this worker
         *
         * @return boolean  Value of variable running
         */
        synchronized boolean finish() {
            if (!running) {
                /*
                 * Avoids running finish() twice.
                 */
                return running;
            }
            running = false;

            this.interrupt();
            threadCnt.decrementAndGet();
            return running;
        }

        @Override
        public void run() {
            threadCnt.incrementAndGet();
            try {
                while (running && !shutdown && sock != null) {
                    /**
                     * Reads the first int to determine the length of the
                     * message
                     */
                    int length = din.readInt();
                    if (length <= 0 || length > PACKETMAXSIZE) {
                        throw new IOException("Received packet with invalid packet: " + length);
                    }
                    /**
                     * Allocates a new ByteBuffer to receive the message
                     */
                    final byte[] msgArray = new byte[length];
                    din.readFully(msgArray, 0, length);
                    addToRecvQueue(new Message(ByteBuffer.wrap(msgArray), sid));
                }
            } catch (Exception e) {
                LOG.warn("Connection broken for id " + sid
                         + ", my id = " + QuorumCnxManager.this.mySid
                         + ", error = ", e);
            } finally {
                LOG.warn("Interrupting SendWorker");
                sw.finish();
                closeSocket(sock);
            }
        }

    }

    /**
     * Inserts an element in the specified queue. If the Queue is full, this
     * method removes an element from the head of the Queue and then inserts
     * the element at the tail. It can happen that an element is removed
     * by another thread in {@link SendWorker#run() }
     * method before this method attempts to remove an element from the queue.
     * This will cause {@link ArrayBlockingQueue#remove() remove} to throw an
     * exception, which is safe to ignore.
     *
     * Unlike {@link #addToRecvQueue(Message) addToRecvQueue} this method does
     * not need to be synchronized since there is only one thread that inserts
     * an element in the queue and another thread that reads from the queue.
     *
     * @param queue
     *          Reference to the Queue
     * @param buffer
     *          Reference to the buffer to be inserted in the queue
     */
    private void addToSendQueue(ArrayBlockingQueue<ByteBuffer> queue, ByteBuffer buffer) {
        if (queue.remainingCapacity() == 0) {
            try {
                queue.remove();
            } catch (NoSuchElementException ne) {
                // element could be removed by poll()
                LOG.debug("Trying to remove from an empty " + "Queue. Ignoring exception.", ne);
            }
        }
        try {
            queue.add(buffer);
        } catch (IllegalStateException ie) {
            // This should never happen
            LOG.error("Unable to insert an element in the queue " + ie);
        }
    }

    /**
     * Returns true if queue is empty.
     * @param queue
     *          Reference to the queue
     * @return
     *      true if the specified queue is empty
     */
    private boolean isSendQueueEmpty(ArrayBlockingQueue<ByteBuffer> queue) {
        return queue.isEmpty();
    }

    /**
     * Retrieves and removes buffer at the head of this queue,
     * waiting up to the specified wait time if necessary for an element to
     * become available.
     *
     * {@link ArrayBlockingQueue#poll(long, java.util.concurrent.TimeUnit)}
     */
    private ByteBuffer pollSendQueue(ArrayBlockingQueue<ByteBuffer> queue, long timeout, TimeUnit unit) throws InterruptedException {
        return queue.poll(timeout, unit);
    }

    /**
     * Inserts an element in the {@link #recvQueue}. If the Queue is full, this
     * methods removes an element from the head of the Queue and then inserts
     * the element at the tail of the queue.
     *
     * This method is synchronized to achieve fairness between two threads that
     * are trying to insert an element in the queue. Each thread checks if the
     * queue is full, then removes the element at the head of the queue, and
     * then inserts an element at the tail. This three-step process is done to
     * prevent a thread from blocking while inserting an element in the queue.
     * If we do not synchronize the call to this method, then a thread can grab
     * a slot in the queue created by the second thread. This can cause the call
     * to insert by the second thread to fail.
     * Note that synchronizing this method does not block another thread
     * from polling the queue since that synchronization is provided by the
     * queue itself.
     *
     * @param msg
     *          Reference to the message to be inserted in the queue
     */
    public void addToRecvQueue(Message msg) {
        synchronized (recvQLock) {
            if (recvQueue.remainingCapacity() == 0) {
                try {
                    recvQueue.remove();
                } catch (NoSuchElementException ne) {
                    // element could be removed by poll()
                    LOG.debug("Trying to remove from an empty " + "recvQueue. Ignoring exception.", ne);
                }
            }
            try {
                recvQueue.add(msg);
            } catch (IllegalStateException ie) {
                // This should never happen
                LOG.error("Unable to insert element in the recvQueue " + ie);
            }
        }
    }

    /**
     * Retrieves and removes a message at the head of this queue,
     * waiting up to the specified wait time if necessary for an element to
     * become available.
     *
     * {@link ArrayBlockingQueue#poll(long, java.util.concurrent.TimeUnit)}
     */
    public Message pollRecvQueue(long timeout, TimeUnit unit) throws InterruptedException {
        return recvQueue.poll(timeout, unit);
    }

    public boolean connectedToPeer(long peerSid) {
        return senderWorkerMap.get(peerSid) != null;
    }

}<|MERGE_RESOLUTION|>--- conflicted
+++ resolved
@@ -25,10 +25,7 @@
 import java.io.DataInputStream;
 import java.io.DataOutputStream;
 import java.io.IOException;
-<<<<<<< HEAD
 import java.net.InetAddress;
-=======
->>>>>>> dec6ac78
 import java.net.InetSocketAddress;
 import java.net.NoRouteToHostException;
 import java.net.ServerSocket;
@@ -58,18 +55,17 @@
 import java.util.concurrent.atomic.AtomicBoolean;
 import java.util.concurrent.atomic.AtomicInteger;
 import java.util.concurrent.atomic.AtomicLong;
+import java.util.stream.Collectors;
 import javax.net.ssl.SSLSocket;
-import java.util.stream.Collectors;
-
 import org.apache.zookeeper.common.NetUtils;
 import org.apache.zookeeper.common.X509Exception;
 import org.apache.zookeeper.server.ExitCode;
+import org.apache.zookeeper.server.ZooKeeperThread;
 import org.apache.zookeeper.server.quorum.QuorumPeerConfig.ConfigException;
-import org.apache.zookeeper.server.util.ConfigUtils;
-import org.apache.zookeeper.server.ZooKeeperThread;
 import org.apache.zookeeper.server.quorum.auth.QuorumAuthLearner;
 import org.apache.zookeeper.server.quorum.auth.QuorumAuthServer;
 import org.apache.zookeeper.server.quorum.flexible.QuorumVerifier;
+import org.apache.zookeeper.server.util.ConfigUtils;
 import org.slf4j.Logger;
 import org.slf4j.LoggerFactory;
 
@@ -140,12 +136,7 @@
     final Map<Long, QuorumPeer.QuorumServer> view;
     final boolean listenOnAllIPs;
     private ThreadPoolExecutor connectionExecutor;
-<<<<<<< HEAD
-    private final Set<Long> inprogressConnections = Collections
-            .synchronizedSet(new HashSet<>());
-=======
-    private final Set<Long> inprogressConnections = Collections.synchronizedSet(new HashSet<Long>());
->>>>>>> dec6ac78
+    private final Set<Long> inprogressConnections = Collections.synchronizedSet(new HashSet<>());
     private QuorumAuthServer authServer;
     private QuorumAuthLearner authLearner;
     private boolean quorumSaslAuthEnabled;
@@ -249,7 +240,7 @@
 
             String[] addressStrings = new String(b).split(",");
             List<InetSocketAddress> addresses = new ArrayList<>(addressStrings.length);
-            for(String addr : addressStrings) {
+            for (String addr : addressStrings) {
 
                 String[] host_port;
                 try {
@@ -278,27 +269,14 @@
 
     }
 
-<<<<<<< HEAD
-    public QuorumCnxManager(QuorumPeer self,
-                            final long mySid,
-                            Map<Long,QuorumPeer.QuorumServer> view,
-                            QuorumAuthServer authServer,
-                            QuorumAuthLearner authLearner,
-                            int socketTimeout,
-                            boolean listenOnAllIPs,
-                            int quorumCnxnThreadsSize,
-                            boolean quorumSaslAuthEnabled) {
+    public QuorumCnxManager(QuorumPeer self, final long mySid, Map<Long, QuorumPeer.QuorumServer> view,
+        QuorumAuthServer authServer, QuorumAuthLearner authLearner, int socketTimeout, boolean listenOnAllIPs,
+        int quorumCnxnThreadsSize, boolean quorumSaslAuthEnabled) {
+
         this.recvQueue = new ArrayBlockingQueue<>(RECV_CAPACITY);
         this.queueSendMap = new ConcurrentHashMap<>();
         this.senderWorkerMap = new ConcurrentHashMap<>();
         this.lastMessageSent = new ConcurrentHashMap<>();
-=======
-    public QuorumCnxManager(QuorumPeer self, final long mySid, Map<Long, QuorumPeer.QuorumServer> view, QuorumAuthServer authServer, QuorumAuthLearner authLearner, int socketTimeout, boolean listenOnAllIPs, int quorumCnxnThreadsSize, boolean quorumSaslAuthEnabled) {
-        this.recvQueue = new ArrayBlockingQueue<Message>(RECV_CAPACITY);
-        this.queueSendMap = new ConcurrentHashMap<Long, ArrayBlockingQueue<ByteBuffer>>();
-        this.senderWorkerMap = new ConcurrentHashMap<Long, SendWorker>();
-        this.lastMessageSent = new ConcurrentHashMap<Long, ByteBuffer>();
->>>>>>> dec6ac78
 
         String cnxToValue = System.getProperty("zookeeper.cnxTimeout");
         if (cnxToValue != null) {
@@ -319,7 +297,9 @@
         listener.setName("QuorumPeerListener");
     }
 
-    private void initializeAuth(final long mySid, final QuorumAuthServer authServer, final QuorumAuthLearner authLearner, final int quorumCnxnThreadsSize, final boolean quorumSaslAuthEnabled) {
+    private void initializeAuth(final long mySid, final QuorumAuthServer authServer,
+        final QuorumAuthLearner authLearner, final int quorumCnxnThreadsSize, final boolean quorumSaslAuthEnabled) {
+
         this.authServer = authServer;
         this.authLearner = authLearner;
         this.quorumSaslAuthEnabled = quorumSaslAuthEnabled;
@@ -369,7 +349,8 @@
         try {
             startConnection(sock, sid);
         } catch (IOException e) {
-            LOG.error("Exception while connecting, id: {}, addr: {}, closing learner connection", new Object[]{sid, sock.getRemoteSocketAddress()}, e);
+            LOG.error("Exception while connecting, id: {}, addr: {}, closing learner connection",
+                new Object[]{sid, sock.getRemoteSocketAddress()}, e);
             closeSocket(sock);
             return;
         }
@@ -477,7 +458,7 @@
             }
 
             senderWorkerMap.put(sid, sw);
-            queueSendMap.putIfAbsent(sid, new ArrayBlockingQueue<ByteBuffer>(SEND_CAPACITY));
+            queueSendMap.putIfAbsent(sid, new ArrayBlockingQueue<>(SEND_CAPACITY));
 
             sw.start();
             rw.start();
@@ -612,7 +593,7 @@
 
             senderWorkerMap.put(sid, sw);
 
-            queueSendMap.putIfAbsent(sid, new ArrayBlockingQueue<ByteBuffer>(SEND_CAPACITY));
+            queueSendMap.putIfAbsent(sid, new ArrayBlockingQueue<>(SEND_CAPACITY));
 
             sw.start();
             rw.start();
@@ -652,15 +633,11 @@
      *  @param sid  server id
      *  @return boolean success indication
      */
-<<<<<<< HEAD
-    synchronized boolean connectOne(long sid, MultipleAddresses electionAddr){
-=======
-    synchronized boolean connectOne(long sid, InetSocketAddress electionAddr) {
->>>>>>> dec6ac78
+    synchronized boolean connectOne(long sid, MultipleAddresses electionAddr) {
         if (senderWorkerMap.get(sid) != null) {
             LOG.debug("There is a connection already for server {}", sid);
             // since ZOOKEEPER-3188 we can use multiple election addresses to reach a server. It is possible, that the
-            // one we are using is already dead and if we need to clean-up, so when we will create a new connection
+            // one we are using is already dead and we need to clean-up, so when we will create a new connection
             // then we will choose an other one, which is actually reachable
             senderWorkerMap.get(sid).asyncValidateIfSocketIsStillReachable();
             return true;
@@ -728,7 +705,7 @@
         if (senderWorkerMap.get(sid) != null) {
             LOG.debug("There is a connection already for server {}", sid);
             // since ZOOKEEPER-3188 we can use multiple election addresses to reach a server. It is possible, that the
-            // one we are using is already dead and if we need to clean-up, so when we will create a new connection
+            // one we are using is already dead and we need to clean-up, so when we will create a new connection
             // then we will choose an other one, which is actually reachable
             senderWorkerMap.get(sid).asyncValidateIfSocketIsStillReachable();
             return;
@@ -897,26 +874,14 @@
 
             // maximum retry count while trying to bind to election port
             // see ZOOKEEPER-3320 for more details
-<<<<<<< HEAD
             final Integer maxRetry = Integer.getInteger(ELECTION_PORT_BIND_RETRY,
                     DEFAULT_PORT_BIND_MAX_RETRY);
-=======
-            final Integer maxRetry = Integer.getInteger(ELECTION_PORT_BIND_RETRY, DEFAULT_PORT_BIND_MAX_RETRY);
->>>>>>> dec6ac78
             if (maxRetry >= 0) {
                 LOG.info("Election port bind maximum retries is {}", maxRetry == 0 ? "infinite" : maxRetry);
                 portBindMaxRetry = maxRetry;
             } else {
-<<<<<<< HEAD
                 LOG.info("'{}' contains invalid value: {}(must be >= 0). Use default value of {} instead.",
                         ELECTION_PORT_BIND_RETRY, maxRetry, DEFAULT_PORT_BIND_MAX_RETRY);
-=======
-                LOG.info("'{}' contains invalid value: {}(must be >= 0). "
-                         + "Use default value of {} instead.",
-                         ELECTION_PORT_BIND_RETRY,
-                         maxRetry,
-                         DEFAULT_PORT_BIND_MAX_RETRY);
->>>>>>> dec6ac78
                 portBindMaxRetry = DEFAULT_PORT_BIND_MAX_RETRY;
             }
         }
@@ -930,7 +895,7 @@
 
         @Override
         public void run() {
-            if(!shutdown) {
+            if (!shutdown) {
                 Set<InetSocketAddress> addresses;
 
                 if (self.getQuorumListenOnAllIPs()) {
@@ -955,57 +920,17 @@
                     // Clean up for shutdown.
                     for (ListenerHandler handler : listenerHandlers) {
                         try {
-<<<<<<< HEAD
                             handler.close();
                         } catch (IOException ie) {
                             // Don't log an error for shutdown.
                             LOG.debug("Error closing server socket", ie);
                         }
                     }
-=======
-                            client = ss.accept();
-                            setSockOpts(client);
-                            LOG.info("Received connection request " + formatInetAddr((InetSocketAddress) client.getRemoteSocketAddress()));
-                            // Receive and handle the connection request
-                            // asynchronously if the quorum sasl authentication is
-                            // enabled. This is required because sasl server
-                            // authentication process may take few seconds to finish,
-                            // this may delay next peer connection requests.
-                            if (quorumSaslAuthEnabled) {
-                                receiveConnectionAsync(client);
-                            } else {
-                                receiveConnection(client);
-                            }
-                            numRetries = 0;
-                        } catch (SocketTimeoutException e) {
-                            LOG.warn("The socket is listening for the election accepted "
-                                     + "and it timed out unexpectedly, but will retry."
-                                     + "see ZOOKEEPER-2836");
-                        }
-                    }
-                } catch (IOException e) {
-                    if (shutdown) {
-                        break;
-                    }
-                    LOG.error("Exception while listening", e);
-                    exitException = e;
-                    numRetries++;
-                    try {
-                        ss.close();
-                        Thread.sleep(1000);
-                    } catch (IOException ie) {
-                        LOG.error("Error closing server socket", ie);
-                    } catch (InterruptedException ie) {
-                        LOG.error("Interrupted while sleeping. " + "Ignoring exception", ie);
-                    }
-                    closeSocket(client);
->>>>>>> dec6ac78
                 }
             }
 
             LOG.info("Leaving listener");
             if (!shutdown) {
-<<<<<<< HEAD
                 LOG.error("As I'm leaving the listener thread, "
                         + "I won't be able to participate in leader "
                         + "election any longer: {}"
@@ -1014,22 +939,6 @@
                 if (socketException.get()) {
                     // After leaving listener thread, the host cannot join the quorum anymore,
                     // this is a severe error that we cannot recover from, so we need to exit
-=======
-                LOG.error("As I'm leaving the listener thread after "
-                          + numRetries
-                          + " errors. "
-                          + "I won't be able to participate in leader "
-                          + "election any longer: "
-                          + formatInetAddr(self.getElectionAddress())
-                          + ". Use "
-                          + ELECTION_PORT_BIND_RETRY
-                          + " property to "
-                          + "increase retry count.");
-                if (exitException instanceof SocketException) {
-                    // After leaving listener thread, the host cannot join the
-                    // quorum anymore, this is a severe error that we cannot
-                    // recover from, so we need to exit
->>>>>>> dec6ac78
                     socketBindErrorHandler.run();
                 }
             }
@@ -1039,7 +948,6 @@
          * Halts this listener thread.
          */
         void halt() {
-<<<<<<< HEAD
             LOG.debug("Trying to close listeners");
             if (listenerHandlers != null) {
                 LOG.debug("Closing listener: {}", QuorumCnxManager.this.mySid);
@@ -1137,8 +1045,9 @@
 
                         LOG.error("Exception while listening", e);
 
-                        if (e instanceof SocketException)
+                        if (e instanceof SocketException) {
                             socketException.set(true);
+                        }
 
                         numRetries++;
                         try {
@@ -1153,8 +1062,8 @@
                     }
                 }
                 if (!shutdown) {
-                    LOG.error("Leaving listener thread for address {} after {} errors. Use {} property " +
-                            "to increase retry count.", formatInetAddr(address), numRetries, ELECTION_PORT_BIND_RETRY);
+                    LOG.error("Leaving listener thread for address {} after {} errors. Use {} property "
+                         + "to increase retry count.", formatInetAddr(address), numRetries, ELECTION_PORT_BIND_RETRY);
                 }
             }
 
@@ -1175,16 +1084,6 @@
                 socket.bind(address);
 
                 return socket;
-=======
-            try {
-                LOG.debug("Trying to close listener: {}", ss);
-                if (ss != null) {
-                    LOG.debug("Closing listener: {}", +QuorumCnxManager.this.mySid);
-                    ss.close();
-                }
-            } catch (IOException e) {
-                LOG.warn("Exception when shutting down listener: " + e);
->>>>>>> dec6ac78
             }
         }
 
@@ -1340,12 +1239,12 @@
             LOG.warn("Send worker leaving thread " + " id " + sid + " my id = " + self.getId());
         }
 
-<<<<<<< HEAD
+
         public void asyncValidateIfSocketIsStillReachable() {
-            if(ongoingAsyncValidation.compareAndSet(false, true)) {
+            if (ongoingAsyncValidation.compareAndSet(false, true)) {
                 new Thread(() -> {
                     LOG.debug("validate if destination address is reachable for sid {}", sid);
-                    if(sock != null) {
+                    if (sock != null) {
                         InetAddress address = sock.getInetAddress();
                         try {
                             if (address.isReachable(500)) {
@@ -1364,8 +1263,6 @@
             }
         }
 
-=======
->>>>>>> dec6ac78
     }
 
     /**
