--- conflicted
+++ resolved
@@ -349,16 +349,11 @@
         try {
             startConnection(sock, sid);
         } catch (IOException e) {
-<<<<<<< HEAD
-            LOG.error("Exception while connecting, id: {}, addr: {}, closing learner connection",
-                new Object[]{sid, sock.getRemoteSocketAddress()}, e);
-=======
             LOG.error(
-                "Exception while connecting, id: {}, addr: {}, closing learner connection",
-                sid,
-                sock.getRemoteSocketAddress(),
-                e);
->>>>>>> 99be7de0
+              "Exception while connecting, id: {}, addr: {}, closing learner connection",
+              sid,
+              sock.getRemoteSocketAddress(),
+              e);
             closeSocket(sock);
         }
     }
@@ -889,16 +884,11 @@
                 LOG.info("Election port bind maximum retries is {}", maxRetry == 0 ? "infinite" : maxRetry);
                 portBindMaxRetry = maxRetry;
             } else {
-<<<<<<< HEAD
-                LOG.info("'{}' contains invalid value: {}(must be >= 0). Use default value of {} instead.",
-                        ELECTION_PORT_BIND_RETRY, maxRetry, DEFAULT_PORT_BIND_MAX_RETRY);
-=======
                 LOG.info(
-                    "'{}' contains invalid value: {}(must be >= 0). Use default value of {} instead.",
-                    ELECTION_PORT_BIND_RETRY,
-                    maxRetry,
-                    DEFAULT_PORT_BIND_MAX_RETRY);
->>>>>>> 99be7de0
+                  "'{}' contains invalid value: {}(must be >= 0). Use default value of {} instead.",
+                  ELECTION_PORT_BIND_RETRY,
+                  maxRetry,
+                  DEFAULT_PORT_BIND_MAX_RETRY);
                 portBindMaxRetry = DEFAULT_PORT_BIND_MAX_RETRY;
             }
         }
@@ -921,7 +911,6 @@
                     addresses = self.getElectionAddress().getAllAddresses();
                 }
 
-<<<<<<< HEAD
                 CountDownLatch latch = new CountDownLatch(addresses.size());
                 listenerHandlers = addresses.stream().map(address ->
                                 new ListenerHandler(address, self.shouldUsePortUnification(), self.isSslQuorum(), latch))
@@ -944,87 +933,19 @@
                             LOG.debug("Error closing server socket", ie);
                         }
                     }
-=======
-                    if (self.getQuorumListenOnAllIPs()) {
-                        int port = self.getElectionAddress().getPort();
-                        addr = new InetSocketAddress(port);
-                    } else {
-                        // Resolve hostname for this server in case the
-                        // underlying ip address has changed.
-                        self.recreateSocketAddresses(self.getId());
-                        addr = self.getElectionAddress();
-                    }
-                    LOG.info("My election bind port: {}", addr.toString());
-                    setName(addr.toString());
-                    ss.bind(addr);
-                    while (!shutdown) {
-                        try {
-                            client = ss.accept();
-                            setSockOpts(client);
-                            LOG.info("Received connection request {}", formatInetAddr((InetSocketAddress) client.getRemoteSocketAddress()));
-                            // Receive and handle the connection request
-                            // asynchronously if the quorum sasl authentication is
-                            // enabled. This is required because sasl server
-                            // authentication process may take few seconds to finish,
-                            // this may delay next peer connection requests.
-                            if (quorumSaslAuthEnabled) {
-                                receiveConnectionAsync(client);
-                            } else {
-                                receiveConnection(client);
-                            }
-                            numRetries = 0;
-                        } catch (SocketTimeoutException e) {
-                            LOG.warn(
-                                "The socket is listening for the election accepted "
-                                    + "and it timed out unexpectedly, but will retry."
-                                    + "see ZOOKEEPER-2836");
-                        }
-                    }
-                } catch (IOException e) {
-                    if (shutdown) {
-                        break;
-                    }
-                    LOG.error("Exception while listening", e);
-                    exitException = e;
-                    numRetries++;
-                    try {
-                        ss.close();
-                        Thread.sleep(1000);
-                    } catch (IOException ie) {
-                        LOG.error("Error closing server socket", ie);
-                    } catch (InterruptedException ie) {
-                        LOG.error("Interrupted while sleeping. Ignoring exception", ie);
-                    }
-                    closeSocket(client);
->>>>>>> 99be7de0
                 }
             }
 
             LOG.info("Leaving listener");
             if (!shutdown) {
-<<<<<<< HEAD
-                LOG.error("As I'm leaving the listener thread, "
-                        + "I won't be able to participate in leader "
-                        + "election any longer: {}"
-                        , self.getElectionAddress().getAllAddresses().stream().map(NetUtils::formatInetAddr)
-                                .collect(Collectors.joining("|")));
+                LOG.error(
+                  "As I'm leaving the listener thread, I won't be able to participate in leader election any longer: {}",
+                  self.getElectionAddress().getAllAddresses().stream()
+                    .map(NetUtils::formatInetAddr)
+                    .collect(Collectors.joining("|")));
                 if (socketException.get()) {
                     // After leaving listener thread, the host cannot join the quorum anymore,
                     // this is a severe error that we cannot recover from, so we need to exit
-=======
-                LOG.error(
-                    "As I'm leaving the listener thread after {} errors. "
-                        + "I won't be able to participate in leader election any longer: {}."
-                        + "Use {} property to increase retry count.",
-                          numRetries,
-                          formatInetAddr(self.getElectionAddress()),
-                          ELECTION_PORT_BIND_RETRY);
-
-                if (exitException instanceof SocketException) {
-                    // After leaving listener thread, the host cannot join the
-                    // quorum anymore, this is a severe error that we cannot
-                    // recover from, so we need to exit
->>>>>>> 99be7de0
                     socketBindErrorHandler.run();
                 }
             }
@@ -1034,7 +955,6 @@
          * Halts this listener thread.
          */
         void halt() {
-<<<<<<< HEAD
             LOG.debug("Trying to close listeners");
             if (listenerHandlers != null) {
                 LOG.debug("Closing listener: {}", QuorumCnxManager.this.mySid);
@@ -1149,8 +1069,11 @@
                     }
                 }
                 if (!shutdown) {
-                    LOG.error("Leaving listener thread for address {} after {} errors. Use {} property "
-                         + "to increase retry count.", formatInetAddr(address), numRetries, ELECTION_PORT_BIND_RETRY);
+                    LOG.error(
+                      "Leaving listener thread for address {} after {} errors. Use {} property to increase retry count.",
+                      formatInetAddr(address),
+                      numRetries,
+                      ELECTION_PORT_BIND_RETRY);
                 }
             }
 
@@ -1171,16 +1094,6 @@
                 socket.bind(address);
 
                 return socket;
-=======
-            try {
-                LOG.debug("Trying to close listener: {}", ss);
-                if (ss != null) {
-                    LOG.debug("Closing listener: {}", QuorumCnxManager.this.mySid);
-                    ss.close();
-                }
-            } catch (IOException e) {
-                LOG.warn("Exception when shutting down listener", e);
->>>>>>> 99be7de0
             }
         }
 
@@ -1354,7 +1267,10 @@
                             }
                         } catch (NullPointerException | IOException ignored) {
                         }
-                        LOG.warn("destination address {} not reachable anymore, shutting down the SendWorker for sid {}", address.toString(), sid);
+                        LOG.warn(
+                          "destination address {} not reachable anymore, shutting down the SendWorker for sid {}",
+                          address.toString(),
+                          sid);
                         this.finish();
                     }
                 }).start();
