/*
 * Licensed to the Apache Software Foundation (ASF) under one
 * or more contributor license agreements.  See the NOTICE file
 * distributed with this work for additional information
 * regarding copyright ownership.  The ASF licenses this file
 * to you under the Apache License, Version 2.0 (the
 * "License"); you may not use this file except in compliance
 * with the License.  You may obtain a copy of the License at
 *
 *     http://www.apache.org/licenses/LICENSE-2.0
 *
 * Unless required by applicable law or agreed to in writing, software
 * distributed under the License is distributed on an "AS IS" BASIS,
 * WITHOUT WARRANTIES OR CONDITIONS OF ANY KIND, either express or implied.
 * See the License for the specific language governing permissions and
 * limitations under the License.
 */

package org.apache.zookeeper.server.quorum;

import static org.apache.zookeeper.common.NetUtils.formatInetAddr;
import java.io.BufferedInputStream;
import java.io.BufferedOutputStream;
import java.io.Closeable;
import java.io.DataInputStream;
import java.io.DataOutputStream;
import java.io.IOException;
import java.net.InetAddress;
import java.net.InetSocketAddress;
import java.net.NoRouteToHostException;
import java.net.ServerSocket;
import java.net.Socket;
import java.net.SocketException;
import java.net.SocketTimeoutException;
import java.nio.BufferUnderflowException;
import java.nio.ByteBuffer;
import java.nio.channels.UnresolvedAddressException;
import java.util.ArrayList;
import java.util.Collections;
import java.util.Enumeration;
import java.util.HashSet;
import java.util.List;
import java.util.Map;
import java.util.Set;
import java.util.concurrent.BlockingQueue;
import java.util.concurrent.ConcurrentHashMap;
import java.util.concurrent.CountDownLatch;
import java.util.concurrent.ExecutorService;
import java.util.concurrent.Executors;
import java.util.concurrent.SynchronousQueue;
import java.util.concurrent.ThreadFactory;
import java.util.concurrent.ThreadPoolExecutor;
import java.util.concurrent.TimeUnit;
import java.util.concurrent.atomic.AtomicBoolean;
import java.util.concurrent.atomic.AtomicInteger;
import java.util.concurrent.atomic.AtomicLong;
import java.util.stream.Collectors;
import javax.net.ssl.SSLSocket;
import org.apache.zookeeper.common.NetUtils;
import org.apache.zookeeper.common.X509Exception;
import org.apache.zookeeper.server.ExitCode;
import org.apache.zookeeper.server.ZooKeeperThread;
import org.apache.zookeeper.server.quorum.QuorumPeerConfig.ConfigException;
import org.apache.zookeeper.server.quorum.auth.QuorumAuthLearner;
import org.apache.zookeeper.server.quorum.auth.QuorumAuthServer;
import org.apache.zookeeper.server.quorum.flexible.QuorumVerifier;
import org.apache.zookeeper.server.util.ConfigUtils;
import org.apache.zookeeper.util.CircularBlockingQueue;
import org.apache.zookeeper.util.ServiceUtils;
import org.slf4j.Logger;
import org.slf4j.LoggerFactory;


/**
 * This class implements a connection manager for leader election using TCP. It
 * maintains one connection for every pair of servers. The tricky part is to
 * guarantee that there is exactly one connection for every pair of servers that
 * are operating correctly and that can communicate over the network.
 *
 * If two servers try to start a connection concurrently, then the connection
 * manager uses a very simple tie-breaking mechanism to decide which connection
 * to drop based on the IP addressed of the two parties.
 *
 * For every peer, the manager maintains a queue of messages to send. If the
 * connection to any particular peer drops, then the sender thread puts the
 * message back on the list. As this implementation currently uses a queue
 * implementation to maintain messages to send to another peer, we add the
 * message to the tail of the queue, thus changing the order of messages.
 * Although this is not a problem for the leader election, it could be a problem
 * when consolidating peer communication. This is to be verified, though.
 *
 */

public class QuorumCnxManager {

    private static final Logger LOG = LoggerFactory.getLogger(QuorumCnxManager.class);

    /*
     * Maximum capacity of thread queues
     */
    static final int RECV_CAPACITY = 100;
    // Initialized to 1 to prevent sending
    // stale notifications to peers
    static final int SEND_CAPACITY = 1;

    static final int PACKETMAXSIZE = 1024 * 512;

    /*
     * Negative counter for observer server ids.
     */

    private AtomicLong observerCounter = new AtomicLong(-1);

    /*
     * Protocol identifier used among peers
     */
    public static final long PROTOCOL_VERSION = -65535L;

    /*
     * Max buffer size to be read from the network.
     */
    public static final int maxBuffer = 2048;

    /*
     * Connection time out value in milliseconds
     */

    private int cnxTO = 5000;

    final QuorumPeer self;

    /*
     * Local IP address
     */
    final long mySid;
    final int socketTimeout;
    final Map<Long, QuorumPeer.QuorumServer> view;
    final boolean listenOnAllIPs;
    private ThreadPoolExecutor connectionExecutor;
    private final Set<Long> inprogressConnections = Collections.synchronizedSet(new HashSet<>());
    private QuorumAuthServer authServer;
    private QuorumAuthLearner authLearner;
    private boolean quorumSaslAuthEnabled;
    /*
     * Counter to count connection processing threads.
     */
    private AtomicInteger connectionThreadCnt = new AtomicInteger(0);

    /*
     * Mapping from Peer to Thread number
     */
    final ConcurrentHashMap<Long, SendWorker> senderWorkerMap;
    final ConcurrentHashMap<Long, BlockingQueue<ByteBuffer>> queueSendMap;
    final ConcurrentHashMap<Long, ByteBuffer> lastMessageSent;

    /*
     * Reception queue
     */
    public final BlockingQueue<Message> recvQueue;

    /*
     * Shutdown flag
     */

    volatile boolean shutdown = false;

    /*
     * Listener thread
     */
    public final Listener listener;

    /*
     * Counter to count worker threads
     */
    private AtomicInteger threadCnt = new AtomicInteger(0);

    /*
     * Socket options for TCP keepalive
     */
    private final boolean tcpKeepAlive = Boolean.getBoolean("zookeeper.tcpKeepAlive");

    public static class Message {

        Message(ByteBuffer buffer, long sid) {
            this.buffer = buffer;
            this.sid = sid;
        }

        ByteBuffer buffer;
        long sid;

    }

    /*
     * This class parses the initial identification sent out by peers with their
     * sid & hostname.
     */
    public static class InitialMessage {

        public Long sid;
        public List<InetSocketAddress> electionAddr;

        InitialMessage(Long sid, List<InetSocketAddress> addresses) {
            this.sid = sid;
            this.electionAddr = addresses;
        }

        @SuppressWarnings("serial")
        public static class InitialMessageException extends Exception {

            InitialMessageException(String message, Object... args) {
                super(String.format(message, args));
            }

        }

        public static InitialMessage parse(Long protocolVersion, DataInputStream din) throws InitialMessageException, IOException {
            Long sid;

            if (protocolVersion != PROTOCOL_VERSION) {
                throw new InitialMessageException("Got unrecognized protocol version %s", protocolVersion);
            }

            sid = din.readLong();

            int remaining = din.readInt();
            if (remaining <= 0 || remaining > maxBuffer) {
                throw new InitialMessageException("Unreasonable buffer length: %s", remaining);
            }

            byte[] b = new byte[remaining];
            int num_read = din.read(b);

            if (num_read != remaining) {
                throw new InitialMessageException("Read only %s bytes out of %s sent by server %s", num_read, remaining, sid);
            }

            String[] addressStrings = new String(b).split("\\|");
            List<InetSocketAddress> addresses = new ArrayList<>(addressStrings.length);
            for (String addr : addressStrings) {

                String[] host_port;
                try {
                    host_port = ConfigUtils.getHostAndPort(addr);
                } catch (ConfigException e) {
                    throw new InitialMessageException("Badly formed address: %s", addr);
                }

                if (host_port.length != 2) {
                    throw new InitialMessageException("Badly formed address: %s", addr);
                }

                int port;
                try {
                    port = Integer.parseInt(host_port[1]);
                } catch (NumberFormatException e) {
                    throw new InitialMessageException("Bad port number: %s", host_port[1]);
                } catch (ArrayIndexOutOfBoundsException e) {
                    throw new InitialMessageException("No port number in: %s", addr);
                }
                addresses.add(new InetSocketAddress(host_port[0], port));
            }

            return new InitialMessage(sid, addresses);
        }

    }

    public QuorumCnxManager(QuorumPeer self, final long mySid, Map<Long, QuorumPeer.QuorumServer> view,
        QuorumAuthServer authServer, QuorumAuthLearner authLearner, int socketTimeout, boolean listenOnAllIPs,
        int quorumCnxnThreadsSize, boolean quorumSaslAuthEnabled) {

        this.recvQueue = new CircularBlockingQueue<>(RECV_CAPACITY);
        this.queueSendMap = new ConcurrentHashMap<>();
        this.senderWorkerMap = new ConcurrentHashMap<>();
        this.lastMessageSent = new ConcurrentHashMap<>();

        String cnxToValue = System.getProperty("zookeeper.cnxTimeout");
        if (cnxToValue != null) {
            this.cnxTO = Integer.parseInt(cnxToValue);
        }

        this.self = self;

        this.mySid = mySid;
        this.socketTimeout = socketTimeout;
        this.view = view;
        this.listenOnAllIPs = listenOnAllIPs;

        initializeAuth(mySid, authServer, authLearner, quorumCnxnThreadsSize, quorumSaslAuthEnabled);

        // Starts listener thread that waits for connection requests
        listener = new Listener();
        listener.setName("QuorumPeerListener");
    }

    private void initializeAuth(final long mySid, final QuorumAuthServer authServer,
        final QuorumAuthLearner authLearner, final int quorumCnxnThreadsSize, final boolean quorumSaslAuthEnabled) {

        this.authServer = authServer;
        this.authLearner = authLearner;
        this.quorumSaslAuthEnabled = quorumSaslAuthEnabled;
        if (!this.quorumSaslAuthEnabled) {
            LOG.debug("Not initializing connection executor as quorum sasl auth is disabled");
            return;
        }

        // init connection executors
        final AtomicInteger threadIndex = new AtomicInteger(1);
        SecurityManager s = System.getSecurityManager();
        final ThreadGroup group = (s != null) ? s.getThreadGroup() : Thread.currentThread().getThreadGroup();
        ThreadFactory daemonThFactory = new ThreadFactory() {

            @Override
            public Thread newThread(Runnable r) {
                Thread t = new Thread(
                    group,
                    r,
                    "QuorumConnectionThread-[myid=" + mySid + "]-" + threadIndex.getAndIncrement());
                return t;
            }
        };
        this.connectionExecutor = new ThreadPoolExecutor(3, quorumCnxnThreadsSize, 60, TimeUnit.SECONDS, new SynchronousQueue<Runnable>(), daemonThFactory);
        this.connectionExecutor.allowCoreThreadTimeOut(true);
    }

    /**
     * Invokes initiateConnection for testing purposes
     *
     * @param sid
     */
    public void testInitiateConnection(long sid) throws Exception {
        LOG.debug("Opening channel to server {}", sid);
        Socket sock = new Socket();
        setSockOpts(sock);
        InetSocketAddress address = self.getVotingView().get(sid).electionAddr.getReachableOrOne();
        sock.connect(address, cnxTO);
        initiateConnection(sock, sid);
    }

    /**
     * If this server has initiated the connection, then it gives up on the
     * connection if it loses challenge. Otherwise, it keeps the connection.
     */
    public void initiateConnection(final Socket sock, final Long sid) {
        try {
            startConnection(sock, sid);
        } catch (IOException e) {
            LOG.error(
              "Exception while connecting, id: {}, addr: {}, closing learner connection",
              sid,
              sock.getRemoteSocketAddress(),
              e);
            closeSocket(sock);
        }
    }

    /**
     * Server will initiate the connection request to its peer server
     * asynchronously via separate connection thread.
     */
    public void initiateConnectionAsync(final Socket sock, final Long sid) {
        if (!inprogressConnections.add(sid)) {
            // simply return as there is a connection request to
            // server 'sid' already in progress.
            LOG.debug("Connection request to server id: {} is already in progress, so skipping this request", sid);
            closeSocket(sock);
            return;
        }
        try {
            connectionExecutor.execute(new QuorumConnectionReqThread(sock, sid));
            connectionThreadCnt.incrementAndGet();
        } catch (Throwable e) {
            // Imp: Safer side catching all type of exceptions and remove 'sid'
            // from inprogress connections. This is to avoid blocking further
            // connection requests from this 'sid' in case of errors.
            inprogressConnections.remove(sid);
            LOG.error("Exception while submitting quorum connection request", e);
            closeSocket(sock);
        }
    }

    /**
     * Thread to send connection request to peer server.
     */
    private class QuorumConnectionReqThread extends ZooKeeperThread {

        final Socket sock;
        final Long sid;
        QuorumConnectionReqThread(final Socket sock, final Long sid) {
            super("QuorumConnectionReqThread-" + sid);
            this.sock = sock;
            this.sid = sid;
        }

        @Override
        public void run() {
            try {
                initiateConnection(sock, sid);
            } finally {
                inprogressConnections.remove(sid);
            }
        }

    }

    private boolean startConnection(Socket sock, Long sid) throws IOException {
        DataOutputStream dout = null;
        DataInputStream din = null;
        try {
            // Use BufferedOutputStream to reduce the number of IP packets. This is
            // important for x-DC scenarios.
            BufferedOutputStream buf = new BufferedOutputStream(sock.getOutputStream());
            dout = new DataOutputStream(buf);

            // Sending id and challenge

            // represents protocol version (in other words - message type)
            dout.writeLong(PROTOCOL_VERSION);
            dout.writeLong(self.getId());
            String addr = self.getElectionAddress().getAllAddresses().stream()
                    .map(NetUtils::formatInetAddr).collect(Collectors.joining("|"));
            byte[] addr_bytes = addr.getBytes();
            dout.writeInt(addr_bytes.length);
            dout.write(addr_bytes);
            dout.flush();

            din = new DataInputStream(new BufferedInputStream(sock.getInputStream()));
        } catch (IOException e) {
            LOG.warn("Ignoring exception reading or writing challenge: ", e);
            closeSocket(sock);
            return false;
        }

        // authenticate learner
        QuorumPeer.QuorumServer qps = self.getVotingView().get(sid);
        if (qps != null) {
            // TODO - investigate why reconfig makes qps null.
            authLearner.authenticate(sock, qps.hostname);
        }

        // If lost the challenge, then drop the new connection
        if (sid > self.getId()) {
            LOG.info(
                "Have smaller server identifier, so dropping the connection: ({}, {})",
                sid,
                self.getId());
            closeSocket(sock);
            // Otherwise proceed with the connection
        } else {
            SendWorker sw = new SendWorker(sock, sid);
            RecvWorker rw = new RecvWorker(sock, din, sid, sw);
            sw.setRecv(rw);

            SendWorker vsw = senderWorkerMap.get(sid);

            if (vsw != null) {
                vsw.finish();
            }

            senderWorkerMap.put(sid, sw);

            queueSendMap.putIfAbsent(sid, new CircularBlockingQueue<>(SEND_CAPACITY));

            sw.start();
            rw.start();

            return true;

        }
        return false;
    }

    /**
     * If this server receives a connection request, then it gives up on the new
     * connection if it wins. Notice that it checks whether it has a connection
     * to this server already or not. If it does, then it sends the smallest
     * possible long value to lose the challenge.
     *
     */
    public void receiveConnection(final Socket sock) {
        DataInputStream din = null;
        try {
            din = new DataInputStream(new BufferedInputStream(sock.getInputStream()));

            handleConnection(sock, din);
        } catch (IOException e) {
            LOG.error("Exception handling connection, addr: {}, closing server connection", sock.getRemoteSocketAddress());
            closeSocket(sock);
        }
    }

    /**
     * Server receives a connection request and handles it asynchronously via
     * separate thread.
     */
    public void receiveConnectionAsync(final Socket sock) {
        try {
            connectionExecutor.execute(new QuorumConnectionReceiverThread(sock));
            connectionThreadCnt.incrementAndGet();
        } catch (Throwable e) {
            LOG.error("Exception handling connection, addr: {}, closing server connection", sock.getRemoteSocketAddress());
            closeSocket(sock);
        }
    }

    /**
     * Thread to receive connection request from peer server.
     */
    private class QuorumConnectionReceiverThread extends ZooKeeperThread {

        private final Socket sock;
        QuorumConnectionReceiverThread(final Socket sock) {
            super("QuorumConnectionReceiverThread-" + sock.getRemoteSocketAddress());
            this.sock = sock;
        }

        @Override
        public void run() {
            receiveConnection(sock);
        }

    }

    private void handleConnection(Socket sock, DataInputStream din) throws IOException {
        Long sid = null, protocolVersion = null;
        MultipleAddresses electionAddr = null;

        try {
            protocolVersion = din.readLong();
            if (protocolVersion >= 0) { // this is a server id and not a protocol version
                sid = protocolVersion;
            } else {
                try {
                    InitialMessage init = InitialMessage.parse(protocolVersion, din);
                    sid = init.sid;
                    electionAddr = new MultipleAddresses(init.electionAddr);
                } catch (InitialMessage.InitialMessageException ex) {
                    LOG.error(ex.toString());
                    closeSocket(sock);
                    return;
                }
            }

            if (sid == QuorumPeer.OBSERVER_ID) {
                /*
                 * Choose identifier at random. We need a value to identify
                 * the connection.
                 */
                sid = observerCounter.getAndDecrement();
                LOG.info("Setting arbitrary identifier to observer: {}", sid);
            }
        } catch (IOException e) {
            LOG.warn("Exception reading or writing challenge", e);
            closeSocket(sock);
            return;
        }

        // do authenticating learner
        authServer.authenticate(sock, din);
        //If wins the challenge, then close the new connection.
        if (sid < self.getId()) {
            /*
             * This replica might still believe that the connection to sid is
             * up, so we have to shut down the workers before trying to open a
             * new connection.
             */
            SendWorker sw = senderWorkerMap.get(sid);
            if (sw != null) {
                sw.finish();
            }

            /*
             * Now we start a new connection
             */
            LOG.debug("Create new connection to server: {}", sid);
            closeSocket(sock);

            if (electionAddr != null) {
                connectOne(sid, electionAddr);
            } else {
                connectOne(sid);
            }

        } else { // Otherwise start worker threads to receive data.
            SendWorker sw = new SendWorker(sock, sid);
            RecvWorker rw = new RecvWorker(sock, din, sid, sw);
            sw.setRecv(rw);

            SendWorker vsw = senderWorkerMap.get(sid);

            if (vsw != null) {
                vsw.finish();
            }

            senderWorkerMap.put(sid, sw);

            queueSendMap.putIfAbsent(sid, new CircularBlockingQueue<>(SEND_CAPACITY));

            sw.start();
            rw.start();
        }
    }

    /**
     * Processes invoke this message to queue a message to send. Currently,
     * only leader election uses it.
     */
    public void toSend(Long sid, ByteBuffer b) {
        /*
         * If sending message to myself, then simply enqueue it (loopback).
         */
        if (this.mySid == sid) {
            b.position(0);
            addToRecvQueue(new Message(b.duplicate(), sid));
            /*
             * Otherwise send to the corresponding thread to send.
             */
        } else {
            /*
             * Start a new connection if doesn't have one already.
             */
            BlockingQueue<ByteBuffer> bq = queueSendMap.computeIfAbsent(sid, serverId -> new CircularBlockingQueue<>(SEND_CAPACITY));
            addToSendQueue(bq, b);
            connectOne(sid);
        }
    }

    /**
     * Try to establish a connection to server with id sid using its electionAddr.
     *
     * VisibleForTesting.
     *
     *  @param sid  server id
     *  @return boolean success indication
     */
    synchronized boolean connectOne(long sid, MultipleAddresses electionAddr) {
        if (senderWorkerMap.get(sid) != null) {
            LOG.debug("There is a connection already for server {}", sid);
            // since ZOOKEEPER-3188 we can use multiple election addresses to reach a server. It is possible, that the
            // one we are using is already dead and we need to clean-up, so when we will create a new connection
            // then we will choose an other one, which is actually reachable
            senderWorkerMap.get(sid).asyncValidateIfSocketIsStillReachable();
            return true;
        }

        Socket sock = null;
        try {
            LOG.debug("Opening channel to server {}", sid);
            if (self.isSslQuorum()) {
                sock = self.getX509Util().createSSLSocket();
            } else {
                sock = new Socket();
            }
            setSockOpts(sock);
            sock.connect(electionAddr.getReachableAddress(), cnxTO);
            if (sock instanceof SSLSocket) {
                SSLSocket sslSock = (SSLSocket) sock;
                sslSock.startHandshake();
                LOG.info("SSL handshake complete with {} - {} - {}",
                         sslSock.getRemoteSocketAddress(),
                         sslSock.getSession().getProtocol(),
                         sslSock.getSession().getCipherSuite());
            }

            LOG.debug("Connected to server {} using election address: {}:{}",
                      sid, sock.getInetAddress(), sock.getPort());
            // Sends connection request asynchronously if the quorum
            // sasl authentication is enabled. This is required because
            // sasl server authentication process may take few seconds to
            // finish, this may delay next peer connection requests.
            if (quorumSaslAuthEnabled) {
                initiateConnectionAsync(sock, sid);
            } else {
                initiateConnection(sock, sid);
            }
            return true;
        } catch (UnresolvedAddressException e) {
            // Sun doesn't include the address that causes this
            // exception to be thrown, also UAE cannot be wrapped cleanly
            // so we log the exception in order to capture this critical
            // detail.
            LOG.warn("Cannot open channel to {} at election address {}", sid, electionAddr, e);
            closeSocket(sock);
            throw e;
        } catch (X509Exception e) {
            LOG.warn("Cannot open secure channel to {} at election address {}", sid, electionAddr, e);
            closeSocket(sock);
            return false;
        } catch (NoRouteToHostException e) {
            LOG.warn("None of the addresses ({}) are reachable for sid {}", electionAddr, sid, e);
            closeSocket(sock);
            return false;
        } catch (IOException e) {
            LOG.warn("Cannot open channel to {} at election address {}", sid, electionAddr, e);
            closeSocket(sock);
            return false;
        }
    }

    /**
     * Try to establish a connection to server with id sid.
     *
     *  @param sid  server id
     */
    synchronized void connectOne(long sid) {
        if (senderWorkerMap.get(sid) != null) {
            LOG.debug("There is a connection already for server {}", sid);
            // since ZOOKEEPER-3188 we can use multiple election addresses to reach a server. It is possible, that the
            // one we are using is already dead and we need to clean-up, so when we will create a new connection
            // then we will choose an other one, which is actually reachable
            senderWorkerMap.get(sid).asyncValidateIfSocketIsStillReachable();
            return;
        }
        synchronized (self.QV_LOCK) {
            boolean knownId = false;
            // Resolve hostname for the remote server before attempting to
            // connect in case the underlying ip address has changed.
            self.recreateSocketAddresses(sid);
            Map<Long, QuorumPeer.QuorumServer> lastCommittedView = self.getView();
            QuorumVerifier lastSeenQV = self.getLastSeenQuorumVerifier();
            Map<Long, QuorumPeer.QuorumServer> lastProposedView = lastSeenQV.getAllMembers();
            if (lastCommittedView.containsKey(sid)) {
                knownId = true;
                if (connectOne(sid, lastCommittedView.get(sid).electionAddr)) {
                    return;
                }
            }
            if (lastSeenQV != null
                && lastProposedView.containsKey(sid)
                && (!knownId
                    || (lastProposedView.get(sid).electionAddr != lastCommittedView.get(sid).electionAddr))) {
                knownId = true;
                if (connectOne(sid, lastProposedView.get(sid).electionAddr)) {
                    return;
                }
            }
            if (!knownId) {
                LOG.warn("Invalid server id: {} ", sid);
            }
        }
    }

    /**
     * Try to establish a connection with each server if one
     * doesn't exist.
     */

    public void connectAll() {
        long sid;
        for (Enumeration<Long> en = queueSendMap.keys(); en.hasMoreElements(); ) {
            sid = en.nextElement();
            connectOne(sid);
        }
    }

    /**
     * Check if all queues are empty, indicating that all messages have been delivered.
     */
    boolean haveDelivered() {
        for (BlockingQueue<ByteBuffer> queue : queueSendMap.values()) {
            final int queueSize = queue.size();
            LOG.debug("Queue size: {}", queueSize);
            if (queueSize == 0) {
                return true;
            }
        }

        return false;
    }

    /**
     * Flag that it is time to wrap up all activities and interrupt the listener.
     */
    public void halt() {
        shutdown = true;
        LOG.debug("Halting listener");
        listener.halt();

        // Wait for the listener to terminate.
        try {
            listener.join();
        } catch (InterruptedException ex) {
            LOG.warn("Got interrupted before joining the listener", ex);
        }
        softHalt();

        // clear data structures used for auth
        if (connectionExecutor != null) {
            connectionExecutor.shutdown();
        }
        inprogressConnections.clear();
        resetConnectionThreadCount();
    }

    /**
     * A soft halt simply finishes workers.
     */
    public void softHalt() {
        for (SendWorker sw : senderWorkerMap.values()) {
            LOG.debug("Halting sender: {}", sw);
            sw.finish();
        }
    }

    /**
     * Helper method to set socket options.
     *
     * @param sock
     *            Reference to socket
     */
    private void setSockOpts(Socket sock) throws SocketException {
        sock.setTcpNoDelay(true);
        sock.setKeepAlive(tcpKeepAlive);
        sock.setSoTimeout(this.socketTimeout);
    }

    /**
     * Helper method to close a socket.
     *
     * @param sock
     *            Reference to socket
     */
    private void closeSocket(Socket sock) {
        if (sock == null) {
            return;
        }

        try {
            sock.close();
        } catch (IOException ie) {
            LOG.error("Exception while closing", ie);
        }
    }

    /**
     * Return number of worker threads
     */
    public long getThreadCount() {
        return threadCnt.get();
    }

    /**
     * Return number of connection processing threads.
     */
    public long getConnectionThreadCount() {
        return connectionThreadCnt.get();
    }

    /**
     * Reset the value of connection processing threads count to zero.
     */
    private void resetConnectionThreadCount() {
        connectionThreadCnt.set(0);
    }

    /**
     * Thread to listen on some ports
     */
    public class Listener extends ZooKeeperThread {

        private static final String ELECTION_PORT_BIND_RETRY = "zookeeper.electionPortBindRetry";
        private static final int DEFAULT_PORT_BIND_MAX_RETRY = 3;

        private final int portBindMaxRetry;
<<<<<<< HEAD
        private Runnable socketBindErrorHandler = () -> System.exit(ExitCode.UNABLE_TO_BIND_QUORUM_PORT.getValue());
        private List<ListenerHandler> listenerHandlers;
        private final AtomicBoolean socketException;

=======
        private Runnable socketBindErrorHandler = () -> ServiceUtils.requestSystemExit(ExitCode.UNABLE_TO_BIND_QUORUM_PORT.getValue());
        volatile ServerSocket ss = null;
>>>>>>> 8e890506

        public Listener() {
            // During startup of thread, thread name will be overridden to
            // specific election address
            super("ListenerThread");

            socketException = new AtomicBoolean(false);

            // maximum retry count while trying to bind to election port
            // see ZOOKEEPER-3320 for more details
            final Integer maxRetry = Integer.getInteger(ELECTION_PORT_BIND_RETRY,
                    DEFAULT_PORT_BIND_MAX_RETRY);
            if (maxRetry >= 0) {
                LOG.info("Election port bind maximum retries is {}", maxRetry == 0 ? "infinite" : maxRetry);
                portBindMaxRetry = maxRetry;
            } else {
                LOG.info(
                  "'{}' contains invalid value: {}(must be >= 0). Use default value of {} instead.",
                  ELECTION_PORT_BIND_RETRY,
                  maxRetry,
                  DEFAULT_PORT_BIND_MAX_RETRY);
                portBindMaxRetry = DEFAULT_PORT_BIND_MAX_RETRY;
            }
        }

        /**
         * Change socket bind error handler. Used for testing.
         */
        void setSocketBindErrorHandler(Runnable errorHandler) {
            this.socketBindErrorHandler = errorHandler;
        }

        @Override
        public void run() {
            if (!shutdown) {
                Set<InetSocketAddress> addresses;

                if (self.getQuorumListenOnAllIPs()) {
                    addresses = self.getElectionAddress().getWildcardAddresses();
                } else {
                    addresses = self.getElectionAddress().getAllAddresses();
                }

                CountDownLatch latch = new CountDownLatch(addresses.size());
                listenerHandlers = addresses.stream().map(address ->
                                new ListenerHandler(address, self.shouldUsePortUnification(), self.isSslQuorum(), latch))
                        .collect(Collectors.toList());

                ExecutorService executor = Executors.newFixedThreadPool(addresses.size());
                listenerHandlers.forEach(executor::submit);

                try {
                    latch.await();
                } catch (InterruptedException ie) {
                    LOG.error("Interrupted while sleeping. Ignoring exception", ie);
                } finally {
                    // Clean up for shutdown.
                    for (ListenerHandler handler : listenerHandlers) {
                        try {
                            handler.close();
                        } catch (IOException ie) {
                            // Don't log an error for shutdown.
                            LOG.debug("Error closing server socket", ie);
                        }
                    }
                }
            }

            LOG.info("Leaving listener");
            if (!shutdown) {
                LOG.error(
                  "As I'm leaving the listener thread, I won't be able to participate in leader election any longer: {}",
                  self.getElectionAddress().getAllAddresses().stream()
                    .map(NetUtils::formatInetAddr)
                    .collect(Collectors.joining("|")));
                if (socketException.get()) {
                    // After leaving listener thread, the host cannot join the quorum anymore,
                    // this is a severe error that we cannot recover from, so we need to exit
                    socketBindErrorHandler.run();
                }
            }
        }

        /**
         * Halts this listener thread.
         */
        void halt() {
            LOG.debug("Trying to close listeners");
            if (listenerHandlers != null) {
                LOG.debug("Closing listener: {}", QuorumCnxManager.this.mySid);
                for (ListenerHandler handler : listenerHandlers) {
                    try {
                        handler.close();
                    } catch (IOException e) {
                        LOG.warn("Exception when shutting down listener: ", e);
                    }
                }
            }
        }

        class ListenerHandler implements Runnable, Closeable {
            private ServerSocket serverSocket;
            private InetSocketAddress address;
            private boolean portUnification;
            private boolean sslQuorum;
            private CountDownLatch latch;

            ListenerHandler(InetSocketAddress address, boolean portUnification, boolean sslQuorum,
                            CountDownLatch latch) {
                this.address = address;
                this.portUnification = portUnification;
                this.sslQuorum = sslQuorum;
                this.latch = latch;
            }

            /**
             * Sleeps on acceptConnections().
             */
            @Override
            public void run() {
                try {
                    Thread.currentThread().setName("ListenerHandler-" + address);
                    acceptConnections();
                    try {
                        close();
                    } catch (IOException e) {
                        LOG.warn("Exception when shutting down listener: ", e);
                    }
                } catch (Exception e) {
                    // Output of unexpected exception, should never happen
                    LOG.error("Unexpected error ", e);
                } finally {
                    latch.countDown();
                }
            }

            @Override
            public synchronized void close() throws IOException {
                if (serverSocket != null && !serverSocket.isClosed()) {
                    LOG.debug("Trying to close listeners: {}", serverSocket);
                    serverSocket.close();
                }
            }

            /**
             * Sleeps on accept().
             */
            private void acceptConnections() {
                int numRetries = 0;
                Socket client = null;

                while ((!shutdown) && (portBindMaxRetry == 0 || numRetries < portBindMaxRetry)) {
                    try {
                        serverSocket = createNewServerSocket();
                        LOG.info("My election bind port: {}", address.toString());
                        while (!shutdown) {
                            try {
                                client = serverSocket.accept();
                                setSockOpts(client);
                                LOG.info("Received connection request {}", client.getRemoteSocketAddress());
                                // Receive and handle the connection request
                                // asynchronously if the quorum sasl authentication is
                                // enabled. This is required because sasl server
                                // authentication process may take few seconds to finish,
                                // this may delay next peer connection requests.
                                if (quorumSaslAuthEnabled) {
                                    receiveConnectionAsync(client);
                                } else {
                                    receiveConnection(client);
                                }
                                numRetries = 0;
                            } catch (SocketTimeoutException e) {
                                LOG.warn("The socket is listening for the election accepted "
                                        + "and it timed out unexpectedly, but will retry."
                                        + "see ZOOKEEPER-2836");
                            }
                        }
                    } catch (IOException e) {
                        if (shutdown) {
                            break;
                        }

                        LOG.error("Exception while listening", e);

                        if (e instanceof SocketException) {
                            socketException.set(true);
                        }

                        numRetries++;
                        try {
                            close();
                            Thread.sleep(1000);
                        } catch (IOException ie) {
                            LOG.error("Error closing server socket", ie);
                        } catch (InterruptedException ie) {
                            LOG.error("Interrupted while sleeping. Ignoring exception", ie);
                        }
                        closeSocket(client);
                    }
                }
                if (!shutdown) {
                    LOG.error(
                      "Leaving listener thread for address {} after {} errors. Use {} property to increase retry count.",
                      formatInetAddr(address),
                      numRetries,
                      ELECTION_PORT_BIND_RETRY);
                }
            }

            private ServerSocket createNewServerSocket() throws IOException {
                ServerSocket socket;

                if (portUnification) {
                    LOG.info("Creating TLS-enabled quorum server socket");
                    socket = new UnifiedServerSocket(self.getX509Util(), true);
                } else if (sslQuorum) {
                    LOG.info("Creating TLS-only quorum server socket");
                    socket = new UnifiedServerSocket(self.getX509Util(), false);
                } else {
                    socket = new ServerSocket();
                }

                socket.setReuseAddress(true);
                socket.bind(address);

                return socket;
            }
        }

    }

    /**
     * Thread to send messages. Instance waits on a queue, and send a message as
     * soon as there is one available. If connection breaks, then opens a new
     * one.
     */
    class SendWorker extends ZooKeeperThread {

        Long sid;
        Socket sock;
        RecvWorker recvWorker;
        volatile boolean running = true;
        DataOutputStream dout;
        AtomicBoolean ongoingAsyncValidation = new AtomicBoolean(false);

        /**
         * An instance of this thread receives messages to send
         * through a queue and sends them to the server sid.
         *
         * @param sock
         *            Socket to remote peer
         * @param sid
         *            Server identifier of remote peer
         */
        SendWorker(Socket sock, Long sid) {
            super("SendWorker:" + sid);
            this.sid = sid;
            this.sock = sock;
            recvWorker = null;
            try {
                dout = new DataOutputStream(sock.getOutputStream());
            } catch (IOException e) {
                LOG.error("Unable to access socket output stream", e);
                closeSocket(sock);
                running = false;
            }
            LOG.debug("Address of remote peer: {}", this.sid);
        }

        synchronized void setRecv(RecvWorker recvWorker) {
            this.recvWorker = recvWorker;
        }

        /**
         * Returns RecvWorker that pairs up with this SendWorker.
         *
         * @return RecvWorker
         */
        synchronized RecvWorker getRecvWorker() {
            return recvWorker;
        }

        synchronized boolean finish() {
            LOG.debug("Calling finish for {}", sid);

            if (!running) {
                /*
                 * Avoids running finish() twice.
                 */
                return running;
            }

            running = false;
            closeSocket(sock);

            this.interrupt();
            if (recvWorker != null) {
                recvWorker.finish();
            }

            LOG.debug("Removing entry from senderWorkerMap sid={}", sid);

            senderWorkerMap.remove(sid, this);
            threadCnt.decrementAndGet();
            return running;
        }

        synchronized void send(ByteBuffer b) throws IOException {
            byte[] msgBytes = new byte[b.capacity()];
            try {
                b.position(0);
                b.get(msgBytes);
            } catch (BufferUnderflowException be) {
                LOG.error("BufferUnderflowException ", be);
                return;
            }
            dout.writeInt(b.capacity());
            dout.write(b.array());
            dout.flush();
        }

        @Override
        public void run() {
            threadCnt.incrementAndGet();
            try {
                /**
                 * If there is nothing in the queue to send, then we
                 * send the lastMessage to ensure that the last message
                 * was received by the peer. The message could be dropped
                 * in case self or the peer shutdown their connection
                 * (and exit the thread) prior to reading/processing
                 * the last message. Duplicate messages are handled correctly
                 * by the peer.
                 *
                 * If the send queue is non-empty, then we have a recent
                 * message than that stored in lastMessage. To avoid sending
                 * stale message, we should send the message in the send queue.
                 */
                BlockingQueue<ByteBuffer> bq = queueSendMap.get(sid);
                if (bq == null || isSendQueueEmpty(bq)) {
                    ByteBuffer b = lastMessageSent.get(sid);
                    if (b != null) {
                        LOG.debug("Attempting to send lastMessage to sid={}", sid);
                        send(b);
                    }
                }
            } catch (IOException e) {
                LOG.error("Failed to send last message. Shutting down thread.", e);
                this.finish();
            }

            try {
                while (running && !shutdown && sock != null) {

                    ByteBuffer b = null;
                    try {
                        BlockingQueue<ByteBuffer> bq = queueSendMap.get(sid);
                        if (bq != null) {
                            b = pollSendQueue(bq, 1000, TimeUnit.MILLISECONDS);
                        } else {
                            LOG.error("No queue of incoming messages for server {}", sid);
                            break;
                        }

                        if (b != null) {
                            lastMessageSent.put(sid, b);
                            send(b);
                        }
                    } catch (InterruptedException e) {
                        LOG.warn("Interrupted while waiting for message on queue", e);
                    }
                }
            } catch (Exception e) {
                LOG.warn(
                    "Exception when using channel: for id {} my id = {}",
                    sid ,
                    QuorumCnxManager.this.mySid,
                    e);
            }
            this.finish();

            LOG.warn("Send worker leaving thread id {} my id = {}", sid, self.getId());
        }


        public void asyncValidateIfSocketIsStillReachable() {
            if (ongoingAsyncValidation.compareAndSet(false, true)) {
                new Thread(() -> {
                    LOG.debug("validate if destination address is reachable for sid {}", sid);
                    if (sock != null) {
                        InetAddress address = sock.getInetAddress();
                        try {
                            if (address.isReachable(500)) {
                                LOG.debug("destination address {} is reachable for sid {}", address.toString(), sid);
                                ongoingAsyncValidation.set(false);
                                return;
                            }
                        } catch (NullPointerException | IOException ignored) {
                        }
                        LOG.warn(
                          "destination address {} not reachable anymore, shutting down the SendWorker for sid {}",
                          address.toString(),
                          sid);
                        this.finish();
                    }
                }).start();
            } else {
                LOG.debug("validation of destination address for sid {} is skipped (it is already running)", sid);
            }
        }

    }

    /**
     * Thread to receive messages. Instance waits on a socket read. If the
     * channel breaks, then removes itself from the pool of receivers.
     */
    class RecvWorker extends ZooKeeperThread {

        Long sid;
        Socket sock;
        volatile boolean running = true;
        final DataInputStream din;
        final SendWorker sw;

        RecvWorker(Socket sock, DataInputStream din, Long sid, SendWorker sw) {
            super("RecvWorker:" + sid);
            this.sid = sid;
            this.sock = sock;
            this.sw = sw;
            this.din = din;
            try {
                // OK to wait until socket disconnects while reading.
                sock.setSoTimeout(0);
            } catch (IOException e) {
                LOG.error("Error while accessing socket for {}", sid, e);
                closeSocket(sock);
                running = false;
            }
        }

        /**
         * Shuts down this worker
         *
         * @return boolean  Value of variable running
         */
        synchronized boolean finish() {
            if (!running) {
                /*
                 * Avoids running finish() twice.
                 */
                return running;
            }
            running = false;

            this.interrupt();
            threadCnt.decrementAndGet();
            return running;
        }

        @Override
        public void run() {
            threadCnt.incrementAndGet();
            try {
                while (running && !shutdown && sock != null) {
                    /**
                     * Reads the first int to determine the length of the
                     * message
                     */
                    int length = din.readInt();
                    if (length <= 0 || length > PACKETMAXSIZE) {
                        throw new IOException("Received packet with invalid packet: " + length);
                    }
                    /**
                     * Allocates a new ByteBuffer to receive the message
                     */
                    final byte[] msgArray = new byte[length];
                    din.readFully(msgArray, 0, length);
                    addToRecvQueue(new Message(ByteBuffer.wrap(msgArray), sid));
                }
            } catch (Exception e) {
                LOG.warn(
                    "Connection broken for id {}, my id = {}",
                    sid,
                    QuorumCnxManager.this.mySid,
                    e);
            } finally {
                LOG.warn("Interrupting SendWorker");
                sw.finish();
                closeSocket(sock);
            }
        }

    }

    /**
     * Inserts an element in the provided {@link BlockingQueue}. This method
     * assumes that if the Queue is full, an element from the head of the Queue is
     * removed and the new item is inserted at the tail of the queue. This is done
     * to prevent a thread from blocking while inserting an element in the queue.
     *
     * @param queue Reference to the Queue
     * @param buffer Reference to the buffer to be inserted in the queue
     */
    private void addToSendQueue(final BlockingQueue<ByteBuffer> queue,
        final ByteBuffer buffer) {
        final boolean success = queue.offer(buffer);
        if (!success) {
          throw new RuntimeException("Could not insert into receive queue");
        }
    }

    /**
     * Returns true if queue is empty.
     * @param queue
     *          Reference to the queue
     * @return
     *      true if the specified queue is empty
     */
    private boolean isSendQueueEmpty(final BlockingQueue<ByteBuffer> queue) {
        return queue.isEmpty();
    }

    /**
     * Retrieves and removes buffer at the head of this queue,
     * waiting up to the specified wait time if necessary for an element to
     * become available.
     *
     * {@link BlockingQueue#poll(long, java.util.concurrent.TimeUnit)}
     */
    private ByteBuffer pollSendQueue(final BlockingQueue<ByteBuffer> queue,
          final long timeout, final TimeUnit unit) throws InterruptedException {
       return queue.poll(timeout, unit);
    }

    /**
     * Inserts an element in the {@link #recvQueue}. If the Queue is full, this
     * methods removes an element from the head of the Queue and then inserts the
     * element at the tail of the queue.
     *
     * @param msg Reference to the message to be inserted in the queue
     */
    public void addToRecvQueue(final Message msg) {
      final boolean success = this.recvQueue.offer(msg);
      if (!success) {
          throw new RuntimeException("Could not insert into receive queue");
      }
    }

    /**
     * Retrieves and removes a message at the head of this queue,
     * waiting up to the specified wait time if necessary for an element to
     * become available.
     *
     * {@link BlockingQueue#poll(long, java.util.concurrent.TimeUnit)}
     */
    public Message pollRecvQueue(final long timeout, final TimeUnit unit)
       throws InterruptedException {
       return this.recvQueue.poll(timeout, unit);
    }

    public boolean connectedToPeer(long peerSid) {
        return senderWorkerMap.get(peerSid) != null;
    }

}<|MERGE_RESOLUTION|>--- conflicted
+++ resolved
@@ -863,15 +863,10 @@
         private static final int DEFAULT_PORT_BIND_MAX_RETRY = 3;
 
         private final int portBindMaxRetry;
-<<<<<<< HEAD
-        private Runnable socketBindErrorHandler = () -> System.exit(ExitCode.UNABLE_TO_BIND_QUORUM_PORT.getValue());
+        private Runnable socketBindErrorHandler = () -> ServiceUtils.requestSystemExit(ExitCode.UNABLE_TO_BIND_QUORUM_PORT.getValue());
         private List<ListenerHandler> listenerHandlers;
         private final AtomicBoolean socketException;
 
-=======
-        private Runnable socketBindErrorHandler = () -> ServiceUtils.requestSystemExit(ExitCode.UNABLE_TO_BIND_QUORUM_PORT.getValue());
-        volatile ServerSocket ss = null;
->>>>>>> 8e890506
 
         public Listener() {
             // During startup of thread, thread name will be overridden to
