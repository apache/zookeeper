--- conflicted
+++ resolved
@@ -853,24 +853,8 @@
 
         @Override
         public void run() {
-<<<<<<< HEAD
             if(!shutdown) {
                 List<InetSocketAddress> addresses;
-=======
-            int numRetries = 0;
-            InetSocketAddress addr;
-            Socket client = null;
-            Exception exitException = null;
-            while((!shutdown) && (numRetries < 3)){
-                try {
-                    if (self.shouldUsePortUnification()) {
-                        ss = new UnifiedServerSocket(self.getX509Util(), true);
-                    } else if (self.isSslQuorum()) {
-                        ss = new UnifiedServerSocket(self.getX509Util(), false);
-                    } else {
-                        ss = new ServerSocket();
-                    }
->>>>>>> e043c322
 
                 if (self.getQuorumListenOnAllIPs())
                     addresses = self.getElectionAddress().getAllAddressesForAllPorts();
@@ -899,27 +883,6 @@
                             // Don't log an error for shutdown.
                             LOG.debug("Error closing server socket", ie);
                         }
-<<<<<<< HEAD
-=======
-                    }
-                } catch (IOException e) {
-                    if (shutdown) {
-                        break;
-                    }
-                    LOG.error("Exception while listening", e);
-                    exitException = e;
-                    numRetries++;
-                    try {
-                        ss.close();
-                        Thread.sleep(1000);
-                    } catch (IOException ie) {
-                        LOG.error("Error closing server socket", ie);
-                    } catch (InterruptedException ie) {
-                        LOG.error("Interrupted while sleeping. " +
-                            "Ignoring exception", ie);
-                    }
-                    closeSocket(client);
->>>>>>> e043c322
                 }
             }
 
@@ -1036,7 +999,7 @@
                                         + "see ZOOKEEPER-2836");
                             }
                         }
-                    } catch (IOException | X509Exception e) {
+                    } catch (IOException e) {
                         if (shutdown) {
                             break;
                         }
@@ -1061,13 +1024,13 @@
                 }
             }
 
-            private ServerSocket createNewServerSocket() throws IOException, X509Exception {
+            private ServerSocket createNewServerSocket() throws IOException {
                 ServerSocket socket;
 
                 if (portUnification) {
                     socket = new UnifiedServerSocket(self.getX509Util(), true);
                 } else if (sslQuorum) {
-                    socket = self.getX509Util().createSSLServerSocket();
+                    socket = new UnifiedServerSocket(self.getX509Util(), false);
                 } else {
                     socket = new ServerSocket();
                 }
