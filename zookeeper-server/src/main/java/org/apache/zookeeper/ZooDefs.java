--- conflicted
+++ resolved
@@ -75,11 +75,9 @@
 
         public final int createTTL = 21;
 
-<<<<<<< HEAD
+        public final int multiRead = 22;
+
         public final int getDataList = 201;
-=======
-        public final int multiRead = 22;
->>>>>>> bdaf3d0b
 
         public final int auth = 100;
 
