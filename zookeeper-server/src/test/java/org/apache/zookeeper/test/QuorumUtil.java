--- conflicted
+++ resolved
@@ -148,13 +148,8 @@
 
         LOG.info("Checking ports {}", hostPort);
         for (String hp : hostPort.split(",")) {
-<<<<<<< HEAD
             assertTrue("waiting for server " + hp + " up", ClientBase.waitForServerUp(hp, ClientBase.CONNECTION_TIMEOUT));
-            LOG.info(hp + " is accepting client connections");
-=======
-            assertTrue("waiting for server up", ClientBase.waitForServerUp(hp, ClientBase.CONNECTION_TIMEOUT));
             LOG.info("{} is accepting client connections", hp);
->>>>>>> 99be7de0
         }
 
         // This was added to avoid running into the problem of ZOOKEEPER-1539
