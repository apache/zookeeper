--- conflicted
+++ resolved
@@ -119,20 +119,13 @@
             leaderId++;
         }
         int followerId = leaderId == 1 ? 2 : 1;
-<<<<<<< HEAD
-        joiningServers.add("server." + followerId + "=localhost:"
-                + qu.getPeer(followerId).peer.getQuorumAddress().getAllPorts().get(0) /*quorum port*/
-                + ":" + qu.getPeer(followerId).peer.getElectionAddress().getAllPorts().get(0) /*election port*/
-                + ":participant;localhost:" + PortAssignment.unique()/* new client port */);
-=======
         joiningServers.add("server." + followerId
                            + "=localhost:"
-                           + qu.getPeer(followerId).peer.getQuorumAddress().getPort() /*quorum port*/
+                           + qu.getPeer(followerId).peer.getQuorumAddress().getAllPorts().get(0) /*quorum port*/
                            + ":"
-                           + qu.getPeer(followerId).peer.getElectionAddress().getPort() /*election port*/
+                           + qu.getPeer(followerId).peer.getElectionAddress().getAllPorts().get(0) /*election port*/
                            + ":participant;localhost:"
                            + PortAssignment.unique()/* new client port */);
->>>>>>> dec6ac78
         zkAdmin.reconfigure(joiningServers, null, null, -1, new Stat());
         return true;
     }
