/*
 * Licensed to the Apache Software Foundation (ASF) under one
 * or more contributor license agreements.  See the NOTICE file
 * distributed with this work for additional information
 * regarding copyright ownership.  The ASF licenses this file
 * to you under the Apache License, Version 2.0 (the
 * "License"); you may not use this file except in compliance
 * with the License.  You may obtain a copy of the License at
 *
 *     http://www.apache.org/licenses/LICENSE-2.0
 *
 * Unless required by applicable law or agreed to in writing, software
 * distributed under the License is distributed on an "AS IS" BASIS,
 * WITHOUT WARRANTIES OR CONDITIONS OF ANY KIND, either express or implied.
 * See the License for the specific language governing permissions and
 * limitations under the License.
 */

package org.apache.zookeeper.test;

import static java.net.InetAddress.getLoopbackAddress;
import static org.junit.Assert.assertEquals;
import static org.junit.Assert.assertFalse;
import static org.junit.Assert.assertTrue;
import static org.junit.Assert.fail;
import java.io.IOException;
import java.net.InetAddress;
import java.net.InetSocketAddress;
import java.net.ServerSocket;
import java.net.UnknownHostException;
import java.util.ArrayList;
import java.util.LinkedList;
import java.util.List;
import org.apache.zookeeper.AsyncCallback.DataCallback;
import org.apache.zookeeper.CreateMode;
import org.apache.zookeeper.KeeperException;
import org.apache.zookeeper.PortAssignment;
import org.apache.zookeeper.WatchedEvent;
import org.apache.zookeeper.Watcher;
import org.apache.zookeeper.ZKTestCase;
import org.apache.zookeeper.ZooDefs;
import org.apache.zookeeper.ZooKeeper;
import org.apache.zookeeper.admin.ZooKeeperAdmin;
import org.apache.zookeeper.data.Stat;
import org.apache.zookeeper.jmx.MBeanRegistry;
import org.apache.zookeeper.server.quorum.QuorumPeer;
import org.apache.zookeeper.server.quorum.QuorumPeer.QuorumServer;
import org.apache.zookeeper.server.quorum.QuorumPeer.ServerState;
import org.apache.zookeeper.server.quorum.QuorumPeerConfig;
import org.apache.zookeeper.server.quorum.flexible.QuorumHierarchical;
import org.apache.zookeeper.server.quorum.flexible.QuorumMaj;
import org.apache.zookeeper.server.quorum.flexible.QuorumVerifier;
import org.junit.After;
import org.junit.Before;
import org.junit.Test;
import org.slf4j.Logger;
import org.slf4j.LoggerFactory;

public class ReconfigTest extends ZKTestCase implements DataCallback {

    private static final Logger LOG = LoggerFactory.getLogger(ReconfigTest.class);

    private QuorumUtil qu;
    private ZooKeeper[] zkArr;
    private ZooKeeperAdmin[] zkAdminArr;

    @Before
    public void setup() {
        System.setProperty("zookeeper.DigestAuthenticationProvider.superDigest", "super:D/InIHSb7yEEbrWz8b9l71RjZJU="/* password is 'test'*/);
        QuorumPeerConfig.setReconfigEnabled(true);
    }

    @After
    public void tearDown() throws Exception {
        closeAllHandles(zkArr, zkAdminArr);
        if (qu != null) {
            qu.tearDown();
        }
    }

    public static String reconfig(
        ZooKeeperAdmin zkAdmin,
        List<String> joiningServers,
        List<String> leavingServers,
        List<String> newMembers,
        long fromConfig) throws KeeperException, InterruptedException {
        byte[] config = null;
        String failure = null;
        for (int j = 0; j < 30; j++) {
            try {
                config = zkAdmin.reconfigure(joiningServers, leavingServers, newMembers, fromConfig, new Stat());
                failure = null;
                break;
            } catch (KeeperException.ConnectionLossException e) {
                failure = "client could not connect to reestablished quorum: giving up after 30+ seconds.";
            } catch (KeeperException.ReconfigInProgress e) {
                failure = "reconfig still in progress: giving up after 30+ seconds.";
            }
            Thread.sleep(1000);
        }
        if (failure != null) {
            fail(failure);
        }

        String configStr = new String(config);
        if (joiningServers != null) {
            for (String joiner : joiningServers) {
                assertTrue(configStr.contains(joiner));
            }
        }
        if (leavingServers != null) {
            for (String leaving : leavingServers) {
                assertFalse(configStr.contains("server.".concat(leaving)));
            }
        }

        return configStr;
    }

    public static String testServerHasConfig(
        ZooKeeper zk,
        List<String> joiningServers,
        List<String> leavingServers) throws KeeperException, InterruptedException {
        boolean testNodeExists = false;
        byte[] config = null;
        for (int j = 0; j < 30; j++) {
            try {
                if (!testNodeExists) {
                    createZNode(zk, "/dummy", "dummy");
                    testNodeExists = true;
                }
                // Use setData instead of sync API to force a view update.
                // Check ZOOKEEPER-2137 for details.
                zk.setData("/dummy", "dummy".getBytes(), -1);
                config = zk.getConfig(false, new Stat());
                break;
            } catch (KeeperException.ConnectionLossException e) {
                if (j < 29) {
                    Thread.sleep(1000);
                } else {
                    // test fails if we still can't connect to the quorum after
                    // 30 seconds.
                    fail("client could not connect to reestablished quorum: giving up after 30+ seconds.");
                }
            }
        }

        String configStr = new String(config);
        if (joiningServers != null) {
            for (String joiner : joiningServers) {
<<<<<<< HEAD
                Assert.assertTrue("Config:<" + configStr + ">\n" + joiner, configStr.contains(joiner));
            }
        }
        if (leavingServers != null) {
            for (String leaving : leavingServers)
                Assert.assertFalse("Config:<" + configStr + ">\n" + leaving,
                        configStr.contains("server.".concat(leaving)));
=======
                assertTrue(configStr.contains(joiner));
            }
        }
        if (leavingServers != null) {
            for (String leaving : leavingServers) {
                assertFalse(configStr.contains("server.".concat(leaving)));
            }
>>>>>>> dec6ac78
        }

        return configStr;
    }

    public static void testNormalOperation(
        ZooKeeper writer,
        ZooKeeper reader) throws KeeperException, InterruptedException {
        boolean testReaderNodeExists = false;
        boolean testWriterNodeExists = false;

        for (int j = 0; j < 30; j++) {
            try {
                if (!testWriterNodeExists) {
                    createZNode(writer, "/test", "test");
                    testWriterNodeExists = true;
                }

                if (!testReaderNodeExists) {
                    createZNode(reader, "/dummy", "dummy");
                    testReaderNodeExists = true;
                }

                String data = "test" + j;
                writer.setData("/test", data.getBytes(), -1);
                // Use setData instead of sync API to force a view update.
                // Check ZOOKEEPER-2137 for details.
                reader.setData("/dummy", "dummy".getBytes(), -1);
                byte[] res = reader.getData("/test", null, new Stat());
                assertEquals(data, new String(res));
                break;
            } catch (KeeperException.ConnectionLossException e) {
                if (j < 29) {
                    Thread.sleep(1000);
                } else {
                    // test fails if we still can't connect to the quorum after
                    // 30 seconds.
                    fail("client could not connect to reestablished quorum: giving up after 30+ seconds.");
                }
            }
        }
    }

    private static void createZNode(
        ZooKeeper zk,
        String path,
        String data) throws KeeperException, InterruptedException {
        try {
            zk.create(path, data.getBytes(), ZooDefs.Ids.OPEN_ACL_UNSAFE, CreateMode.PERSISTENT);
        } catch (KeeperException.NodeExistsException e) {
        }
    }

    private int getLeaderId(QuorumUtil qu) {
        int leaderId = 1;
        while (qu.getPeer(leaderId).peer.leader == null) {
            leaderId++;
        }
        return leaderId;
    }

    public static ZooKeeper[] createHandles(QuorumUtil qu) throws IOException {
        // create an extra handle, so we can index the handles from 1 to qu.ALL
        // using the server id.
        ZooKeeper[] zkArr = new ZooKeeper[qu.ALL + 1];
        zkArr[0] = null; // not used.
        for (int i = 1; i <= qu.ALL; i++) {
            // server ids are 1, 2 and 3
            zkArr[i] = new ZooKeeper(
                    "127.0.0.1:" + qu.getPeer(i).peer.getClientPort(),
                    ClientBase.CONNECTION_TIMEOUT,
                    new Watcher() {
                        public void process(WatchedEvent event) {
                        }
                    });
        }
        return zkArr;
    }

    public static ZooKeeperAdmin[] createAdminHandles(QuorumUtil qu) throws IOException {
        // create an extra handle, so we can index the handles from 1 to qu.ALL
        // using the server id.
        ZooKeeperAdmin[] zkAdminArr = new ZooKeeperAdmin[qu.ALL + 1];
        zkAdminArr[0] = null; // not used.
        for (int i = 1; i <= qu.ALL; i++) {
            // server ids are 1, 2 and 3
            zkAdminArr[i] = new ZooKeeperAdmin(
                    "127.0.0.1:" + qu.getPeer(i).peer.getClientPort(),
                    ClientBase.CONNECTION_TIMEOUT,
                    new Watcher() {
                        public void process(WatchedEvent event) {
                        }
                    });
            zkAdminArr[i].addAuthInfo("digest", "super:test".getBytes());
        }

        return zkAdminArr;
    }

    public static void closeAllHandles(ZooKeeper[] zkArr, ZooKeeperAdmin[] zkAdminArr) throws InterruptedException {
        if (zkArr != null) {
            for (ZooKeeper zk : zkArr) {
                if (zk != null) {
                    zk.close();
                }
            }
        }
        if (zkAdminArr != null) {
            for (ZooKeeperAdmin zkAdmin : zkAdminArr) {
                if (zkAdmin != null) {
                    zkAdmin.close();
                }
            }
        }
    }

    @Test
    public void testRemoveAddOne() throws Exception {
        qu = new QuorumUtil(1); // create 3 servers
        qu.disableJMXTest = true;
        qu.startAll();
        zkArr = createHandles(qu);
        zkAdminArr = createAdminHandles(qu);

        List<String> leavingServers = new ArrayList<String>();
        List<String> joiningServers = new ArrayList<String>();

        int leaderIndex = getLeaderId(qu);

        // during first iteration, leavingIndex will correspond to a follower
        // during second iteration leavingIndex will be the index of the leader
        int leavingIndex = (leaderIndex == 1) ? 2 : 1;

        for (int i = 0; i < 2; i++) {
            // some of the operations will be executed by a client connected to
            // the removed server
            // while others are invoked by a client connected to some other
            // server.
            // when we're removing the leader, zk1 will be the client connected
            // to removed server
            ZooKeeper zk1 = (leavingIndex == leaderIndex) ? zkArr[leaderIndex] : zkArr[(leaderIndex % qu.ALL) + 1];
            ZooKeeper zk2 = (leavingIndex == leaderIndex) ? zkArr[(leaderIndex % qu.ALL) + 1] : zkArr[leaderIndex];
            ZooKeeperAdmin zkAdmin1 = (leavingIndex == leaderIndex)
                ? zkAdminArr[leaderIndex]
                : zkAdminArr[(leaderIndex % qu.ALL) + 1];
            ZooKeeperAdmin zkAdmin2 = (leavingIndex == leaderIndex)
                ? zkAdminArr[(leaderIndex % qu.ALL) + 1]
                : zkAdminArr[leaderIndex];

            leavingServers.add(Integer.toString(leavingIndex));

            // remember this server so we can add it back later
<<<<<<< HEAD
            joiningServers.add("server."
                    + leavingIndex
                    + "=localhost:"
                    + qu.getPeer(leavingIndex).peer.getQuorumAddress().getAllPorts().get(0)
                    + ":"
                    + qu.getPeer(leavingIndex).peer.getElectionAddress().getAllPorts().get(0)
                    + ":participant;localhost:"
                    + qu.getPeer(leavingIndex).peer.getClientPort());
=======
            joiningServers.add("server." + leavingIndex
                               + "=localhost:"
                               + qu.getPeer(leavingIndex).peer.getQuorumAddress().getPort()
                               + ":"
                               + qu.getPeer(leavingIndex).peer.getElectionAddress().getPort()
                               + ":participant;localhost:"
                               + qu.getPeer(leavingIndex).peer.getClientPort());
>>>>>>> dec6ac78

            String configStr = reconfig(zkAdmin1, null, leavingServers, null, -1);
            testServerHasConfig(zk2, null, leavingServers);
            testNormalOperation(zk2, zk1);

            QuorumVerifier qv = qu.getPeer(1).peer.configFromString(configStr);
            long version = qv.getVersion();

            // checks that conditioning on version works properly
            try {
                reconfig(zkAdmin2, joiningServers, null, null, version + 1);
                fail("reconfig succeeded even though version condition was incorrect!");
            } catch (KeeperException.BadVersionException e) {

            }

            reconfig(zkAdmin2, joiningServers, null, null, version);

            testNormalOperation(zk1, zk2);
            testServerHasConfig(zk1, joiningServers, null);

            // second iteration of the loop will remove the leader
            // and add it back (as follower)
            leavingIndex = leaderIndex = getLeaderId(qu);
            leavingServers.clear();
            joiningServers.clear();
        }
    }

    /**
     * 1. removes and adds back two servers (incl leader). One of the servers is added back as observer
     * 2. tests that reconfig fails if quorum of new config is not up
     * 3. tests that a server that's not up during reconfig learns the new config when it comes up
     * @throws Exception
     */
    @Test
    public void testRemoveAddTwo() throws Exception {
        qu = new QuorumUtil(2); // create 5 servers
        qu.disableJMXTest = true;
        qu.startAll();
        zkArr = createHandles(qu);
        zkAdminArr = createAdminHandles(qu);

        List<String> leavingServers = new ArrayList<String>();
        List<String> joiningServers = new ArrayList<String>();

        int leaderIndex = getLeaderId(qu);

        // lets remove the leader and some other server
        int leavingIndex1 = leaderIndex;
        int leavingIndex2 = (leaderIndex == 1) ? 2 : 1;

        // find some server that's staying
        int stayingIndex1 = 1, stayingIndex2 = 1, stayingIndex3 = 1;
        while (stayingIndex1 == leavingIndex1 || stayingIndex1 == leavingIndex2) {
            stayingIndex1++;
        }

        while (stayingIndex2 == leavingIndex1 || stayingIndex2 == leavingIndex2 || stayingIndex2 == stayingIndex1) {
            stayingIndex2++;
        }

        while (stayingIndex3 == leavingIndex1
               || stayingIndex3 == leavingIndex2
               || stayingIndex3 == stayingIndex1
               || stayingIndex3 == stayingIndex2) {
            stayingIndex3++;
        }

        leavingServers.add(Integer.toString(leavingIndex1));
        leavingServers.add(Integer.toString(leavingIndex2));

        // remember these servers so we can add them back later
<<<<<<< HEAD
        joiningServers.add("server." + leavingIndex1 + "=localhost:"
                + qu.getPeer(leavingIndex1).peer.getQuorumAddress().getAllPorts().get(0)
                + ":"
                + qu.getPeer(leavingIndex1).peer.getElectionAddress().getAllPorts().get(0)
                + ":participant;localhost:"
                + qu.getPeer(leavingIndex1).peer.getClientPort());

        // this server will be added back as an observer
        joiningServers.add("server." + leavingIndex2 + "=localhost:"
                + qu.getPeer(leavingIndex2).peer.getQuorumAddress().getAllPorts().get(0)
                + ":"
                + qu.getPeer(leavingIndex2).peer.getElectionAddress().getAllPorts().get(0)
                + ":observer;localhost:"
                + qu.getPeer(leavingIndex2).peer.getClientPort());
=======
        joiningServers.add("server."
                           + leavingIndex1
                           + "=localhost:"
                           + qu.getPeer(leavingIndex1).peer.getQuorumAddress().getPort()
                           + ":"
                           + qu.getPeer(leavingIndex1).peer.getElectionAddress().getPort()
                           + ":participant;localhost:"
                           + qu.getPeer(leavingIndex1).peer.getClientPort());

        // this server will be added back as an observer
        joiningServers.add("server."
                           + leavingIndex2
                           + "=localhost:"
                           + qu.getPeer(leavingIndex2).peer.getQuorumAddress().getPort()
                           + ":"
                           + qu.getPeer(leavingIndex2).peer.getElectionAddress().getPort()
                           + ":observer;localhost:"
                           + qu.getPeer(leavingIndex2).peer.getClientPort());
>>>>>>> dec6ac78

        qu.shutdown(leavingIndex1);
        qu.shutdown(leavingIndex2);

        // 3 servers still up so this should work
        reconfig(zkAdminArr[stayingIndex2], null, leavingServers, null, -1);

        qu.shutdown(stayingIndex2);

        // the following commands would not work in the original
        // cluster of 5, but now that we've removed 2 servers
        // we have a cluster of 3 servers and one of them is allowed to fail

        testServerHasConfig(zkArr[stayingIndex1], null, leavingServers);
        testServerHasConfig(zkArr[stayingIndex3], null, leavingServers);
        testNormalOperation(zkArr[stayingIndex1], zkArr[stayingIndex3]);

        // this is a test that a reconfig will only succeed
        // if there is a quorum up in new config. Below there is no
        // quorum so it should fail

        // the sleep is necessary so that the leader figures out
        // that the switched off servers are down
        Thread.sleep(10000);

        try {
            reconfig(zkAdminArr[stayingIndex1], joiningServers, null, null, -1);
            fail("reconfig completed successfully even though there is no quorum up in new config!");
        } catch (KeeperException.NewConfigNoQuorum e) {

        }

        // now start the third server so that new config has quorum
        qu.restart(stayingIndex2);

        reconfig(zkAdminArr[stayingIndex1], joiningServers, null, null, -1);
        testNormalOperation(zkArr[stayingIndex2], zkArr[stayingIndex3]);
        testServerHasConfig(zkArr[stayingIndex2], joiningServers, null);

        // this server wasn't around during the configuration change
        // we should check that it is able to connect, finds out
        // about the change and becomes an observer.

        qu.restart(leavingIndex2);
        assertTrue(qu.getPeer(leavingIndex2).peer.getPeerState() == ServerState.OBSERVING);
        testNormalOperation(zkArr[stayingIndex2], zkArr[leavingIndex2]);
        testServerHasConfig(zkArr[leavingIndex2], joiningServers, null);
    }

    @Test
    public void testBulkReconfig() throws Exception {
        qu = new QuorumUtil(3); // create 7 servers
        qu.disableJMXTest = true;
        qu.startAll();
        zkArr = createHandles(qu);
        zkAdminArr = createAdminHandles(qu);

        // new config will have three of the servers as followers
        // two of the servers as observers, and all ports different
        ArrayList<String> newServers = new ArrayList<String>();
        for (int i = 1; i <= 5; i++) {
            String server = "server." + i + "=localhost:" + PortAssignment.unique()
                            + ":" + PortAssignment.unique() + ":" + ((i == 4 || i == 5) ? "observer" : "participant")
                            + ";localhost:" + qu.getPeer(i).peer.getClientPort();
            newServers.add(server);
        }

        qu.shutdown(3);
        qu.shutdown(6);
        qu.shutdown(7);

        reconfig(zkAdminArr[1], null, null, newServers, -1);
        testNormalOperation(zkArr[1], zkArr[2]);

        testServerHasConfig(zkArr[1], newServers, null);
        testServerHasConfig(zkArr[2], newServers, null);
        testServerHasConfig(zkArr[4], newServers, null);
        testServerHasConfig(zkArr[5], newServers, null);

        qu.shutdown(5);
        qu.shutdown(4);

        testNormalOperation(zkArr[1], zkArr[2]);
    }

    @Test
    public void testRemoveOneAsynchronous() throws Exception {
        qu = new QuorumUtil(2);
        qu.disableJMXTest = true;
        qu.startAll();
        zkArr = createHandles(qu);
        zkAdminArr = createAdminHandles(qu);

        List<String> leavingServers = new ArrayList<String>();

        // lets remove someone who's not the leader
        leavingServers.add(getLeaderId(qu) == 5 ? "4" : "5");

        List<Integer> results = new LinkedList<Integer>();

        zkAdminArr[1].reconfigure(null, leavingServers, null, -1, this, results);

        synchronized (results) {
            while (results.size() < 1) {
                results.wait();
            }
        }
        assertEquals(0, (int) results.get(0));

        testNormalOperation(zkArr[1], zkArr[2]);
        for (int i = 1; i <= 5; i++) {
            testServerHasConfig(zkArr[i], null, leavingServers);
        }
    }

    @SuppressWarnings("unchecked")
    public void processResult(int rc, String path, Object ctx, byte[] data, Stat stat) {
        synchronized (ctx) {
            ((LinkedList<Integer>) ctx).add(rc);
            ctx.notifyAll();
        }
    }

    @Test
    public void testRoleChange() throws Exception {
        qu = new QuorumUtil(1); // create 3 servers
        qu.disableJMXTest = true;
        qu.startAll();
        zkArr = createHandles(qu);
        zkAdminArr = createAdminHandles(qu);

        // changing a server's role / port is done by "adding" it with the same
        // id but different role / port
        List<String> joiningServers = new ArrayList<String>();

        int leaderIndex = getLeaderId(qu);

        // during first and second iteration, leavingIndex will correspond to a
        // follower
        // during third and fouth iteration leavingIndex will be the index of
        // the leader
        int changingIndex = (leaderIndex == 1) ? 2 : 1;

        // first convert participant to observer, then observer to participant,
        // and so on
        String newRole = "observer";

        for (int i = 0; i < 4; i++) {
            // some of the operations will be executed by a client connected to
            // the removed server
            // while others are invoked by a client connected to some other
            // server.
            // when we're removing the leader, zk1 will be the client connected
            // to removed server
            ZooKeeper zk1 = (changingIndex == leaderIndex) ? zkArr[leaderIndex] : zkArr[(leaderIndex % qu.ALL) + 1];
            ZooKeeperAdmin zkAdmin1 = (changingIndex == leaderIndex)
                ? zkAdminArr[leaderIndex]
                : zkAdminArr[(leaderIndex % qu.ALL) + 1];

            // exactly as it is now, except for role change
            joiningServers.add("server."
<<<<<<< HEAD
                    + changingIndex
                    + "=localhost:"
                    + qu.getPeer(changingIndex).peer.getQuorumAddress().getAllPorts().get(0)
                    + ":"
                    + qu.getPeer(changingIndex).peer.getElectionAddress().getAllPorts().get(0)
                    + ":" + newRole + ";localhost:"
                    + qu.getPeer(changingIndex).peer.getClientPort());
=======
                               + changingIndex
                               + "=localhost:"
                               + qu.getPeer(changingIndex).peer.getQuorumAddress().getPort()
                               + ":"
                               + qu.getPeer(changingIndex).peer.getElectionAddress().getPort()
                               + ":"
                               + newRole
                               + ";localhost:"
                               + qu.getPeer(changingIndex).peer.getClientPort());
>>>>>>> dec6ac78

            reconfig(zkAdmin1, joiningServers, null, null, -1);
            testNormalOperation(zkArr[changingIndex], zk1);

            if (newRole.equals("observer")) {
                assertTrue(qu.getPeer(changingIndex).peer.observer != null
                                  && qu.getPeer(changingIndex).peer.follower == null
                                  && qu.getPeer(changingIndex).peer.leader == null);
                assertTrue(qu.getPeer(changingIndex).peer.getPeerState() == ServerState.OBSERVING);
            } else {
                assertTrue(qu.getPeer(changingIndex).peer.observer == null
                                  && (qu.getPeer(changingIndex).peer.follower != null
                                      || qu.getPeer(changingIndex).peer.leader != null));
                assertTrue(qu.getPeer(changingIndex).peer.getPeerState() == ServerState.FOLLOWING
                                  || qu.getPeer(changingIndex).peer.getPeerState() == ServerState.LEADING);
            }

            joiningServers.clear();

            if (newRole.equals("observer")) {
                newRole = "participant";
            } else {
                // lets change leader to observer
                newRole = "observer";
                leaderIndex = getLeaderId(qu);
                changingIndex = leaderIndex;
            }
        }
    }

    @Test
    public void testPortChange() throws Exception {
        qu = new QuorumUtil(1); // create 3 servers
        qu.disableJMXTest = true;
        qu.startAll();
        zkArr = createHandles(qu);
        zkAdminArr = createAdminHandles(qu);

        List<String> joiningServers = new ArrayList<String>();

        int leaderIndex = getLeaderId(qu);
        int followerIndex = leaderIndex == 1 ? 2 : 1;

        // modify follower's client port

<<<<<<< HEAD
        int quorumPort = qu.getPeer(followerIndex).peer.getQuorumAddress().getAllPorts().get(0);
        int electionPort = qu.getPeer(followerIndex).peer.getElectionAddress().getAllPorts().get(0);
=======
        int quorumPort = qu.getPeer(followerIndex).peer.getQuorumAddress().getPort();
        int electionPort = qu.getPeer(followerIndex).peer.getElectionAddress().getPort();
>>>>>>> dec6ac78
        int oldClientPort = qu.getPeer(followerIndex).peer.getClientPort();
        int newClientPort = PortAssignment.unique();
        joiningServers.add("server."
                           + followerIndex
                           + "=localhost:"
                           + quorumPort
                           + ":"
                           + electionPort
                           + ":participant;localhost:"
                           + newClientPort);

        // create a /test znode and check that read/write works before
        // any reconfig is invoked
        testNormalOperation(zkArr[followerIndex], zkArr[leaderIndex]);

        reconfig(zkAdminArr[followerIndex], joiningServers, null, null, -1);

        try {
            for (int i = 0; i < 20; i++) {
                Thread.sleep(1000);
                zkArr[followerIndex].setData("/test", "teststr".getBytes(), -1);
            }
        } catch (KeeperException.ConnectionLossException e) {
            fail("Existing client disconnected when client port changed!");
        }

        zkArr[followerIndex].close();
        zkArr[followerIndex] = new ZooKeeper(
                "127.0.0.1:" + oldClientPort,
                ClientBase.CONNECTION_TIMEOUT,
                new Watcher() {
                    public void process(WatchedEvent event) {
                    }
                });

        zkAdminArr[followerIndex].close();
        zkAdminArr[followerIndex] = new ZooKeeperAdmin(
                "127.0.0.1:" + oldClientPort,
                ClientBase.CONNECTION_TIMEOUT,
                new Watcher() {
                    public void process(WatchedEvent event) {
                    }
                });
        zkAdminArr[followerIndex].addAuthInfo("digest", "super:test".getBytes());

        for (int i = 0; i < 10; i++) {
            try {
                Thread.sleep(1000);
                zkArr[followerIndex].setData("/test", "teststr".getBytes(), -1);
                fail("New client connected to old client port!");
            } catch (KeeperException.ConnectionLossException e) {
            }
        }

        zkArr[followerIndex].close();
        zkArr[followerIndex] = new ZooKeeper(
            "127.0.0.1:" + newClientPort,
            ClientBase.CONNECTION_TIMEOUT,
            new Watcher() {
                public void process(WatchedEvent event) {

                }
            });

        zkAdminArr[followerIndex].close();
        zkAdminArr[followerIndex] = new ZooKeeperAdmin(
                "127.0.0.1:" + newClientPort,
                ClientBase.CONNECTION_TIMEOUT,
                new Watcher() {
                    public void process(WatchedEvent event) {
                    }
                });
        zkAdminArr[followerIndex].addAuthInfo("digest", "super:test".getBytes());

        testNormalOperation(zkArr[followerIndex], zkArr[leaderIndex]);
        testServerHasConfig(zkArr[followerIndex], joiningServers, null);
        assertEquals(newClientPort, qu.getPeer(followerIndex).peer.getClientPort());

        joiningServers.clear();

        // change leader's leading port - should renounce leadership

        int newQuorumPort = PortAssignment.unique();
        joiningServers.add("server." + leaderIndex + "=localhost:"
<<<<<<< HEAD
                + newQuorumPort
                + ":"
                + qu.getPeer(leaderIndex).peer.getElectionAddress().getAllPorts().get(0)
                + ":participant;localhost:"
                + qu.getPeer(leaderIndex).peer.getClientPort());
=======
                           + newQuorumPort
                           + ":"
                           + qu.getPeer(leaderIndex).peer.getElectionAddress().getPort()
                           + ":participant;localhost:"
                           + qu.getPeer(leaderIndex).peer.getClientPort());
>>>>>>> dec6ac78

        reconfig(zkAdminArr[leaderIndex], joiningServers, null, null, -1);

        testNormalOperation(zkArr[followerIndex], zkArr[leaderIndex]);

<<<<<<< HEAD
        Assert.assertEquals((int) qu.getPeer(leaderIndex).peer.getQuorumAddress().getAllPorts().get(0), newQuorumPort);
=======
        assertTrue(qu.getPeer(leaderIndex).peer.getQuorumAddress().getPort() == newQuorumPort);
>>>>>>> dec6ac78

        joiningServers.clear();

        // change everyone's leader election port

        for (int i = 1; i <= 3; i++) {
            joiningServers.add("server." + i + "=localhost:"
<<<<<<< HEAD
                    + qu.getPeer(i).peer.getQuorumAddress().getAllPorts().get(0) + ":"
                    + PortAssignment.unique() + ":participant;localhost:"
                    + qu.getPeer(i).peer.getClientPort());
=======
                               + qu.getPeer(i).peer.getQuorumAddress().getPort()
                               + ":"
                               + PortAssignment.unique()
                               + ":participant;localhost:"
                               + qu.getPeer(i).peer.getClientPort());
>>>>>>> dec6ac78
        }

        reconfig(zkAdminArr[1], joiningServers, null, null, -1);

        leaderIndex = getLeaderId(qu);
        int follower1 = leaderIndex == 1 ? 2 : 1;
        int follower2 = 1;
        while (follower2 == leaderIndex || follower2 == follower1) {
            follower2++;
        }

        // lets kill the leader and see if a new one is elected

        qu.shutdown(getLeaderId(qu));

        testNormalOperation(zkArr[follower2], zkArr[follower1]);
        testServerHasConfig(zkArr[follower1], joiningServers, null);
        testServerHasConfig(zkArr[follower2], joiningServers, null);
    }

    @Test
    public void testPortChangeToBlockedPortFollower() throws Exception {
        testPortChangeToBlockedPort(false);
    }
    @Test
    public void testPortChangeToBlockedPortLeader() throws Exception {
        testPortChangeToBlockedPort(true);
    }

    private void testPortChangeToBlockedPort(boolean testLeader) throws Exception {
        qu = new QuorumUtil(1); // create 3 servers
        qu.disableJMXTest = true;
        qu.startAll();
        zkArr = createHandles(qu);
        zkAdminArr = createAdminHandles(qu);

        List<String> joiningServers = new ArrayList<String>();

        int leaderIndex = getLeaderId(qu);
        int followerIndex = leaderIndex == 1 ? 2 : 1;
        int serverIndex = testLeader ? leaderIndex : followerIndex;
        int reconfigIndex = testLeader ? followerIndex : leaderIndex;

        // modify server's client port
        int quorumPort = qu.getPeer(serverIndex).peer.getQuorumAddress().getAllPorts().get(0);
        int electionPort = qu.getPeer(serverIndex).peer.getElectionAddress().getAllPorts().get(0);
        int oldClientPort = qu.getPeer(serverIndex).peer.getClientPort();
        int newClientPort = PortAssignment.unique();

        try (ServerSocket ss = new ServerSocket()) {
            ss.bind(new InetSocketAddress(getLoopbackAddress(), newClientPort));

            joiningServers.add("server." + serverIndex + "=localhost:" + quorumPort + ":" + electionPort + ":participant;localhost:" + newClientPort);

            // create a /test znode and check that read/write works before
            // any reconfig is invoked
            testNormalOperation(zkArr[followerIndex], zkArr[leaderIndex]);

            // Reconfigure
            reconfig(zkAdminArr[reconfigIndex], joiningServers, null, null, -1);
            Thread.sleep(1000);

            // The follower reconfiguration will have failed
            zkArr[serverIndex].close();
            zkArr[serverIndex] = new ZooKeeper(
                    "127.0.0.1:" + newClientPort,
                    ClientBase.CONNECTION_TIMEOUT,
                    new Watcher() {
                        public void process(WatchedEvent event) {
                        }
                    });

            zkAdminArr[serverIndex].close();
            zkAdminArr[serverIndex] = new ZooKeeperAdmin(
                    "127.0.0.1:" + newClientPort,
                    ClientBase.CONNECTION_TIMEOUT,
                    new Watcher() {
                        public void process(WatchedEvent event) {
                        }
                    });

            try {
                Thread.sleep(1000);
                zkArr[serverIndex].setData("/test", "teststr".getBytes(), -1);
                fail("New client connected to new client port!");
            } catch (KeeperException.ConnectionLossException e) {
                // Exception is expected
            }

            //The old port should be clear at this stage

            try (ServerSocket ss2 = new ServerSocket()) {
                ss2.bind(new InetSocketAddress(getLoopbackAddress(), oldClientPort));
            }

            // Move back to the old port
            joiningServers.clear();
            joiningServers.add("server." + serverIndex + "=localhost:" + quorumPort + ":" + electionPort
                               + ":participant;localhost:" + oldClientPort);

            reconfig(zkAdminArr[reconfigIndex], joiningServers, null, null, -1);

            zkArr[serverIndex].close();
            zkArr[serverIndex] = new ZooKeeper(
                "127.0.0.1:" + oldClientPort,
                ClientBase.CONNECTION_TIMEOUT,
                new Watcher() {
                    public void process(WatchedEvent event) {
                    }
                });

            testNormalOperation(zkArr[followerIndex], zkArr[leaderIndex]);
            testServerHasConfig(zkArr[serverIndex], joiningServers, null);
            assertEquals(oldClientPort, qu.getPeer(serverIndex).peer.getClientPort());
        }
    }

    @Test
    public void testUnspecifiedClientAddress() throws Exception {
        int[] ports = {PortAssignment.unique(), PortAssignment.unique(), PortAssignment.unique()};

        String server = "server.0=localhost:" + ports[0] + ":" + ports[1] + ";" + ports[2];
        QuorumServer qs = new QuorumServer(0, server);
        assertEquals(qs.clientAddr.getHostString(), "0.0.0.0");
        assertEquals(qs.clientAddr.getPort(), ports[2]);
    }

    @Test
    public void testQuorumSystemChange() throws Exception {
        qu = new QuorumUtil(3); // create 7 servers
        qu.disableJMXTest = true;
        qu.startAll();
        zkArr = createHandles(qu);
        zkAdminArr = createAdminHandles(qu);

        ArrayList<String> members = new ArrayList<>();
        members.add("group.1=3:4:5");
        members.add("group.2=1:2");
        members.add("weight.1=0");
        members.add("weight.2=0");
        members.add("weight.3=1");
        members.add("weight.4=1");
        members.add("weight.5=1");

        for (int i = 1; i <= 5; i++) {
            members.add("server." + i + "=127.0.0.1:"
<<<<<<< HEAD
                    + qu.getPeer(i).peer.getQuorumAddress().getAllPorts().get(0) + ":"
                    + qu.getPeer(i).peer.getElectionAddress().getAllPorts().get(0) + ";"
                    + "127.0.0.1:" + qu.getPeer(i).peer.getClientPort());
=======
                        + qu.getPeer(i).peer.getQuorumAddress().getPort()
                        + ":"
                        + qu.getPeer(i).peer.getElectionAddress().getPort()
                        + ";"
                        + "127.0.0.1:"
                        + qu.getPeer(i).peer.getClientPort());
>>>>>>> dec6ac78
        }

        reconfig(zkAdminArr[1], null, null, members, -1);

        // this should flush the config to servers 2, 3, 4 and 5
        testNormalOperation(zkArr[2], zkArr[3]);
        testNormalOperation(zkArr[4], zkArr[5]);

        for (int i = 1; i <= 5; i++) {
            if (!(qu.getPeer(i).peer.getQuorumVerifier() instanceof QuorumHierarchical)) {
                fail("peer " + i + " doesn't think the quorum system is Hieararchical!");
            }
        }

        qu.shutdown(1);
        qu.shutdown(2);
        qu.shutdown(3);
        qu.shutdown(7);
        qu.shutdown(6);

        // servers 4 and 5 should be able to work independently
        testNormalOperation(zkArr[4], zkArr[5]);

        qu.restart(1);
        qu.restart(2);

        members.clear();
        for (int i = 1; i <= 3; i++) {
            members.add("server." + i + "=127.0.0.1:"
<<<<<<< HEAD
                    + qu.getPeer(i).peer.getQuorumAddress().getAllPorts().get(0) + ":"
                    + qu.getPeer(i).peer.getElectionAddress().getAllPorts().get(0) + ";"
                    + "127.0.0.1:" + qu.getPeer(i).peer.getClientPort());
=======
                        + qu.getPeer(i).peer.getQuorumAddress().getPort()
                        + ":"
                        + qu.getPeer(i).peer.getElectionAddress().getPort()
                        + ";"
                        + "127.0.0.1:"
                        + qu.getPeer(i).peer.getClientPort());
>>>>>>> dec6ac78
        }

        reconfig(zkAdminArr[1], null, null, members, -1);

        // flush the config to server 2
        testNormalOperation(zkArr[1], zkArr[2]);

        qu.shutdown(4);
        qu.shutdown(5);

        // servers 1 and 2 should be able to work independently
        testNormalOperation(zkArr[1], zkArr[2]);

        for (int i = 1; i <= 2; i++) {
            if (!(qu.getPeer(i).peer.getQuorumVerifier() instanceof QuorumMaj)) {
                fail("peer " + i + " doesn't think the quorum system is a majority quorum system!");
            }
        }
    }

    @Test
    public void testInitialConfigHasPositiveVersion() throws Exception {
        qu = new QuorumUtil(1); // create 3 servers
        qu.disableJMXTest = true;
        qu.startAll();
        zkArr = createHandles(qu);
        testNormalOperation(zkArr[1], zkArr[2]);
        for (int i = 1; i < 4; i++) {
            String configStr = testServerHasConfig(zkArr[i], null, null);
            QuorumVerifier qv = qu.getPeer(i).peer.configFromString(configStr);
            long version = qv.getVersion();
            assertTrue(version == 0x100000000L);
        }
    }

    /**
     * Tests verifies the jmx attributes of local and remote peer bean - remove
     * one quorum peer and again adding it back
     */
    @Test
    public void testJMXBeanAfterRemoveAddOne() throws Exception {
        qu = new QuorumUtil(1); // create 3 servers
        qu.disableJMXTest = true;
        qu.startAll();
        zkArr = createHandles(qu);
        zkAdminArr = createAdminHandles(qu);

        List<String> leavingServers = new ArrayList<String>();
        List<String> joiningServers = new ArrayList<String>();

        // assert remotePeerBean.1 of ReplicatedServer_2
        int leavingIndex = 1;
        int replica2 = 2;
        QuorumPeer peer2 = qu.getPeer(replica2).peer;
        QuorumServer leavingQS2 = peer2.getView().get(Long.valueOf(leavingIndex));
        String remotePeerBean2 = MBeanRegistry.DOMAIN
                                 + ":name0=ReplicatedServer_id"
                                 + replica2
                                 + ",name1=replica."
                                 + leavingIndex;
        assertRemotePeerMXBeanAttributes(leavingQS2, remotePeerBean2);

        // assert remotePeerBean.1 of ReplicatedServer_3
        int replica3 = 3;
        QuorumPeer peer3 = qu.getPeer(replica3).peer;
        QuorumServer leavingQS3 = peer3.getView().get(Long.valueOf(leavingIndex));
        String remotePeerBean3 = MBeanRegistry.DOMAIN
                                 + ":name0=ReplicatedServer_id"
                                 + replica3
                                 + ",name1=replica."
                                 + leavingIndex;
        assertRemotePeerMXBeanAttributes(leavingQS3, remotePeerBean3);

        ZooKeeper zk = zkArr[leavingIndex];
        ZooKeeperAdmin zkAdmin = zkAdminArr[leavingIndex];

        leavingServers.add(Integer.toString(leavingIndex));

        // remember this server so we can add it back later
        joiningServers.add("server." + leavingIndex + "=127.0.0.1:"
<<<<<<< HEAD
                + qu.getPeer(leavingIndex).peer.getQuorumAddress().getAllPorts().get(0)
                + ":"
                + qu.getPeer(leavingIndex).peer.getElectionAddress().getAllPorts().get(0)
                + ":participant;127.0.0.1:"
                + qu.getPeer(leavingIndex).peer.getClientPort());
=======
                           + qu.getPeer(leavingIndex).peer.getQuorumAddress().getPort()
                           + ":"
                           + qu.getPeer(leavingIndex).peer.getElectionAddress().getPort()
                           + ":participant;127.0.0.1:"
                           + qu.getPeer(leavingIndex).peer.getClientPort());
>>>>>>> dec6ac78

        // Remove ReplicatedServer_1 from the ensemble
        reconfig(zkAdmin, null, leavingServers, null, -1);

        // localPeerBean.1 of ReplicatedServer_1
        QuorumPeer removedPeer = qu.getPeer(leavingIndex).peer;
        String localPeerBean = MBeanRegistry.DOMAIN
                               + ":name0=ReplicatedServer_id"
                               + leavingIndex
                               + ",name1=replica."
                               + leavingIndex;
        assertLocalPeerMXBeanAttributes(removedPeer, localPeerBean, false);

        // remotePeerBean.1 shouldn't exists in ReplicatedServer_2
        JMXEnv.ensureNone(remotePeerBean2);
        // remotePeerBean.1 shouldn't exists in ReplicatedServer_3
        JMXEnv.ensureNone(remotePeerBean3);

        // Add ReplicatedServer_1 back to the ensemble
        reconfig(zkAdmin, joiningServers, null, null, -1);

        // localPeerBean.1 of ReplicatedServer_1
        assertLocalPeerMXBeanAttributes(removedPeer, localPeerBean, true);

        // assert remotePeerBean.1 of ReplicatedServer_2
        leavingQS2 = peer2.getView().get(Long.valueOf(leavingIndex));
        assertRemotePeerMXBeanAttributes(leavingQS2, remotePeerBean2);

        // assert remotePeerBean.1 of ReplicatedServer_3
        leavingQS3 = peer3.getView().get(Long.valueOf(leavingIndex));
        assertRemotePeerMXBeanAttributes(leavingQS3, remotePeerBean3);
    }

    /**
     * Tests verifies the jmx attributes of local and remote peer bean - change
     * participant to observer role
     */
    @Test
    public void testJMXBeanAfterRoleChange() throws Exception {
        qu = new QuorumUtil(1); // create 3 servers
        qu.disableJMXTest = true;
        qu.startAll();
        zkArr = createHandles(qu);
        zkAdminArr = createAdminHandles(qu);

        // changing a server's role / port is done by "adding" it with the same
        // id but different role / port
        List<String> joiningServers = new ArrayList<String>();

        // assert remotePeerBean.1 of ReplicatedServer_2
        int changingIndex = 1;
        int replica2 = 2;
        QuorumPeer peer2 = qu.getPeer(replica2).peer;
        QuorumServer changingQS2 = peer2.getView().get(Long.valueOf(changingIndex));
        String remotePeerBean2 = MBeanRegistry.DOMAIN
                                 + ":name0=ReplicatedServer_id"
                                 + replica2
                                 + ",name1=replica."
                                 + changingIndex;
        assertRemotePeerMXBeanAttributes(changingQS2, remotePeerBean2);

        // assert remotePeerBean.1 of ReplicatedServer_3
        int replica3 = 3;
        QuorumPeer peer3 = qu.getPeer(replica3).peer;
        QuorumServer changingQS3 = peer3.getView().get(Long.valueOf(changingIndex));
        String remotePeerBean3 = MBeanRegistry.DOMAIN
                                 + ":name0=ReplicatedServer_id"
                                 + replica3
                                 + ",name1=replica."
                                 + changingIndex;
        assertRemotePeerMXBeanAttributes(changingQS3, remotePeerBean3);

        String newRole = "observer";

        ZooKeeper zk = zkArr[changingIndex];
        ZooKeeperAdmin zkAdmin = zkAdminArr[changingIndex];

        // exactly as it is now, except for role change
        joiningServers.add("server." + changingIndex + "=127.0.0.1:"
<<<<<<< HEAD
                + qu.getPeer(changingIndex).peer.getQuorumAddress().getAllPorts().get(0)
                + ":"
                + qu.getPeer(changingIndex).peer.getElectionAddress().getAllPorts().get(0)
                + ":" + newRole + ";127.0.0.1:"
                + qu.getPeer(changingIndex).peer.getClientPort());
=======
                           + qu.getPeer(changingIndex).peer.getQuorumAddress().getPort()
                           + ":"
                           + qu.getPeer(changingIndex).peer.getElectionAddress().getPort()
                           + ":"
                           + newRole
                           + ";127.0.0.1:"
                           + qu.getPeer(changingIndex).peer.getClientPort());
>>>>>>> dec6ac78

        reconfig(zkAdmin, joiningServers, null, null, -1);
        testNormalOperation(zkArr[changingIndex], zk);

        assertTrue(qu.getPeer(changingIndex).peer.observer != null
                          && qu.getPeer(changingIndex).peer.follower == null
                          && qu.getPeer(changingIndex).peer.leader == null);
        assertTrue(qu.getPeer(changingIndex).peer.getPeerState() == ServerState.OBSERVING);

        QuorumPeer qp = qu.getPeer(changingIndex).peer;
        String localPeerBeanName = MBeanRegistry.DOMAIN
                                   + ":name0=ReplicatedServer_id"
                                   + changingIndex
                                   + ",name1=replica."
                                   + changingIndex;

        // localPeerBean.1 of ReplicatedServer_1
        assertLocalPeerMXBeanAttributes(qp, localPeerBeanName, true);

        // assert remotePeerBean.1 of ReplicatedServer_2
        changingQS2 = peer2.getView().get(Long.valueOf(changingIndex));
        assertRemotePeerMXBeanAttributes(changingQS2, remotePeerBean2);

        // assert remotePeerBean.1 of ReplicatedServer_3
        changingQS3 = peer3.getView().get(Long.valueOf(changingIndex));
        assertRemotePeerMXBeanAttributes(changingQS3, remotePeerBean3);
    }

<<<<<<< HEAD
    private void assertLocalPeerMXBeanAttributes(QuorumPeer qp,
            String beanName, Boolean isPartOfEnsemble) throws Exception {
        Assert.assertEquals("Mismatches LearnerType!", qp.getLearnerType()
                .name(), JMXEnv.ensureBeanAttribute(beanName, "LearnerType"));
        Assert.assertEquals("Mismatches ClientAddress!",
                qp.getClientAddress().getHostString() + ":" + qp.getClientAddress().getPort(),
                JMXEnv.ensureBeanAttribute(beanName, "ClientAddress"));
        Assert.assertEquals("Mismatches LearnerType!",
                qp.getElectionAddress().getOne().getHostString() + ":" +
                        qp.getElectionAddress().getOne().getPort(),
                JMXEnv.ensureBeanAttribute(beanName, "ElectionAddress"));
        Assert.assertEquals("Mismatches PartOfEnsemble!", isPartOfEnsemble,
                JMXEnv.ensureBeanAttribute(beanName, "PartOfEnsemble"));
        Assert.assertEquals("Mismatches ConfigVersion!", qp.getQuorumVerifier()
                .getVersion(), JMXEnv.ensureBeanAttribute(beanName,
                "ConfigVersion"));
        Assert.assertEquals("Mismatches QuorumSystemInfo!", qp
                .getQuorumVerifier().toString(), JMXEnv.ensureBeanAttribute(
                beanName, "QuorumSystemInfo"));
=======
    private void assertLocalPeerMXBeanAttributes(
        QuorumPeer qp,
        String beanName,
        Boolean isPartOfEnsemble) throws Exception {
        assertEquals(
            "Mismatches LearnerType!",
            qp.getLearnerType().name(),
            JMXEnv.ensureBeanAttribute(beanName, "LearnerType"));
        assertEquals(
            "Mismatches ClientAddress!",
            qp.getClientAddress().getHostString() + ":" + qp.getClientAddress().getPort(),
            JMXEnv.ensureBeanAttribute(beanName, "ClientAddress"));
        assertEquals(
            "Mismatches LearnerType!",
            qp.getElectionAddress().getHostString() + ":" + qp.getElectionAddress().getPort(),
            JMXEnv.ensureBeanAttribute(beanName, "ElectionAddress"));
        assertEquals(
            "Mismatches PartOfEnsemble!",
            isPartOfEnsemble,
            JMXEnv.ensureBeanAttribute(beanName, "PartOfEnsemble"));
        assertEquals(
            "Mismatches ConfigVersion!",
            qp.getQuorumVerifier().getVersion(),
            JMXEnv.ensureBeanAttribute(beanName, "ConfigVersion"));
        assertEquals(
            "Mismatches QuorumSystemInfo!",
            qp.getQuorumVerifier().toString(),
            JMXEnv.ensureBeanAttribute(beanName, "QuorumSystemInfo"));
>>>>>>> dec6ac78
    }

    String getAddrPortFromBean(String beanName, String attribute) throws Exception {
        String name = (String) JMXEnv.ensureBeanAttribute(beanName, attribute);

        if (!name.contains(":")) {
            return name;
        }

        return getNumericalAddrPort(name);
    }

    String getNumericalAddrPort(String name) throws UnknownHostException {
        String port = name.split(":")[1];
        String addr = name.split(":")[0];
        addr = InetAddress.getByName(addr).getHostAddress();
        return addr + ":" + port;
    }

<<<<<<< HEAD
    private void assertRemotePeerMXBeanAttributes(QuorumServer qs,
            String beanName) throws Exception {
        Assert.assertEquals("Mismatches LearnerType!", qs.type.name(),
                JMXEnv.ensureBeanAttribute(beanName, "LearnerType"));
        Assert.assertEquals("Mismatches ClientAddress!",
                getNumericalAddrPort(qs.clientAddr.getHostString() + ":" + qs.clientAddr.getPort()),
                getAddrPortFromBean(beanName, "ClientAddress") );
        Assert.assertEquals("Mismatches ElectionAddress!",
                getNumericalAddrPort(qs.electionAddr.getOne().getHostString() + ":" +
                        qs.electionAddr.getOne().getPort()),
                getAddrPortFromBean(beanName, "ElectionAddress") );
        Assert.assertEquals("Mismatches QuorumAddress!",
                getNumericalAddrPort(qs.addr.getOne().getHostString() + ":" + qs.addr.getOne().getPort()),
                getAddrPortFromBean(beanName, "QuorumAddress") );
=======
    private void assertRemotePeerMXBeanAttributes(QuorumServer qs, String beanName) throws Exception {
        assertEquals(
            "Mismatches LearnerType!",
            qs.type.name(),
            JMXEnv.ensureBeanAttribute(beanName, "LearnerType"));
        assertEquals(
            "Mismatches ClientAddress!",
            getNumericalAddrPort(qs.clientAddr.getHostString() + ":" + qs.clientAddr.getPort()),
            getAddrPortFromBean(beanName, "ClientAddress"));
        assertEquals(
            "Mismatches ElectionAddress!",
            getNumericalAddrPort(qs.electionAddr.getHostString() + ":" + qs.electionAddr.getPort()),
            getAddrPortFromBean(beanName, "ElectionAddress"));
        assertEquals(
            "Mismatches QuorumAddress!",
            getNumericalAddrPort(qs.addr.getHostString() + ":" + qs.addr.getPort()),
            getAddrPortFromBean(beanName, "QuorumAddress"));
>>>>>>> dec6ac78
    }

}<|MERGE_RESOLUTION|>--- conflicted
+++ resolved
@@ -148,23 +148,13 @@
         String configStr = new String(config);
         if (joiningServers != null) {
             for (String joiner : joiningServers) {
-<<<<<<< HEAD
-                Assert.assertTrue("Config:<" + configStr + ">\n" + joiner, configStr.contains(joiner));
-            }
-        }
-        if (leavingServers != null) {
-            for (String leaving : leavingServers)
-                Assert.assertFalse("Config:<" + configStr + ">\n" + leaving,
-                        configStr.contains("server.".concat(leaving)));
-=======
-                assertTrue(configStr.contains(joiner));
+                assertTrue("Config:<" + configStr + ">\n" + joiner, configStr.contains(joiner));
             }
         }
         if (leavingServers != null) {
             for (String leaving : leavingServers) {
-                assertFalse(configStr.contains("server.".concat(leaving)));
-            }
->>>>>>> dec6ac78
+                assertFalse("Config:<" + configStr + ">\n" + leaving, configStr.contains("server.".concat(leaving)));
+            }
         }
 
         return configStr;
@@ -317,24 +307,13 @@
             leavingServers.add(Integer.toString(leavingIndex));
 
             // remember this server so we can add it back later
-<<<<<<< HEAD
-            joiningServers.add("server."
-                    + leavingIndex
-                    + "=localhost:"
-                    + qu.getPeer(leavingIndex).peer.getQuorumAddress().getAllPorts().get(0)
-                    + ":"
-                    + qu.getPeer(leavingIndex).peer.getElectionAddress().getAllPorts().get(0)
-                    + ":participant;localhost:"
-                    + qu.getPeer(leavingIndex).peer.getClientPort());
-=======
             joiningServers.add("server." + leavingIndex
                                + "=localhost:"
-                               + qu.getPeer(leavingIndex).peer.getQuorumAddress().getPort()
+                               + qu.getPeer(leavingIndex).peer.getQuorumAddress().getAllPorts().get(0)
                                + ":"
-                               + qu.getPeer(leavingIndex).peer.getElectionAddress().getPort()
+                               + qu.getPeer(leavingIndex).peer.getElectionAddress().getAllPorts().get(0)
                                + ":participant;localhost:"
                                + qu.getPeer(leavingIndex).peer.getClientPort());
->>>>>>> dec6ac78
 
             String configStr = reconfig(zkAdmin1, null, leavingServers, null, -1);
             testServerHasConfig(zk2, null, leavingServers);
@@ -408,28 +387,12 @@
         leavingServers.add(Integer.toString(leavingIndex2));
 
         // remember these servers so we can add them back later
-<<<<<<< HEAD
-        joiningServers.add("server." + leavingIndex1 + "=localhost:"
-                + qu.getPeer(leavingIndex1).peer.getQuorumAddress().getAllPorts().get(0)
-                + ":"
-                + qu.getPeer(leavingIndex1).peer.getElectionAddress().getAllPorts().get(0)
-                + ":participant;localhost:"
-                + qu.getPeer(leavingIndex1).peer.getClientPort());
-
-        // this server will be added back as an observer
-        joiningServers.add("server." + leavingIndex2 + "=localhost:"
-                + qu.getPeer(leavingIndex2).peer.getQuorumAddress().getAllPorts().get(0)
-                + ":"
-                + qu.getPeer(leavingIndex2).peer.getElectionAddress().getAllPorts().get(0)
-                + ":observer;localhost:"
-                + qu.getPeer(leavingIndex2).peer.getClientPort());
-=======
         joiningServers.add("server."
                            + leavingIndex1
                            + "=localhost:"
-                           + qu.getPeer(leavingIndex1).peer.getQuorumAddress().getPort()
+                           + qu.getPeer(leavingIndex1).peer.getQuorumAddress().getAllPorts().get(0)
                            + ":"
-                           + qu.getPeer(leavingIndex1).peer.getElectionAddress().getPort()
+                           + qu.getPeer(leavingIndex1).peer.getElectionAddress().getAllPorts().get(0)
                            + ":participant;localhost:"
                            + qu.getPeer(leavingIndex1).peer.getClientPort());
 
@@ -437,12 +400,11 @@
         joiningServers.add("server."
                            + leavingIndex2
                            + "=localhost:"
-                           + qu.getPeer(leavingIndex2).peer.getQuorumAddress().getPort()
+                           + qu.getPeer(leavingIndex2).peer.getQuorumAddress().getAllPorts().get(0)
                            + ":"
-                           + qu.getPeer(leavingIndex2).peer.getElectionAddress().getPort()
+                           + qu.getPeer(leavingIndex2).peer.getElectionAddress().getAllPorts().get(0)
                            + ":observer;localhost:"
                            + qu.getPeer(leavingIndex2).peer.getClientPort());
->>>>>>> dec6ac78
 
         qu.shutdown(leavingIndex1);
         qu.shutdown(leavingIndex2);
@@ -604,25 +566,15 @@
 
             // exactly as it is now, except for role change
             joiningServers.add("server."
-<<<<<<< HEAD
-                    + changingIndex
-                    + "=localhost:"
-                    + qu.getPeer(changingIndex).peer.getQuorumAddress().getAllPorts().get(0)
-                    + ":"
-                    + qu.getPeer(changingIndex).peer.getElectionAddress().getAllPorts().get(0)
-                    + ":" + newRole + ";localhost:"
-                    + qu.getPeer(changingIndex).peer.getClientPort());
-=======
                                + changingIndex
                                + "=localhost:"
-                               + qu.getPeer(changingIndex).peer.getQuorumAddress().getPort()
+                               + qu.getPeer(changingIndex).peer.getQuorumAddress().getAllPorts().get(0)
                                + ":"
-                               + qu.getPeer(changingIndex).peer.getElectionAddress().getPort()
+                               + qu.getPeer(changingIndex).peer.getElectionAddress().getAllPorts().get(0)
                                + ":"
                                + newRole
                                + ";localhost:"
                                + qu.getPeer(changingIndex).peer.getClientPort());
->>>>>>> dec6ac78
 
             reconfig(zkAdmin1, joiningServers, null, null, -1);
             testNormalOperation(zkArr[changingIndex], zk1);
@@ -668,13 +620,8 @@
 
         // modify follower's client port
 
-<<<<<<< HEAD
         int quorumPort = qu.getPeer(followerIndex).peer.getQuorumAddress().getAllPorts().get(0);
         int electionPort = qu.getPeer(followerIndex).peer.getElectionAddress().getAllPorts().get(0);
-=======
-        int quorumPort = qu.getPeer(followerIndex).peer.getQuorumAddress().getPort();
-        int electionPort = qu.getPeer(followerIndex).peer.getElectionAddress().getPort();
->>>>>>> dec6ac78
         int oldClientPort = qu.getPeer(followerIndex).peer.getClientPort();
         int newClientPort = PortAssignment.unique();
         joiningServers.add("server."
@@ -759,29 +706,17 @@
 
         int newQuorumPort = PortAssignment.unique();
         joiningServers.add("server." + leaderIndex + "=localhost:"
-<<<<<<< HEAD
-                + newQuorumPort
-                + ":"
-                + qu.getPeer(leaderIndex).peer.getElectionAddress().getAllPorts().get(0)
-                + ":participant;localhost:"
-                + qu.getPeer(leaderIndex).peer.getClientPort());
-=======
                            + newQuorumPort
                            + ":"
-                           + qu.getPeer(leaderIndex).peer.getElectionAddress().getPort()
+                           + qu.getPeer(leaderIndex).peer.getElectionAddress().getAllPorts().get(0)
                            + ":participant;localhost:"
                            + qu.getPeer(leaderIndex).peer.getClientPort());
->>>>>>> dec6ac78
 
         reconfig(zkAdminArr[leaderIndex], joiningServers, null, null, -1);
 
         testNormalOperation(zkArr[followerIndex], zkArr[leaderIndex]);
 
-<<<<<<< HEAD
-        Assert.assertEquals((int) qu.getPeer(leaderIndex).peer.getQuorumAddress().getAllPorts().get(0), newQuorumPort);
-=======
-        assertTrue(qu.getPeer(leaderIndex).peer.getQuorumAddress().getPort() == newQuorumPort);
->>>>>>> dec6ac78
+        assertEquals((int) qu.getPeer(leaderIndex).peer.getQuorumAddress().getAllPorts().get(0), newQuorumPort);
 
         joiningServers.clear();
 
@@ -789,17 +724,11 @@
 
         for (int i = 1; i <= 3; i++) {
             joiningServers.add("server." + i + "=localhost:"
-<<<<<<< HEAD
-                    + qu.getPeer(i).peer.getQuorumAddress().getAllPorts().get(0) + ":"
-                    + PortAssignment.unique() + ":participant;localhost:"
-                    + qu.getPeer(i).peer.getClientPort());
-=======
-                               + qu.getPeer(i).peer.getQuorumAddress().getPort()
+                               + qu.getPeer(i).peer.getQuorumAddress().getAllPorts().get(0)
                                + ":"
                                + PortAssignment.unique()
                                + ":participant;localhost:"
                                + qu.getPeer(i).peer.getClientPort());
->>>>>>> dec6ac78
         }
 
         reconfig(zkAdminArr[1], joiningServers, null, null, -1);
@@ -946,18 +875,12 @@
 
         for (int i = 1; i <= 5; i++) {
             members.add("server." + i + "=127.0.0.1:"
-<<<<<<< HEAD
-                    + qu.getPeer(i).peer.getQuorumAddress().getAllPorts().get(0) + ":"
-                    + qu.getPeer(i).peer.getElectionAddress().getAllPorts().get(0) + ";"
-                    + "127.0.0.1:" + qu.getPeer(i).peer.getClientPort());
-=======
-                        + qu.getPeer(i).peer.getQuorumAddress().getPort()
+                        + qu.getPeer(i).peer.getQuorumAddress().getAllPorts().get(0)
                         + ":"
-                        + qu.getPeer(i).peer.getElectionAddress().getPort()
+                        + qu.getPeer(i).peer.getElectionAddress().getAllPorts().get(0)
                         + ";"
                         + "127.0.0.1:"
                         + qu.getPeer(i).peer.getClientPort());
->>>>>>> dec6ac78
         }
 
         reconfig(zkAdminArr[1], null, null, members, -1);
@@ -987,18 +910,12 @@
         members.clear();
         for (int i = 1; i <= 3; i++) {
             members.add("server." + i + "=127.0.0.1:"
-<<<<<<< HEAD
-                    + qu.getPeer(i).peer.getQuorumAddress().getAllPorts().get(0) + ":"
-                    + qu.getPeer(i).peer.getElectionAddress().getAllPorts().get(0) + ";"
-                    + "127.0.0.1:" + qu.getPeer(i).peer.getClientPort());
-=======
-                        + qu.getPeer(i).peer.getQuorumAddress().getPort()
+                        + qu.getPeer(i).peer.getQuorumAddress().getAllPorts().get(0)
                         + ":"
-                        + qu.getPeer(i).peer.getElectionAddress().getPort()
+                        + qu.getPeer(i).peer.getElectionAddress().getAllPorts().get(0)
                         + ";"
                         + "127.0.0.1:"
                         + qu.getPeer(i).peer.getClientPort());
->>>>>>> dec6ac78
         }
 
         reconfig(zkAdminArr[1], null, null, members, -1);
@@ -1079,19 +996,11 @@
 
         // remember this server so we can add it back later
         joiningServers.add("server." + leavingIndex + "=127.0.0.1:"
-<<<<<<< HEAD
-                + qu.getPeer(leavingIndex).peer.getQuorumAddress().getAllPorts().get(0)
-                + ":"
-                + qu.getPeer(leavingIndex).peer.getElectionAddress().getAllPorts().get(0)
-                + ":participant;127.0.0.1:"
-                + qu.getPeer(leavingIndex).peer.getClientPort());
-=======
-                           + qu.getPeer(leavingIndex).peer.getQuorumAddress().getPort()
+                           + qu.getPeer(leavingIndex).peer.getQuorumAddress().getAllPorts().get(0)
                            + ":"
-                           + qu.getPeer(leavingIndex).peer.getElectionAddress().getPort()
+                           + qu.getPeer(leavingIndex).peer.getElectionAddress().getAllPorts().get(0)
                            + ":participant;127.0.0.1:"
                            + qu.getPeer(leavingIndex).peer.getClientPort());
->>>>>>> dec6ac78
 
         // Remove ReplicatedServer_1 from the ensemble
         reconfig(zkAdmin, null, leavingServers, null, -1);
@@ -1171,21 +1080,13 @@
 
         // exactly as it is now, except for role change
         joiningServers.add("server." + changingIndex + "=127.0.0.1:"
-<<<<<<< HEAD
-                + qu.getPeer(changingIndex).peer.getQuorumAddress().getAllPorts().get(0)
-                + ":"
-                + qu.getPeer(changingIndex).peer.getElectionAddress().getAllPorts().get(0)
-                + ":" + newRole + ";127.0.0.1:"
-                + qu.getPeer(changingIndex).peer.getClientPort());
-=======
-                           + qu.getPeer(changingIndex).peer.getQuorumAddress().getPort()
+                           + qu.getPeer(changingIndex).peer.getQuorumAddress().getAllPorts().get(0)
                            + ":"
-                           + qu.getPeer(changingIndex).peer.getElectionAddress().getPort()
+                           + qu.getPeer(changingIndex).peer.getElectionAddress().getAllPorts().get(0)
                            + ":"
                            + newRole
                            + ";127.0.0.1:"
                            + qu.getPeer(changingIndex).peer.getClientPort());
->>>>>>> dec6ac78
 
         reconfig(zkAdmin, joiningServers, null, null, -1);
         testNormalOperation(zkArr[changingIndex], zk);
@@ -1214,27 +1115,6 @@
         assertRemotePeerMXBeanAttributes(changingQS3, remotePeerBean3);
     }
 
-<<<<<<< HEAD
-    private void assertLocalPeerMXBeanAttributes(QuorumPeer qp,
-            String beanName, Boolean isPartOfEnsemble) throws Exception {
-        Assert.assertEquals("Mismatches LearnerType!", qp.getLearnerType()
-                .name(), JMXEnv.ensureBeanAttribute(beanName, "LearnerType"));
-        Assert.assertEquals("Mismatches ClientAddress!",
-                qp.getClientAddress().getHostString() + ":" + qp.getClientAddress().getPort(),
-                JMXEnv.ensureBeanAttribute(beanName, "ClientAddress"));
-        Assert.assertEquals("Mismatches LearnerType!",
-                qp.getElectionAddress().getOne().getHostString() + ":" +
-                        qp.getElectionAddress().getOne().getPort(),
-                JMXEnv.ensureBeanAttribute(beanName, "ElectionAddress"));
-        Assert.assertEquals("Mismatches PartOfEnsemble!", isPartOfEnsemble,
-                JMXEnv.ensureBeanAttribute(beanName, "PartOfEnsemble"));
-        Assert.assertEquals("Mismatches ConfigVersion!", qp.getQuorumVerifier()
-                .getVersion(), JMXEnv.ensureBeanAttribute(beanName,
-                "ConfigVersion"));
-        Assert.assertEquals("Mismatches QuorumSystemInfo!", qp
-                .getQuorumVerifier().toString(), JMXEnv.ensureBeanAttribute(
-                beanName, "QuorumSystemInfo"));
-=======
     private void assertLocalPeerMXBeanAttributes(
         QuorumPeer qp,
         String beanName,
@@ -1249,7 +1129,7 @@
             JMXEnv.ensureBeanAttribute(beanName, "ClientAddress"));
         assertEquals(
             "Mismatches LearnerType!",
-            qp.getElectionAddress().getHostString() + ":" + qp.getElectionAddress().getPort(),
+            qp.getElectionAddress().getOne().getHostString() + ":" + qp.getElectionAddress().getOne().getPort(),
             JMXEnv.ensureBeanAttribute(beanName, "ElectionAddress"));
         assertEquals(
             "Mismatches PartOfEnsemble!",
@@ -1263,7 +1143,6 @@
             "Mismatches QuorumSystemInfo!",
             qp.getQuorumVerifier().toString(),
             JMXEnv.ensureBeanAttribute(beanName, "QuorumSystemInfo"));
->>>>>>> dec6ac78
     }
 
     String getAddrPortFromBean(String beanName, String attribute) throws Exception {
@@ -1283,22 +1162,6 @@
         return addr + ":" + port;
     }
 
-<<<<<<< HEAD
-    private void assertRemotePeerMXBeanAttributes(QuorumServer qs,
-            String beanName) throws Exception {
-        Assert.assertEquals("Mismatches LearnerType!", qs.type.name(),
-                JMXEnv.ensureBeanAttribute(beanName, "LearnerType"));
-        Assert.assertEquals("Mismatches ClientAddress!",
-                getNumericalAddrPort(qs.clientAddr.getHostString() + ":" + qs.clientAddr.getPort()),
-                getAddrPortFromBean(beanName, "ClientAddress") );
-        Assert.assertEquals("Mismatches ElectionAddress!",
-                getNumericalAddrPort(qs.electionAddr.getOne().getHostString() + ":" +
-                        qs.electionAddr.getOne().getPort()),
-                getAddrPortFromBean(beanName, "ElectionAddress") );
-        Assert.assertEquals("Mismatches QuorumAddress!",
-                getNumericalAddrPort(qs.addr.getOne().getHostString() + ":" + qs.addr.getOne().getPort()),
-                getAddrPortFromBean(beanName, "QuorumAddress") );
-=======
     private void assertRemotePeerMXBeanAttributes(QuorumServer qs, String beanName) throws Exception {
         assertEquals(
             "Mismatches LearnerType!",
@@ -1310,13 +1173,12 @@
             getAddrPortFromBean(beanName, "ClientAddress"));
         assertEquals(
             "Mismatches ElectionAddress!",
-            getNumericalAddrPort(qs.electionAddr.getHostString() + ":" + qs.electionAddr.getPort()),
+            getNumericalAddrPort(qs.electionAddr.getOne().getHostString() + ":" + qs.electionAddr.getOne().getPort()),
             getAddrPortFromBean(beanName, "ElectionAddress"));
         assertEquals(
             "Mismatches QuorumAddress!",
-            getNumericalAddrPort(qs.addr.getHostString() + ":" + qs.addr.getPort()),
+            getNumericalAddrPort(qs.addr.getOne().getHostString() + ":" + qs.addr.getOne().getPort()),
             getAddrPortFromBean(beanName, "QuorumAddress"));
->>>>>>> dec6ac78
     }
 
 }