/*
 * Licensed to the Apache Software Foundation (ASF) under one
 * or more contributor license agreements.  See the NOTICE file
 * distributed with this work for additional information
 * regarding copyright ownership.  The ASF licenses this file
 * to you under the Apache License, Version 2.0 (the
 * "License"); you may not use this file except in compliance
 * with the License.  You may obtain a copy of the License at
 *
 *     http://www.apache.org/licenses/LICENSE-2.0
 *
 * Unless required by applicable law or agreed to in writing, software
 * distributed under the License is distributed on an "AS IS" BASIS,
 * WITHOUT WARRANTIES OR CONDITIONS OF ANY KIND, either express or implied.
 * See the License for the specific language governing permissions and
 * limitations under the License.
 */

package org.apache.zookeeper.server.quorum;

import static org.junit.Assert.assertEquals;
import static org.junit.Assert.assertFalse;
import static org.junit.Assert.assertNotNull;
import static org.junit.Assert.assertNull;
import static org.junit.Assert.assertTrue;
import static org.junit.Assert.fail;
import java.io.ByteArrayInputStream;
import java.io.ByteArrayOutputStream;
import java.io.DataInputStream;
import java.io.DataOutputStream;
import java.io.File;
import java.io.IOException;
import java.net.InetSocketAddress;
import java.net.Socket;
import java.net.SocketAddress;
import java.nio.ByteBuffer;
import java.nio.channels.SocketChannel;
import java.util.ArrayList;
import java.util.Arrays;
import java.util.Date;
import java.util.HashMap;
import java.util.Map;
import java.util.concurrent.CountDownLatch;
import java.util.concurrent.ThreadLocalRandom;
import java.util.concurrent.TimeUnit;
import java.util.concurrent.atomic.AtomicBoolean;
import javax.net.ssl.HandshakeCompletedListener;
import javax.net.ssl.SSLSession;
import javax.net.ssl.SSLSocket;
import org.apache.zookeeper.PortAssignment;
import org.apache.zookeeper.ZKTestCase;
import org.apache.zookeeper.common.QuorumX509Util;
import org.apache.zookeeper.common.Time;
import org.apache.zookeeper.server.quorum.QuorumCnxManager.InitialMessage;
import org.apache.zookeeper.server.quorum.QuorumCnxManager.Message;
import org.apache.zookeeper.server.quorum.QuorumPeer.LearnerType;
import org.apache.zookeeper.server.quorum.QuorumPeer.QuorumServer;
import org.apache.zookeeper.server.quorum.QuorumPeer.ServerState;
import org.apache.zookeeper.test.ClientBase;
import org.apache.zookeeper.test.FLENewEpochTest;
import org.junit.Before;
import org.junit.Test;
import org.slf4j.Logger;
import org.slf4j.LoggerFactory;


public class CnxManagerTest extends ZKTestCase {

    protected static final Logger LOG = LoggerFactory.getLogger(FLENewEpochTest.class);
    protected static final int THRESHOLD = 4;

    int count;
    Map<Long, QuorumServer> peers;
    File[] peerTmpdir;
    int[] peerQuorumPort;
    int[] peerClientPort;
    @Before
    public void setUp() throws Exception {

        this.count = 3;
        this.peers = new HashMap<Long, QuorumServer>(count);
        peerTmpdir = new File[count];
        peerQuorumPort = new int[count];
        peerClientPort = new int[count];

        for (int i = 0; i < count; i++) {
            peerQuorumPort[i] = PortAssignment.unique();
            peerClientPort[i] = PortAssignment.unique();
            peers.put((long) i, new QuorumServer(i, new InetSocketAddress("127.0.0.1", peerQuorumPort[i]), new InetSocketAddress("127.0.0.1", PortAssignment.unique()), new InetSocketAddress("127.0.0.1", peerClientPort[i])));
            peerTmpdir[i] = ClientBase.createTmpDir();
        }
    }

    ByteBuffer createMsg(int state, long leader, long zxid, long epoch) {
        byte[] requestBytes = new byte[28];
        ByteBuffer requestBuffer = ByteBuffer.wrap(requestBytes);

        /*
         * Building notification packet to send
         */

        requestBuffer.clear();
        requestBuffer.putInt(state);
        requestBuffer.putLong(leader);
        requestBuffer.putLong(zxid);
        requestBuffer.putLong(epoch);

        return requestBuffer;
    }

    class CnxManagerThread extends Thread {

        boolean failed;
        CnxManagerThread() {
            failed = false;
        }

        public void run() {
            try {
                QuorumPeer peer = new QuorumPeer(peers, peerTmpdir[0], peerTmpdir[0], peerClientPort[0], 3, 0, 1000, 2, 2, 2);
                QuorumCnxManager cnxManager = peer.createCnxnManager();
                QuorumCnxManager.Listener listener = cnxManager.listener;
                if (listener != null) {
                    listener.start();
                } else {
                    LOG.error("Null listener when initializing cnx manager");
                }

                long sid = 1;
                cnxManager.toSend(sid, createMsg(ServerState.LOOKING.ordinal(), 0, -1, 1));

                Message m = null;
                int numRetries = 1;
                while ((m == null) && (numRetries++ <= THRESHOLD)) {
                    m = cnxManager.pollRecvQueue(3000, TimeUnit.MILLISECONDS);
                    if (m == null) {
                        cnxManager.connectAll();
                    }
                }

                if (numRetries > THRESHOLD) {
                    failed = true;
                    return;
                }

                cnxManager.testInitiateConnection(sid);

                m = cnxManager.pollRecvQueue(3000, TimeUnit.MILLISECONDS);
                if (m == null) {
                    failed = true;
                }
            } catch (Exception e) {
                LOG.error("Exception while running mock thread", e);
                fail("Unexpected exception");
            }
        }

    }

    @Test
    public void testCnxManager() throws Exception {
        CnxManagerThread thread = new CnxManagerThread();

        thread.start();

        QuorumPeer peer = new QuorumPeer(peers, peerTmpdir[1], peerTmpdir[1], peerClientPort[1], 3, 1, 1000, 2, 2, 2);
        QuorumCnxManager cnxManager = peer.createCnxnManager();
        QuorumCnxManager.Listener listener = cnxManager.listener;
        if (listener != null) {
            listener.start();
        } else {
            LOG.error("Null listener when initializing cnx manager");
        }

        cnxManager.toSend(0L, createMsg(ServerState.LOOKING.ordinal(), 1, -1, 1));

        Message m = null;
        int numRetries = 1;
        while ((m == null) && (numRetries++ <= THRESHOLD)) {
            m = cnxManager.pollRecvQueue(3000, TimeUnit.MILLISECONDS);
            if (m == null) {
                cnxManager.connectAll();
            }
        }

        assertTrue("Exceeded number of retries", numRetries <= THRESHOLD);

        thread.join(5000);
        if (thread.isAlive()) {
            fail("Thread didn't join");
        } else {
            if (thread.failed) {
                fail("Did not receive expected message");
            }
        }
        cnxManager.halt();
        assertFalse(cnxManager.listener.isAlive());
    }

    @Test
    public void testCnxManagerTimeout() throws Exception {
        int address = ThreadLocalRandom.current().nextInt(1, 255);
        int deadPort = PortAssignment.unique();
        String deadAddress = "10.1.1." + address;

        LOG.info("This is the dead address I'm trying: {}", deadAddress);

        peers.put(2L,
                  new QuorumServer(2,
                                   new InetSocketAddress(deadAddress, deadPort),
                                   new InetSocketAddress(deadAddress, PortAssignment.unique()),
                                   new InetSocketAddress(deadAddress, PortAssignment.unique())));
        peerTmpdir[2] = ClientBase.createTmpDir();

        QuorumPeer peer = new QuorumPeer(peers, peerTmpdir[1], peerTmpdir[1], peerClientPort[1], 3, 1, 1000, 2, 2, 2);
        QuorumCnxManager cnxManager = peer.createCnxnManager();
        QuorumCnxManager.Listener listener = cnxManager.listener;
        if (listener != null) {
            listener.start();
        } else {
            LOG.error("Null listener when initializing cnx manager");
        }

        long begin = Time.currentElapsedTime();
        cnxManager.toSend(2L, createMsg(ServerState.LOOKING.ordinal(), 1, -1, 1));
        long end = Time.currentElapsedTime();

        if ((end - begin) > 10_000) {
            fail("Waited more than necessary");
        }
        cnxManager.halt();
        assertFalse(cnxManager.listener.isAlive());
    }

    /**
     * Tests a bug in QuorumCnxManager that causes a spin lock
     * when a negative value is sent. This test checks if the
     * connection is being closed upon a message with negative
     * length.
     *
     * @throws Exception
     */
    @Test
    public void testCnxManagerSpinLock() throws Exception {
        QuorumPeer peer = new QuorumPeer(peers, peerTmpdir[1], peerTmpdir[1], peerClientPort[1], 3, 1, 1000, 2, 2, 2);
        QuorumCnxManager cnxManager = peer.createCnxnManager();
        QuorumCnxManager.Listener listener = cnxManager.listener;
        if (listener != null) {
            listener.start();
        } else {
            LOG.error("Null listener when initializing cnx manager");
        }

<<<<<<< HEAD
        InetSocketAddress address = peers.get(peer.getId()).electionAddr.getReachableOrOne();
        LOG.info("Election port: " + address.getPort());
=======
        int port = peers.get(peer.getId()).electionAddr.getPort();
        LOG.info("Election port: {}", port);
>>>>>>> 99be7de0

        Thread.sleep(1000);

        SocketChannel sc = SocketChannel.open();
        sc.socket().connect(address, 5000);

<<<<<<< HEAD
        InetSocketAddress otherAddr = peers.get(2L).electionAddr.getReachableOrOne();
=======
        InetSocketAddress otherAddr = peers.get(2L).electionAddr;
>>>>>>> 99be7de0
        DataOutputStream dout = new DataOutputStream(sc.socket().getOutputStream());
        dout.writeLong(QuorumCnxManager.PROTOCOL_VERSION);
        dout.writeLong(2);
        String addr = otherAddr.getHostString() + ":" + otherAddr.getPort();
        byte[] addr_bytes = addr.getBytes();
        dout.writeInt(addr_bytes.length);
        dout.write(addr_bytes);
        dout.flush();

        ByteBuffer msgBuffer = ByteBuffer.wrap(new byte[4]);
        msgBuffer.putInt(-20);
        msgBuffer.position(0);
        sc.write(msgBuffer);

        Thread.sleep(1000);

        try {
            /*
             * Write a number of times until it
             * detects that the socket is broken.
             */
            for (int i = 0; i < 100; i++) {
                msgBuffer.position(0);
                sc.write(msgBuffer);
            }
            fail("Socket has not been closed");
        } catch (Exception e) {
            LOG.info("Socket has been closed as expected");
        }
        peer.shutdown();
        cnxManager.halt();
        assertFalse(cnxManager.listener.isAlive());
    }

    /**
     * Test for bug described in https://issues.apache.org/jira/browse/ZOOKEEPER-3320.
     * Test create peer with address which contains unresolvable DNS name,
     * leader election listener thread should stop after N errors.
     *
     * @throws Exception
     */
    @Test
    public void testCnxManagerListenerThreadConfigurableRetry() throws Exception {
        final Map<Long, QuorumServer> unresolvablePeers = new HashMap<>();
        final long myid = 1L;
        unresolvablePeers.put(myid, new QuorumServer(myid, "unresolvable-domain.org:2182:2183;2181"));
        final QuorumPeer peer = new QuorumPeer(unresolvablePeers, ClientBase.createTmpDir(), ClientBase.createTmpDir(), 2181, 3, myid, 1000, 2, 2, 2);
        final QuorumCnxManager cnxManager = peer.createCnxnManager();
        final QuorumCnxManager.Listener listener = cnxManager.listener;
        final AtomicBoolean errorHappend = new AtomicBoolean(false);
        listener.setSocketBindErrorHandler(() -> errorHappend.set(true));
        listener.start();
        // listener thread should stop and throws error which notify QuorumPeer about error.
        // QuorumPeer should start shutdown process
        listener.join(15000); // set wait time, if listener contains bug and thread not stops.
        assertFalse(listener.isAlive());
        assertTrue(errorHappend.get());
        assertFalse(QuorumPeer.class.getSimpleName()
                                   + " not stopped after "
                                   + "listener thread death", listener.isAlive());
    }

    /**
     * Tests a bug in QuorumCnxManager that causes a NPE when a 3.4.6
     * observer connects to a 3.5.0 server.
     * see https://issues.apache.org/jira/browse/ZOOKEEPER-1789
     *
     * @throws Exception
     */
    @Test
    public void testCnxManagerNPE() throws Exception {
        // the connecting peer (id = 2) is a 3.4.6 observer
        peers.get(2L).type = LearnerType.OBSERVER;
        QuorumPeer peer = new QuorumPeer(peers, peerTmpdir[1], peerTmpdir[1], peerClientPort[1], 3, 1, 1000, 2, 2, 2);
        QuorumCnxManager cnxManager = peer.createCnxnManager();
        QuorumCnxManager.Listener listener = cnxManager.listener;
        if (listener != null) {
            listener.start();
        } else {
            LOG.error("Null listener when initializing cnx manager");
        }
<<<<<<< HEAD
        InetSocketAddress address = peers.get(peer.getId()).electionAddr.getReachableOrOne();
        LOG.info("Election port: " + address.getPort());
=======
        int port = peers.get(peer.getId()).electionAddr.getPort();
        LOG.info("Election port: {}", port);
>>>>>>> 99be7de0

        Thread.sleep(1000);

        SocketChannel sc = SocketChannel.open();
        sc.socket().connect(address, 5000);

        /*
         * Write id (3.4.6 protocol). This previously caused a NPE in
         * QuorumCnxManager.
         */
        byte[] msgBytes = new byte[8];
        ByteBuffer msgBuffer = ByteBuffer.wrap(msgBytes);
        msgBuffer.putLong(2L);
        msgBuffer.position(0);
        sc.write(msgBuffer);

        msgBuffer = ByteBuffer.wrap(new byte[8]);
        // write length of message
        msgBuffer.putInt(4);
        // write message
        msgBuffer.putInt(5);
        msgBuffer.position(0);
        sc.write(msgBuffer);

        Message m = cnxManager.pollRecvQueue(1000, TimeUnit.MILLISECONDS);
        assertNotNull(m);

        peer.shutdown();
        cnxManager.halt();
        assertFalse(cnxManager.listener.isAlive());
    }

    /*
     * Test if a receiveConnection is able to timeout on socket errors
     */
    @Test
    public void testSocketTimeout() throws Exception {
        QuorumPeer peer = new QuorumPeer(peers, peerTmpdir[1], peerTmpdir[1], peerClientPort[1], 3, 1, 2000, 2, 2, 2);
        QuorumCnxManager cnxManager = peer.createCnxnManager();
        QuorumCnxManager.Listener listener = cnxManager.listener;
        if (listener != null) {
            listener.start();
        } else {
            LOG.error("Null listener when initializing cnx manager");
        }
<<<<<<< HEAD
        InetSocketAddress address = peers.get(peer.getId()).electionAddr.getReachableOrOne();
        LOG.info("Election port: " + address.getPort());
=======
        int port = peers.get(peer.getId()).electionAddr.getPort();
        LOG.info("Election port: {}", port);
>>>>>>> 99be7de0
        Thread.sleep(1000);

        Socket sock = new Socket();
        sock.connect(address, 5000);
        long begin = Time.currentElapsedTime();
        // Read without sending data. Verify timeout.
        cnxManager.receiveConnection(sock);
        long end = Time.currentElapsedTime();
        if ((end - begin) > ((peer.getSyncLimit() * peer.getTickTime()) + 500)) {
            fail("Waited more than necessary");
        }
        cnxManager.halt();
        assertFalse(cnxManager.listener.isAlive());
    }

    /**
     * Test the SSLSocket is explicitly closed when there is IOException
     * happened during connect.
     */
    @Test
    public void testSSLSocketClosedWhenHandshakeTimeout() throws Exception {
        final CountDownLatch closeLatch = new CountDownLatch(1);
        QuorumX509Util mockedX509Util = new QuorumX509Util() {
            @Override
            public SSLSocket createSSLSocket() {
                return new SSLSocket() {

                    @Override
                    public void connect(SocketAddress endpoint, int timeout) {
                    }

                    @Override
                    public void startHandshake() throws IOException {
                        throw new IOException();
                    }

                    @Override
                    public void close() {
                        closeLatch.countDown();
                    }

                    public String[] getSupportedCipherSuites() {
                        throw new UnsupportedOperationException();
                    }

                    public String[] getEnabledCipherSuites() {
                        throw new UnsupportedOperationException();
                    }

                    public String[] getSupportedProtocols() {
                        throw new UnsupportedOperationException();
                    }

                    public String[] getEnabledProtocols() {
                        throw new UnsupportedOperationException();
                    }

                    public SSLSession getSession() {
                        throw new UnsupportedOperationException();
                    }

                    public void setEnabledCipherSuites(String[] suites) {
                    }
                    public void setEnabledProtocols(String[] protocols) {
                    }
                    public void addHandshakeCompletedListener(HandshakeCompletedListener listener) {
                    }
                    public void removeHandshakeCompletedListener(HandshakeCompletedListener listener) {
                    }
                    public void setUseClientMode(boolean mode) {
                    }
                    public boolean getUseClientMode() {
                        return true;
                    }
                    public void setNeedClientAuth(boolean need) {
                    }
                    public boolean getNeedClientAuth() {
                        return true;
                    }
                    public void setWantClientAuth(boolean want) {
                    }
                    public boolean getWantClientAuth() {
                        return true;
                    }
                    public void setEnableSessionCreation(boolean flag) {
                    }
                    public boolean getEnableSessionCreation() {
                        return true;
                    }
                };
            }
        };

        QuorumPeer peer = new QuorumPeer(peers, peerTmpdir[0], peerTmpdir[0], peerClientPort[0], 3, 0, 2000, 2, 2, 2) {
            @Override
            public QuorumX509Util createX509Util() {
                return mockedX509Util;
            }
        };

        peer.setSslQuorum(true);
        QuorumCnxManager cnxManager = peer.createCnxnManager();
        cnxManager.connectOne(1, peers.get(1L).electionAddr);
        assertTrue(closeLatch.await(1, TimeUnit.SECONDS));
    }

    /*
     * Test if Worker threads are getting killed after connection loss
     */
    @Test
    public void testWorkerThreads() throws Exception {
        ArrayList<QuorumPeer> peerList = new ArrayList<QuorumPeer>();
        try {
            for (int sid = 0; sid < 3; sid++) {
                QuorumPeer peer = new QuorumPeer(peers, peerTmpdir[sid], peerTmpdir[sid], peerClientPort[sid], 3, sid, 1000, 2, 2, 2);
                LOG.info("Starting peer {}", peer.getId());
                peer.start();
                peerList.add(sid, peer);
            }
            String failure = verifyThreadCount(peerList, 4);
            assertNull(failure, failure);
            for (int myid = 0; myid < 3; myid++) {
                for (int i = 0; i < 5; i++) {
                    // halt one of the listeners and verify count
                    QuorumPeer peer = peerList.get(myid);
                    LOG.info("Round {}, halting peer {}", i, peer.getId());
                    peer.shutdown();
                    peerList.remove(myid);
                    failure = verifyThreadCount(peerList, 2);
                    assertNull(failure, failure);
                    // Restart halted node and verify count
                    peer = new QuorumPeer(peers, peerTmpdir[myid], peerTmpdir[myid], peerClientPort[myid], 3, myid, 1000, 2, 2, 2);
                    LOG.info("Round {}, restarting peer {}", i, peer.getId());
                    peer.start();
                    peerList.add(myid, peer);
                    failure = verifyThreadCount(peerList, 4);
                    assertNull(failure, failure);
                }
            }
        } finally {
            for (QuorumPeer quorumPeer : peerList) {
                quorumPeer.shutdown();
            }
        }
    }

    /**
     * Returns null on success, otw the message assoc with the failure
     * @throws InterruptedException
     */
    public String verifyThreadCount(ArrayList<QuorumPeer> peerList, long ecnt) throws InterruptedException {
        String failure = null;
        for (int i = 0; i < 480; i++) {
            Thread.sleep(500);

            failure = _verifyThreadCount(peerList, ecnt);
            if (failure == null) {
                return null;
            }
        }
        return failure;
    }
    public String _verifyThreadCount(ArrayList<QuorumPeer> peerList, long ecnt) {
        for (int myid = 0; myid < peerList.size(); myid++) {
            QuorumPeer peer = peerList.get(myid);
            QuorumCnxManager cnxManager = peer.getQuorumCnxManager();
            long cnt = cnxManager.getThreadCount();
            if (cnt != ecnt) {
                return new Date()
                       + " Incorrect number of Worker threads for sid=" + myid
                       + " expected " + ecnt
                       + " found " + cnt;
            }
        }
        return null;
    }

    @Test
    public void testInitialMessage() throws Exception {
        InitialMessage msg;
        ByteArrayOutputStream bos;
        DataInputStream din;
        DataOutputStream dout;
        String hostport;

        // message with bad protocol version
        try {

            // the initial message (without the protocol version)
            hostport = "10.0.0.2:3888";
            bos = new ByteArrayOutputStream();
            dout = new DataOutputStream(bos);
            dout.writeLong(5L); // sid
            dout.writeInt(hostport.getBytes().length);
            dout.writeBytes(hostport);

            // now parse it
            din = new DataInputStream(new ByteArrayInputStream(bos.toByteArray()));
            msg = InitialMessage.parse(-65530L, din);
            fail("bad protocol version accepted");
        } catch (InitialMessage.InitialMessageException ex) {
        }

        // message too long
        try {

            hostport = createLongString(1048576);
            bos = new ByteArrayOutputStream();
            dout = new DataOutputStream(bos);
            dout.writeLong(5L); // sid
            dout.writeInt(hostport.getBytes().length);
            dout.writeBytes(hostport);

            din = new DataInputStream(new ByteArrayInputStream(bos.toByteArray()));
            msg = InitialMessage.parse(QuorumCnxManager.PROTOCOL_VERSION, din);
            fail("long message accepted");
        } catch (InitialMessage.InitialMessageException ex) {
        }

        // bad hostport string
        try {

            hostport = "what's going on here?";
            bos = new ByteArrayOutputStream();
            dout = new DataOutputStream(bos);
            dout.writeLong(5L); // sid
            dout.writeInt(hostport.getBytes().length);
            dout.writeBytes(hostport);

            din = new DataInputStream(new ByteArrayInputStream(bos.toByteArray()));
            msg = InitialMessage.parse(QuorumCnxManager.PROTOCOL_VERSION, din);
            fail("bad hostport accepted");
        } catch (InitialMessage.InitialMessageException ex) {
        }

        // good message, single election address
        try {

            hostport = "10.0.0.2:3888";
            bos = new ByteArrayOutputStream();
            dout = new DataOutputStream(bos);
            dout.writeLong(5L); // sid
            dout.writeInt(hostport.getBytes().length);
            dout.writeBytes(hostport);

            // now parse it
            din = new DataInputStream(new ByteArrayInputStream(bos.toByteArray()));
            msg = InitialMessage.parse(QuorumCnxManager.PROTOCOL_VERSION, din);
            assertEquals(Long.valueOf(5), msg.sid);
            assertEquals(Arrays.asList(new InetSocketAddress("10.0.0.2", 3888)), msg.electionAddr);
        } catch (InitialMessage.InitialMessageException ex) {
            fail(ex.toString());
        }

        // good message, multiple election addresses (ZOOKEEPER-3188)
        try {

            hostport = "1.1.1.1:9999|2.2.2.2:8888|3.3.3.3:7777";
            bos = new ByteArrayOutputStream();
            dout = new DataOutputStream(bos);
            dout.writeLong(5L); // sid
            dout.writeInt(hostport.getBytes().length);
            dout.writeBytes(hostport);

            // now parse it
            din = new DataInputStream(new ByteArrayInputStream(bos.toByteArray()));
            msg = InitialMessage.parse(QuorumCnxManager.PROTOCOL_VERSION, din);
            assertEquals(Long.valueOf(5), msg.sid);
            assertEquals(Arrays.asList(new InetSocketAddress("1.1.1.1", 9999),
                                       new InetSocketAddress("2.2.2.2", 8888),
                                       new InetSocketAddress("3.3.3.3", 7777)),
                         msg.electionAddr);
        } catch (InitialMessage.InitialMessageException ex) {
            fail(ex.toString());
        }
    }

    private String createLongString(int size) {
        StringBuilder sb = new StringBuilder(size);
        for (int i = 0; i < size; i++) {
            sb.append('x');
        }
        return sb.toString();
    }

}<|MERGE_RESOLUTION|>--- conflicted
+++ resolved
@@ -251,24 +251,15 @@
             LOG.error("Null listener when initializing cnx manager");
         }
 
-<<<<<<< HEAD
         InetSocketAddress address = peers.get(peer.getId()).electionAddr.getReachableOrOne();
-        LOG.info("Election port: " + address.getPort());
-=======
-        int port = peers.get(peer.getId()).electionAddr.getPort();
-        LOG.info("Election port: {}", port);
->>>>>>> 99be7de0
+        LOG.info("Election port: {}", address.getPort());
 
         Thread.sleep(1000);
 
         SocketChannel sc = SocketChannel.open();
         sc.socket().connect(address, 5000);
 
-<<<<<<< HEAD
         InetSocketAddress otherAddr = peers.get(2L).electionAddr.getReachableOrOne();
-=======
-        InetSocketAddress otherAddr = peers.get(2L).electionAddr;
->>>>>>> 99be7de0
         DataOutputStream dout = new DataOutputStream(sc.socket().getOutputStream());
         dout.writeLong(QuorumCnxManager.PROTOCOL_VERSION);
         dout.writeLong(2);
@@ -350,13 +341,8 @@
         } else {
             LOG.error("Null listener when initializing cnx manager");
         }
-<<<<<<< HEAD
         InetSocketAddress address = peers.get(peer.getId()).electionAddr.getReachableOrOne();
-        LOG.info("Election port: " + address.getPort());
-=======
-        int port = peers.get(peer.getId()).electionAddr.getPort();
-        LOG.info("Election port: {}", port);
->>>>>>> 99be7de0
+        LOG.info("Election port: {}", address.getPort());
 
         Thread.sleep(1000);
 
@@ -402,13 +388,8 @@
         } else {
             LOG.error("Null listener when initializing cnx manager");
         }
-<<<<<<< HEAD
         InetSocketAddress address = peers.get(peer.getId()).electionAddr.getReachableOrOne();
-        LOG.info("Election port: " + address.getPort());
-=======
-        int port = peers.get(peer.getId()).electionAddr.getPort();
-        LOG.info("Election port: {}", port);
->>>>>>> 99be7de0
+        LOG.info("Election port: {}", address.getPort());
         Thread.sleep(1000);
 
         Socket sock = new Socket();
