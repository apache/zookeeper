/*
 * Licensed to the Apache Software Foundation (ASF) under one
 * or more contributor license agreements.  See the NOTICE file
 * distributed with this work for additional information
 * regarding copyright ownership.  The ASF licenses this file
 * to you under the Apache License, Version 2.0 (the
 * "License"); you may not use this file except in compliance
 * with the License.  You may obtain a copy of the License at
 *
 *     http://www.apache.org/licenses/LICENSE-2.0
 *
 * Unless required by applicable law or agreed to in writing, software
 * distributed under the License is distributed on an "AS IS" BASIS,
 * WITHOUT WARRANTIES OR CONDITIONS OF ANY KIND, either express or implied.
 * See the License for the specific language governing permissions and
 * limitations under the License.
 */

package org.apache.zookeeper.server;

<<<<<<< HEAD
import org.apache.zookeeper.server.util.DigestCalculator;
import org.slf4j.Logger;
import org.slf4j.LoggerFactory;
=======
import static org.junit.Assert.assertEquals;
import static org.junit.Assert.assertFalse;
import static org.junit.Assert.assertNotEquals;
import static org.junit.Assert.assertTrue;
import java.io.ByteArrayInputStream;
import java.io.ByteArrayOutputStream;
import java.io.DataOutputStream;
import java.io.IOException;
import java.io.PrintWriter;
import java.io.StringWriter;
import java.lang.reflect.Field;
import java.util.Map;
import java.util.concurrent.Semaphore;
import java.util.concurrent.TimeUnit;
import java.util.concurrent.atomic.AtomicBoolean;
import org.apache.jute.BinaryInputArchive;
import org.apache.jute.BinaryOutputArchive;
import org.apache.jute.Record;
>>>>>>> fe940cdd
import org.apache.zookeeper.KeeperException.NoNodeException;
import org.apache.zookeeper.KeeperException.NodeExistsException;
import org.apache.zookeeper.Quotas;
import org.apache.zookeeper.WatchedEvent;
import org.apache.zookeeper.Watcher;
import org.apache.zookeeper.ZKTestCase;
import org.apache.zookeeper.ZooDefs;
<<<<<<< HEAD
import org.apache.zookeeper.data.Stat;
=======
import org.apache.zookeeper.common.PathTrie;
import org.apache.zookeeper.data.Stat;
import org.apache.zookeeper.metrics.MetricsUtils;
import org.apache.zookeeper.server.util.DigestCalculator;
>>>>>>> fe940cdd
import org.apache.zookeeper.txn.CreateTxn;
import org.apache.zookeeper.txn.TxnHeader;
import org.junit.After;
import org.junit.Before;
import org.junit.Test;
<<<<<<< HEAD
import java.io.ByteArrayInputStream;
import java.io.ByteArrayOutputStream;
import java.io.DataOutputStream;
import java.io.IOException;
import java.io.PrintWriter;
import java.io.StringWriter;

import org.apache.zookeeper.Quotas;
import org.apache.jute.BinaryInputArchive;
import org.apache.jute.BinaryOutputArchive;
import org.apache.jute.Record;
import org.apache.zookeeper.common.PathTrie;

import java.lang.reflect.Field;
import java.util.Map;
import java.util.concurrent.Semaphore;
import java.util.concurrent.TimeUnit;
import java.util.concurrent.atomic.AtomicBoolean;
import org.apache.zookeeper.metrics.MetricsUtils;
=======
import org.slf4j.Logger;
import org.slf4j.LoggerFactory;
>>>>>>> fe940cdd

public class DataTreeTest extends ZKTestCase {

    protected static final Logger LOG = LoggerFactory.getLogger(DataTreeTest.class);

    private DataTree dt;

    @Before
    public void setUp() throws Exception {
        dt = new DataTree();
    }

    @After
    public void tearDown() throws Exception {
        dt = null;
    }

    /**
     * For ZOOKEEPER-1755 - Test race condition when taking dumpEphemerals and
     * removing the session related ephemerals from DataTree structure
     */
    @Test(timeout = 60000)
    public void testDumpEphemerals() throws Exception {
        int count = 1000;
        long session = 1000;
        long zxid = 2000;
        final DataTree dataTree = new DataTree();
        LOG.info("Create {} zkclient sessions and its ephemeral nodes", count);
        createEphemeralNode(session, dataTree, count);
        final AtomicBoolean exceptionDuringDumpEphemerals = new AtomicBoolean(false);
        final AtomicBoolean running = new AtomicBoolean(true);
        Thread thread = new Thread() {
            public void run() {
                PrintWriter pwriter = new PrintWriter(new StringWriter());
                try {
                    while (running.get()) {
                        dataTree.dumpEphemerals(pwriter);
                    }
                } catch (Exception e) {
                    LOG.error("Received exception while dumpEphemerals!", e);
                    exceptionDuringDumpEphemerals.set(true);
                }
            }
        };
        thread.start();
        LOG.debug("Killing {} zkclient sessions and its ephemeral nodes", count);
        killZkClientSession(session, zxid, dataTree, count);
        running.set(false);
        thread.join();
        assertFalse("Should have got exception while dumpEphemerals!", exceptionDuringDumpEphemerals.get());
    }

    private void killZkClientSession(long session, long zxid, final DataTree dataTree, int count) {
        for (int i = 0; i < count; i++) {
            dataTree.killSession(session + i, zxid);
        }
    }

    private void createEphemeralNode(long session, final DataTree dataTree, int count) throws NoNodeException, NodeExistsException {
        for (int i = 0; i < count; i++) {
            dataTree.createNode("/test" + i, new byte[0], null, session + i, dataTree.getNode("/").stat.getCversion()
                                                                                     + 1, 1, 1);
        }
    }

    @Test(timeout = 60000)
    public void testRootWatchTriggered() throws Exception {
        class MyWatcher implements Watcher {

            boolean fired = false;
            public void process(WatchedEvent event) {
                if (event.getPath().equals("/")) {
                    fired = true;
                }
            }

        }
        MyWatcher watcher = new MyWatcher();
        // set a watch on the root node
        dt.getChildren("/", new Stat(), watcher);
        // add a new node, should trigger a watch
        dt.createNode("/xyz", new byte[0], null, 0, dt.getNode("/").stat.getCversion() + 1, 1, 1);
        assertFalse("Root node watch not triggered", !watcher.fired);
    }

    /**
     * For ZOOKEEPER-1046 test if cversion is getting incremented correctly.
     */
    @Test(timeout = 60000)
    public void testIncrementCversion() throws Exception {
        try {
            System.setProperty(DigestCalculator.ZOOKEEPER_DIGEST_ENABLED, "true");
            DataTree dt = new DataTree();
            dt.createNode("/test", new byte[0], null, 0, dt.getNode("/").stat.getCversion() + 1, 1, 1);
            DataNode zk = dt.getNode("/test");
            int prevCversion = zk.stat.getCversion();
            long prevPzxid = zk.stat.getPzxid();
            long digestBefore = dt.getTreeDigest();
            dt.setCversionPzxid("/test/", prevCversion + 1, prevPzxid + 1);
            int newCversion = zk.stat.getCversion();
            long newPzxid = zk.stat.getPzxid();
            assertTrue("<cversion, pzxid> verification failed. Expected: <"
                                      + (prevCversion + 1)
                                      + ", "
                                      + (prevPzxid + 1)
                                      + ">, found: <"
                                      + newCversion
                                      + ", "
                                      + newPzxid
                                      + ">", (newCversion == prevCversion + 1 && newPzxid == prevPzxid + 1));
            assertNotEquals(digestBefore, dt.getTreeDigest());
        } finally {
            System.setProperty(DigestCalculator.ZOOKEEPER_DIGEST_ENABLED, "false");
        }
    }

    @Test
    public void testNoCversionRevert() throws Exception {
        DataNode parent = dt.getNode("/");
        dt.createNode("/test", new byte[0], null, 0, parent.stat.getCversion() + 1, 1, 1);
        int currentCversion = parent.stat.getCversion();
        long currentPzxid = parent.stat.getPzxid();
        dt.createNode("/test1", new byte[0], null, 0, currentCversion - 1, 1, 1);
        parent = dt.getNode("/");
        int newCversion = parent.stat.getCversion();
        long newPzxid = parent.stat.getPzxid();
        assertTrue("<cversion, pzxid> verification failed. Expected: <"
                                  + currentCversion
                                  + ", "
                                  + currentPzxid
                                  + ">, found: <"
                                  + newCversion
                                  + ", "
                                  + newPzxid
                                  + ">", (newCversion >= currentCversion && newPzxid >= currentPzxid));
    }

    @Test
    public void testPzxidUpdatedWhenDeletingNonExistNode() throws Exception {
        DataNode root = dt.getNode("/");
        long currentPzxid = root.stat.getPzxid();

        // pzxid updated with deleteNode on higher zxid
        long zxid = currentPzxid + 1;
        try {
            dt.deleteNode("/testPzxidUpdatedWhenDeletingNonExistNode", zxid);
        } catch (NoNodeException e) { /* expected */ }
        root = dt.getNode("/");
        currentPzxid = root.stat.getPzxid();
        assertEquals(currentPzxid, zxid);

        // pzxid not updated with smaller zxid
        long prevPzxid = currentPzxid;
        zxid = prevPzxid - 1;
        try {
            dt.deleteNode("/testPzxidUpdatedWhenDeletingNonExistNode", zxid);
        } catch (NoNodeException e) { /* expected */ }
        root = dt.getNode("/");
        currentPzxid = root.stat.getPzxid();
        assertEquals(currentPzxid, prevPzxid);
    }

    @Test
    public void testDigestUpdatedWhenReplayCreateTxnForExistNode() {
        try {
<<<<<<< HEAD
            System.setProperty(DigestCalculator.ZOOKEEPER_DIGEST_ENABLED, "true");
            dt.processTxn(new TxnHeader(13, 1000, 1, 30, ZooDefs.OpCode.create),
                    new CreateTxn("/foo", "".getBytes(), ZooDefs.Ids.OPEN_ACL_UNSAFE, false, 1));
=======
            DigestCalculator.setDigestEnabled(true);
            dt.processTxn(new TxnHeader(13, 1000, 1, 30, ZooDefs.OpCode.create), new CreateTxn("/foo", "".getBytes(), ZooDefs.Ids.OPEN_ACL_UNSAFE, false, 1));
>>>>>>> fe940cdd

            // create the same node with a higher cversion to simulate the
            // scenario when replaying a create txn for an existing node due
            // to fuzzy snapshot
            dt.processTxn(new TxnHeader(13, 1000, 1, 30, ZooDefs.OpCode.create), new CreateTxn("/foo", "".getBytes(), ZooDefs.Ids.OPEN_ACL_UNSAFE, false, 2));

            // check the current digest value
            assertEquals(dt.getTreeDigest(), dt.getLastProcessedZxidDigest().digest);
        } finally {
            System.setProperty(DigestCalculator.ZOOKEEPER_DIGEST_ENABLED, "false");
        }
    }

    @Test(timeout = 60000)
    public void testPathTrieClearOnDeserialize() throws Exception {

        //Create a DataTree with quota nodes so PathTrie get updated
        DataTree dserTree = new DataTree();

        dserTree.createNode("/bug", new byte[20], null, -1, 1, 1, 1);
        dserTree.createNode(Quotas.quotaZookeeper + "/bug", null, null, -1, 1, 1, 1);
        dserTree.createNode(Quotas.quotaPath("/bug"), new byte[20], null, -1, 1, 1, 1);
        dserTree.createNode(Quotas.statPath("/bug"), new byte[20], null, -1, 1, 1, 1);

        //deserialize a DataTree; this should clear the old /bug nodes and pathTrie
        DataTree tree = new DataTree();

        ByteArrayOutputStream baos = new ByteArrayOutputStream();
        BinaryOutputArchive oa = BinaryOutputArchive.getArchive(baos);
        tree.serialize(oa, "test");
        baos.flush();

        ByteArrayInputStream bais = new ByteArrayInputStream(baos.toByteArray());
        BinaryInputArchive ia = BinaryInputArchive.getArchive(bais);
        dserTree.deserialize(ia, "test");

        Field pfield = DataTree.class.getDeclaredField("pTrie");
        pfield.setAccessible(true);
        PathTrie pTrie = (PathTrie) pfield.get(dserTree);

        //Check that the node path is removed from pTrie
        assertEquals("/bug is still in pTrie", "/", pTrie.findMaxPrefix("/bug"));
    }

    /*
     * ZOOKEEPER-2201 - OutputArchive.writeRecord can block for long periods of
     * time, we must call it outside of the node lock.
     * We call tree.serialize, which calls our modified writeRecord method that
     * blocks until it can verify that a separate thread can lock the DataNode
     * currently being written, i.e. that DataTree.serializeNode does not hold
     * the DataNode lock while calling OutputArchive.writeRecord.
     */
    @Test(timeout = 60000)
    public void testSerializeDoesntLockDataNodeWhileWriting() throws Exception {
        DataTree tree = new DataTree();
        tree.createNode("/marker", new byte[]{42}, null, -1, 1, 1, 1);
        final DataNode markerNode = tree.getNode("/marker");
        final AtomicBoolean ranTestCase = new AtomicBoolean();
        DataOutputStream out = new DataOutputStream(new ByteArrayOutputStream());
        BinaryOutputArchive oa = new BinaryOutputArchive(out) {
            @Override
            public void writeRecord(Record r, String tag) throws IOException {
                // Need check if the record is a DataNode instance because of changes in ZOOKEEPER-2014
                // which adds default ACL to config node.
                if (r instanceof DataNode) {
                    DataNode node = (DataNode) r;
                    if (node.data.length == 1 && node.data[0] == 42) {
                        final Semaphore semaphore = new Semaphore(0);
                        new Thread(new Runnable() {
                            @Override
                            public void run() {
                                synchronized (markerNode) {
                                    //When we lock markerNode, allow writeRecord to continue
                                    semaphore.release();
                                }
                            }
                        }).start();

                        try {
                            boolean acquired = semaphore.tryAcquire(30, TimeUnit.SECONDS);
                            //This is the real assertion - could another thread lock
                            //the DataNode we're currently writing
                            assertTrue("Couldn't acquire a lock on the DataNode while we were calling tree.serialize", acquired);
                        } catch (InterruptedException e1) {
                            throw new RuntimeException(e1);
                        }
                        ranTestCase.set(true);
                    }
                }

                super.writeRecord(r, tag);
            }
        };

        tree.serialize(oa, "test");

        //Let's make sure that we hit the code that ran the real assertion above
        assertTrue("Didn't find the expected node", ranTestCase.get());
    }

    @Test(timeout = 60000)
    public void testReconfigACLClearOnDeserialize() throws Exception {

        DataTree tree = new DataTree();
        // simulate the upgrading scenario, where the reconfig znode
        // doesn't exist and the acl cache is empty
        tree.deleteNode(ZooDefs.CONFIG_NODE, 1);
        tree.getReferenceCountedAclCache().aclIndex = 0;

        assertEquals("expected to have 1 acl in acl cache map", 0, tree.aclCacheSize());

        // serialize the data with one znode with acl
        tree.createNode("/bug", new byte[20], ZooDefs.Ids.OPEN_ACL_UNSAFE, -1, 1, 1, 1);

        ByteArrayOutputStream baos = new ByteArrayOutputStream();
        BinaryOutputArchive oa = BinaryOutputArchive.getArchive(baos);
        tree.serialize(oa, "test");
        baos.flush();

        ByteArrayInputStream bais = new ByteArrayInputStream(baos.toByteArray());
        BinaryInputArchive ia = BinaryInputArchive.getArchive(bais);
        tree.deserialize(ia, "test");

        assertEquals("expected to have 1 acl in acl cache map", 1, tree.aclCacheSize());
        assertEquals("expected to have the same acl", ZooDefs.Ids.OPEN_ACL_UNSAFE, tree.getACL("/bug", new Stat()));

        // simulate the upgrading case where the config node will be created
        // again after leader election
        tree.addConfigNode();

        assertEquals("expected to have 2 acl in acl cache map", 2, tree.aclCacheSize());
        assertEquals("expected to have the same acl", ZooDefs.Ids.OPEN_ACL_UNSAFE, tree.getACL("/bug", new Stat()));
    }

    @Test
    public void testCachedApproximateDataSize() throws Exception {
        DataTree dt = new DataTree();
        long initialSize = dt.approximateDataSize();
        assertEquals(dt.cachedApproximateDataSize(), dt.approximateDataSize());

        // create a node
        dt.createNode("/testApproximateDataSize", new byte[20], null, -1, 1, 1, 1);
        dt.createNode("/testApproximateDataSize1", new byte[20], null, -1, 1, 1, 1);
        assertEquals(dt.cachedApproximateDataSize(), dt.approximateDataSize());

        // update data
        dt.setData("/testApproximateDataSize1", new byte[32], -1, 1, 1);
        assertEquals(dt.cachedApproximateDataSize(), dt.approximateDataSize());

        // delete a node
        dt.deleteNode("/testApproximateDataSize", -1);
        assertEquals(dt.cachedApproximateDataSize(), dt.approximateDataSize());
    }

    @Test
    public void testGetAllChildrenNumber() throws Exception {
        DataTree dt = new DataTree();
        // create a node
        dt.createNode("/all_children_test", new byte[20], null, -1, 1, 1, 1);
        dt.createNode("/all_children_test/nodes", new byte[20], null, -1, 1, 1, 1);
        dt.createNode("/all_children_test/nodes/node1", new byte[20], null, -1, 1, 1, 1);
        dt.createNode("/all_children_test/nodes/node2", new byte[20], null, -1, 1, 1, 1);
        dt.createNode("/all_children_test/nodes/node3", new byte[20], null, -1, 1, 1, 1);
        assertEquals(4, dt.getAllChildrenNumber("/all_children_test"));
        assertEquals(3, dt.getAllChildrenNumber("/all_children_test/nodes"));
        assertEquals(0, dt.getAllChildrenNumber("/all_children_test/nodes/node1"));
        //add these three init nodes:/zookeeper,/zookeeper/quota,/zookeeper/config,so the number is 8.
        assertEquals(8, dt.getAllChildrenNumber("/"));
    }

    @Test
    public void testDataTreeMetrics() throws Exception {
        ServerMetrics.getMetrics().resetAll();

        long readBytes1 = 0;
        long readBytes2 = 0;
        long writeBytes1 = 0;
        long writeBytes2 = 0;

        final String TOP1 = "top1";
        final String TOP2 = "ttop2";
        final String TOP1PATH = "/" + TOP1;
        final String TOP2PATH = "/" + TOP2;
        final String CHILD1 = "child1";
        final String CHILD2 = "springishere";
        final String CHILD1PATH = TOP1PATH + "/" + CHILD1;
        final String CHILD2PATH = TOP1PATH + "/" + CHILD2;

        final int TOP2_LEN = 50;
        final int CHILD1_LEN = 100;
        final int CHILD2_LEN = 250;

        DataTree dt = new DataTree();
        dt.createNode(TOP1PATH, null, null, -1, 1, 1, 1);
        writeBytes1 += TOP1PATH.length();
        dt.createNode(TOP2PATH, new byte[TOP2_LEN], null, -1, 1, 1, 1);
        writeBytes2 += TOP2PATH.length() + TOP2_LEN;
        dt.createNode(CHILD1PATH, null, null, -1, 1, 1, 1);
        writeBytes1 += CHILD1PATH.length();
        dt.setData(CHILD1PATH, new byte[CHILD1_LEN], 1, -1, 1);
        writeBytes1 += CHILD1PATH.length() + CHILD1_LEN;
        dt.createNode(CHILD2PATH, new byte[CHILD2_LEN], null, -1, 1, 1, 1);
        writeBytes1 += CHILD2PATH.length() + CHILD2_LEN;
        dt.getData(TOP1PATH, new Stat(), null);
        readBytes1 += TOP1PATH.length() + DataTree.STAT_OVERHEAD_BYTES;
        dt.getData(TOP2PATH, new Stat(), null);
        readBytes2 += TOP2PATH.length() + TOP2_LEN + DataTree.STAT_OVERHEAD_BYTES;
        dt.statNode(CHILD2PATH, null);
        readBytes1 += CHILD2PATH.length() + DataTree.STAT_OVERHEAD_BYTES;
        dt.getChildren(TOP1PATH, new Stat(), null);
        readBytes1 += TOP1PATH.length() + CHILD1.length() + CHILD2.length() + DataTree.STAT_OVERHEAD_BYTES;
        dt.deleteNode(TOP1PATH, 1);
        writeBytes1 += TOP1PATH.length();

        Map<String, Object> values = MetricsUtils.currentServerMetrics();
        System.out.println("values:" + values);
        assertEquals(writeBytes1, values.get("sum_" + TOP1 + "_write_per_namespace"));
        assertEquals(5L, values.get("cnt_" + TOP1 + "_write_per_namespace"));
        assertEquals(writeBytes2, values.get("sum_" + TOP2 + "_write_per_namespace"));
        assertEquals(1L, values.get("cnt_" + TOP2 + "_write_per_namespace"));

        assertEquals(readBytes1, values.get("sum_" + TOP1 + "_read_per_namespace"));
        assertEquals(3L, values.get("cnt_" + TOP1 + "_read_per_namespace"));
        assertEquals(readBytes2, values.get("sum_" + TOP2 + "_read_per_namespace"));
        assertEquals(1L, values.get("cnt_" + TOP2 + "_read_per_namespace"));
    }

    /**
     * Test digest with general ops in DataTree, check that digest are
     * updated when call different ops.
     */
    @Test
    public void testDigest() throws Exception {
        try {
            // enable diegst check
            System.setProperty(DigestCalculator.ZOOKEEPER_DIGEST_ENABLED, "true");

            DataTree dt = new DataTree();

            // create a node and check the digest is updated
            long previousDigest = dt.getTreeDigest();
            dt.createNode("/digesttest", new byte[0], null, -1, 1, 1, 1);
            assertNotEquals(dt.getTreeDigest(), previousDigest);

            // create a child and check the digest is updated
            previousDigest = dt.getTreeDigest();
            dt.createNode("/digesttest/1", "1".getBytes(), null, -1, 2, 2, 2);
            assertNotEquals(dt.getTreeDigest(), previousDigest);

            // check the digest is not chhanged when creating the same node
            previousDigest = dt.getTreeDigest();
            try {
                dt.createNode("/digesttest/1", "1".getBytes(), null, -1, 2, 2, 2);
            } catch (NodeExistsException e) { /* ignore */ }
            assertEquals(dt.getTreeDigest(), previousDigest);

            // check digest with updated data
            previousDigest = dt.getTreeDigest();
            dt.setData("/digesttest/1", "2".getBytes(), 3, 3, 3);
            assertNotEquals(dt.getTreeDigest(), previousDigest);

            // check digest with deleted node
            previousDigest = dt.getTreeDigest();
            dt.deleteNode("/digesttest/1", 5);
            assertNotEquals(dt.getTreeDigest(), previousDigest);
        } finally {
            System.setProperty(DigestCalculator.ZOOKEEPER_DIGEST_ENABLED, "false");
        }
    }

}<|MERGE_RESOLUTION|>--- conflicted
+++ resolved
@@ -18,11 +18,6 @@
 
 package org.apache.zookeeper.server;
 
-<<<<<<< HEAD
-import org.apache.zookeeper.server.util.DigestCalculator;
-import org.slf4j.Logger;
-import org.slf4j.LoggerFactory;
-=======
 import static org.junit.Assert.assertEquals;
 import static org.junit.Assert.assertFalse;
 import static org.junit.Assert.assertNotEquals;
@@ -41,7 +36,6 @@
 import org.apache.jute.BinaryInputArchive;
 import org.apache.jute.BinaryOutputArchive;
 import org.apache.jute.Record;
->>>>>>> fe940cdd
 import org.apache.zookeeper.KeeperException.NoNodeException;
 import org.apache.zookeeper.KeeperException.NodeExistsException;
 import org.apache.zookeeper.Quotas;
@@ -49,43 +43,17 @@
 import org.apache.zookeeper.Watcher;
 import org.apache.zookeeper.ZKTestCase;
 import org.apache.zookeeper.ZooDefs;
-<<<<<<< HEAD
-import org.apache.zookeeper.data.Stat;
-=======
 import org.apache.zookeeper.common.PathTrie;
 import org.apache.zookeeper.data.Stat;
 import org.apache.zookeeper.metrics.MetricsUtils;
 import org.apache.zookeeper.server.util.DigestCalculator;
->>>>>>> fe940cdd
 import org.apache.zookeeper.txn.CreateTxn;
 import org.apache.zookeeper.txn.TxnHeader;
 import org.junit.After;
 import org.junit.Before;
 import org.junit.Test;
-<<<<<<< HEAD
-import java.io.ByteArrayInputStream;
-import java.io.ByteArrayOutputStream;
-import java.io.DataOutputStream;
-import java.io.IOException;
-import java.io.PrintWriter;
-import java.io.StringWriter;
-
-import org.apache.zookeeper.Quotas;
-import org.apache.jute.BinaryInputArchive;
-import org.apache.jute.BinaryOutputArchive;
-import org.apache.jute.Record;
-import org.apache.zookeeper.common.PathTrie;
-
-import java.lang.reflect.Field;
-import java.util.Map;
-import java.util.concurrent.Semaphore;
-import java.util.concurrent.TimeUnit;
-import java.util.concurrent.atomic.AtomicBoolean;
-import org.apache.zookeeper.metrics.MetricsUtils;
-=======
 import org.slf4j.Logger;
 import org.slf4j.LoggerFactory;
->>>>>>> fe940cdd
 
 public class DataTreeTest extends ZKTestCase {
 
@@ -251,14 +219,8 @@
     @Test
     public void testDigestUpdatedWhenReplayCreateTxnForExistNode() {
         try {
-<<<<<<< HEAD
             System.setProperty(DigestCalculator.ZOOKEEPER_DIGEST_ENABLED, "true");
-            dt.processTxn(new TxnHeader(13, 1000, 1, 30, ZooDefs.OpCode.create),
-                    new CreateTxn("/foo", "".getBytes(), ZooDefs.Ids.OPEN_ACL_UNSAFE, false, 1));
-=======
-            DigestCalculator.setDigestEnabled(true);
             dt.processTxn(new TxnHeader(13, 1000, 1, 30, ZooDefs.OpCode.create), new CreateTxn("/foo", "".getBytes(), ZooDefs.Ids.OPEN_ACL_UNSAFE, false, 1));
->>>>>>> fe940cdd
 
             // create the same node with a higher cversion to simulate the
             // scenario when replaying a create txn for an existing node due
