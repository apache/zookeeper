--- conflicted
+++ resolved
@@ -17,36 +17,6 @@
  */
 package org.apache.zookeeper.common;
 
-<<<<<<< HEAD
-import static org.junit.Assert.assertNull;
-import static org.junit.Assert.assertTrue;
-import static org.junit.Assert.fail;
-
-=======
-import java.io.IOException;
-import java.net.InetAddress;
-import java.net.InetSocketAddress;
-import java.net.ServerSocket;
-import java.net.Socket;
->>>>>>> 75a010e3
-import java.security.Security;
-import java.util.Collection;
-import java.util.concurrent.Callable;
-import java.util.concurrent.ExecutionException;
-import java.util.concurrent.ExecutorService;
-import java.util.concurrent.Executors;
-import java.util.concurrent.Future;
-import java.util.concurrent.atomic.AtomicInteger;
-
-import javax.net.ssl.HandshakeCompletedEvent;
-import javax.net.ssl.HandshakeCompletedListener;
-import javax.net.ssl.SSLContext;
-import javax.net.ssl.SSLHandshakeException;
-import javax.net.ssl.SSLServerSocket;
-import javax.net.ssl.SSLSocket;
-import javax.net.ssl.X509KeyManager;
-import javax.net.ssl.X509TrustManager;
-
 import org.apache.zookeeper.PortAssignment;
 import org.apache.zookeeper.client.ZKClientConfig;
 import org.apache.zookeeper.server.ServerCnxnFactory;
@@ -56,6 +26,32 @@
 import org.junit.Test;
 import org.junit.runner.RunWith;
 import org.junit.runners.Parameterized;
+
+import javax.net.ssl.HandshakeCompletedEvent;
+import javax.net.ssl.HandshakeCompletedListener;
+import javax.net.ssl.SSLContext;
+import javax.net.ssl.SSLHandshakeException;
+import javax.net.ssl.SSLServerSocket;
+import javax.net.ssl.SSLSocket;
+import javax.net.ssl.X509KeyManager;
+import javax.net.ssl.X509TrustManager;
+import java.io.IOException;
+import java.net.InetAddress;
+import java.net.InetSocketAddress;
+import java.net.ServerSocket;
+import java.net.Socket;
+import java.security.Security;
+import java.util.Collection;
+import java.util.concurrent.Callable;
+import java.util.concurrent.ExecutionException;
+import java.util.concurrent.ExecutorService;
+import java.util.concurrent.Executors;
+import java.util.concurrent.Future;
+import java.util.concurrent.atomic.AtomicInteger;
+
+import static org.junit.Assert.assertNull;
+import static org.junit.Assert.assertTrue;
+import static org.junit.Assert.fail;
 
 @RunWith(Parameterized.class)
 public class X509UtilTest extends BaseX509ParameterizedTestCase {
@@ -410,7 +406,6 @@
         }
     }
 
-<<<<<<< HEAD
     @Test
     public void testCreateSSLContext_invalidCustomSSLContextClass() {
         ZKConfig zkConfig = new ZKConfig();
@@ -423,6 +418,7 @@
             assertTrue(e.getMessage().contains(clientX509Util.getSslClientContextProperty()));
         }
     }
+
     @Test
     public void testCreateSSLContext_validCustomSSLContextClass() throws X509Exception.SSLContextException {
         ZKConfig zkConfig = new ZKConfig();
@@ -430,7 +426,8 @@
         zkConfig.setProperty(clientX509Util.getSslClientContextProperty(), ZKTestClientSSLContext.class.getCanonicalName());
         final SSLContext sslContext = clientX509Util.createSSLContext(zkConfig);
         assertNull(sslContext);
-=======
+    }
+
     private static void forceClose(Socket s) {
         if (s == null || s.isClosed()) {
             return;
@@ -508,7 +505,6 @@
             // one failed.
             Assert.assertEquals(1, handshakesCompleted.get());
         }
->>>>>>> 75a010e3
     }
 
     // Warning: this will reset the x509Util
