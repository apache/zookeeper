<?xml version="1.0" encoding="UTF-8"?>
<project xmlns="http://maven.apache.org/POM/4.0.0" xmlns:xsi="http://www.w3.org/2001/XMLSchema-instance" xsi:schemaLocation="http://maven.apache.org/POM/4.0.0 http://maven.apache.org/maven-v4_0_0.xsd">
<!--
/**
 * Licensed to the Apache Software Foundation (ASF) under one
 * or more contributor license agreements.  See the NOTICE file
 * distributed with this work for additional information
 * regarding copyright ownership.  The ASF licenses this file
 * to you under the Apache License, Version 2.0 (the
 * "License"); you may not use this file except in compliance
 * with the License.  You may obtain a copy of the License at
 *
 *     http://www.apache.org/licenses/LICENSE-2.0
 *
 * Unless required by applicable law or agreed to in writing, software
 * distributed under the License is distributed on an "AS IS" BASIS,
 * WITHOUT WARRANTIES OR CONDITIONS OF ANY KIND, either express or implied.
 * See the License for the specific language governing permissions and
 * limitations under the License.
 */
-->
  <modelVersion>4.0.0</modelVersion>
  <parent>
    <groupId>org.apache</groupId>
    <artifactId>apache</artifactId>
    <version>18</version>
    <relativePath />
    <!-- no parent resolution -->
  </parent>
  <groupId>org.apache.zookeeper</groupId>
  <artifactId>zookeeper</artifactId>
  <packaging>pom</packaging>
  <version>3.5.5-SNAPSHOT</version>
  <name>Apache ZooKeeper</name>
  <description>
    ZooKeeper is a centralized service for maintaining configuration information, naming,
    providing distributed synchronization, and providing group services. All of these kinds
    of services are used in some form or another by distributed applications. Each time they
    are implemented there is a lot of work that goes into fixing the bugs and race conditions
    that are inevitable. Because of the difficulty of implementing these kinds of services,
    applications initially usually skimp on them ,which make them brittle in the presence of
    change and difficult to manage. Even when done correctly, different implementations of
    these services lead to management complexity when the applications are deployed.
  </description>
  <url>http://zookeeper.apache.org</url>
  <inceptionYear>2008</inceptionYear>
  <!-- Set here so we can consistently use the correct name, even on branches with
       an ASF parent pom older than v15. Also uses the url from v18.
    -->
  <licenses>
    <license>
      <name>Apache License, Version 2.0</name>
      <url>https://www.apache.org/licenses/LICENSE-2.0.txt</url>
      <distribution>repo</distribution>
    </license>
  </licenses>

  <modules>
    <module>zookeeper-docs</module>
    <module>zookeeper-jute</module>
    <module>zookeeper-server</module>
    <module>zookeeper-client</module>
    <module>zookeeper-recipes</module>
  </modules>

  <scm>
    <connection>scm:git:git://git.apache.org/zookeeper.git</connection>
    <developerConnection>scm:git:https://gitbox.apache.org/repos/asf/zookeeper.git</developerConnection>
    <url>https://gitbox.apache.org/repos/asf/zookeeper.git</url>
  </scm>
  <issueManagement>
    <system>JIRA</system>
    <url>http://issues.apache.org/jira/browse/ZOOKEEPER</url>
  </issueManagement>
  <ciManagement>
    <system>hudson</system>
    <url>http://hudson.zones.apache.org/hudson/view/ZooKeeper/job/ZooKeeper-TRUNK/</url>
  </ciManagement>
  <mailingLists>
    <mailingList>
      <name>User List</name>
      <subscribe>user-subscribe@zookeeper.apache.org</subscribe>
      <unsubscribe>user-unsubscribe@zookeeper.apache.org</unsubscribe>
      <post>user@zookeeper.apache.org</post>
      <archive>http://mail-archives.apache.org/mod_mbox/zookeeper-user/</archive>
    </mailingList>
    <mailingList>
      <name>Developer List</name>
      <subscribe>dev-subscribe@zookeeper.apache.org</subscribe>
      <unsubscribe>dev-unsubscribe@zookeeper.apache.org</unsubscribe>
      <post>dev@zookeeper.apache.org</post>
      <archive>http://mail-archives.apache.org/mod_mbox/zookeeper-dev/</archive>
    </mailingList>
    <mailingList>
      <name>Commits List</name>
      <subscribe>commits-subscribe@zookeeper.apache.org</subscribe>
      <unsubscribe>commits-unsubscribe@zookeeper.apache.org</unsubscribe>
      <archive>http://mail-archives.apache.org/mod_mbox/zookeeper-commits/</archive>
    </mailingList>
    <mailingList>
      <name>Issues List</name>
      <subscribe>issues-subscribe@zookeeper.apache.org</subscribe>
      <unsubscribe>issues-unsubscribe@zookeeper.apache.org</unsubscribe>
      <archive>http://mail-archives.apache.org/mod_mbox/zookeeper-issues/</archive>
    </mailingList>
    <mailingList>
      <name>Builds List</name>
      <subscribe>builds-subscribe@zookeeper.apache.org</subscribe>
      <unsubscribe>builds-unsubscribe@zookeeper.apache.org</unsubscribe>
      <archive>http://mail-archives.apache.org/mod_mbox/zookeeper-builds/</archive>
    </mailingList>
  </mailingLists>
  <developers>
    <developer>
      <id>tdunning</id>
      <name>Ted Dunning	</name>
      <email>tdunning@apache.org</email>
      <timezone>-8</timezone>
    </developer>
    <developer>
      <id>camille</id>
      <name>Camille Fournier</name>
      <email>camille@apache.org</email>
      <timezone>-5</timezone>
    </developer>
    <developer>
      <id>phunt</id>
      <name>Patrick Hunt</name>
      <email>phunt@apache.org</email>
      <timezone>-8</timezone>
    </developer>
    <developer>
      <id>fpj</id>
      <name>Flavio Junqueira</name>
      <email>fpj@apache.org</email>
      <timezone>+0</timezone>
    </developer>
    <developer>
      <id>ivank</id>
      <name>Ivan Kelly</name>
      <email>ivank@apache.org</email>
      <timezone>+2</timezone>
    </developer>
    <developer>
      <id>mahadev</id>
      <name>Mahadev Konar</name>
      <email>mahadev@apache.org</email>
      <timezone>-8</timezone>
    </developer>
    <developer>
      <id>michim</id>
      <name>Michi Mutsuzaki</name>
      <email>michim@apache.org</email>
      <timezone>-8</timezone>
    </developer>
    <developer>
      <id>cnauroth</id>
      <name>Chris Nauroth</name>
      <email>cnauroth@apache.org</email>
      <timezone>-8</timezone>
    </developer>
    <developer>
      <id>breed</id>
      <name>Benjamin Reed</name>
      <email>breed@apache.org</email>
      <timezone>-8</timezone>
    </developer>
    <developer>
      <id>henry</id>
      <name>Henry Robinson</name>
      <email>henry@apache.org</email>
      <timezone>-8</timezone>
    </developer>
    <developer>
      <id>rgs</id>
      <name>Raul Gutierrez Segales</name>
      <email>rgs@apache.org</email>
      <timezone>-8</timezone>
    </developer>
    <developer>
      <id>rakeshr</id>
      <name>Rakesh Radhakrishnan</name>
      <email>rakeshr@apache.org</email>
      <timezone>+5:30</timezone>
    </developer>
    <developer>
      <id>hanm</id>
      <name>Michael Han</name>
      <email>hanm@apache.org</email>
      <timezone>-8</timezone>
    </developer>
    <developer>
      <id>gkesavan</id>
      <name>Giridharan Kesavan</name>
      <email>gkesavan@apache.org</email>
      <timezone>-8</timezone>
    </developer>
    <developer>
      <id>akornev</id>
      <name>Andrew Kornev</name>
      <email>akornev@apache.org</email>
    </developer>
    <developer>
      <id>shralex</id>
      <name>Alex Shraer</name>
      <email>shralex@apache.org</email>
      <timezone>-8</timezone>
    </developer>
    <developer>
      <id>thawan</id>
      <name>Thawan Kooburat</name>
      <email>thawan@apache.org</email>
      <timezone>-8</timezone>
    </developer>
    <developer>
      <id>hdeng</id>
      <name>Hongchao Deng</name>
      <email>hdeng@apache.org</email>
      <timezone>-8</timezone>
    </developer>
    <developer>
      <id>arshad</id>
      <name>Mohammad Arshad</name>
      <email>arshad@apache.org</email>
      <timezone>+5:30</timezone>
    </developer>
    <developer>
      <id>afine</id>
      <name>Abraham Fine</name>
      <email>afine@apache.org</email>
      <timezone>-8</timezone>
    </developer>
    <developer>
      <id>andor</id>
      <name>Andor Molnar</name>
      <email>andor@apache.org</email>
      <timezone>+1</timezone>
    </developer>
  </developers>

  <profiles>
    <profile>
      <id>full-build</id>
      <modules>
        <module>zookeeper-contrib</module>
      </modules>
    </profile>
    <profile>
      <!-- Excluds contrib -->
      <id>java-build</id>
      <activation>
        <activeByDefault>true</activeByDefault>
      </activation>
    </profile>
  </profiles>

  <properties>
    <!-- maven properties -->
    <maven.compiler.source>1.8</maven.compiler.source>
    <maven.compiler.target>1.8</maven.compiler.target>
    <dependency.locations.enabled>false</dependency.locations.enabled>

    <surefire-forkcount>8</surefire-forkcount>

    <!-- dependency versions -->
    <slf4j.version>1.7.25</slf4j.version>
    <audience-annotations.version>0.5.0</audience-annotations.version>
    <junit.version>4.12</junit.version>
    <log4j.version>1.2.17</log4j.version>
    <mockito.version>1.8.5</mockito.version>
    <hamcrest.version>1.3</hamcrest.version>
    <commons-cli.version>1.2</commons-cli.version>
<<<<<<< HEAD
    <netty.version>3.10.6.Final</netty.version>
    <jetty.version>9.4.14.v20181114</jetty.version>
    <jackson.version>2.9.8</jackson.version>
=======
    <netty.version>4.1.29.Final</netty.version>
    <jetty.version>9.4.10.v20180503</jetty.version>
    <jackson.version>2.9.5</jackson.version>
>>>>>>> 33cc2cac
    <json.version>1.1.1</json.version>
    <jline.version>2.11</jline.version>
    <kerby.version>1.1.0</kerby.version>
    <bouncycastle.version>1.60</bouncycastle.version>
    <commons-collections.version>3.2.2</commons-collections.version>
    <commons-lang.version>2.6</commons-lang.version>
    <spotbugsannotations.version>3.1.9</spotbugsannotations.version>
  </properties>

  <dependencyManagement>
    <dependencies>
      <dependency>
        <groupId>org.hamcrest</groupId>
        <artifactId>hamcrest-all</artifactId>
        <version>${hamcrest.version}</version>
      </dependency>
      <dependency>
        <groupId>commons-collections</groupId>
        <artifactId>commons-collections</artifactId>
        <version>${commons-collections.version}</version>
      </dependency>
      <dependency>
        <groupId>commons-lang</groupId>
        <artifactId>commons-lang</artifactId>
        <version>${commons-lang.version}</version>
      </dependency>
      <dependency>
        <groupId>org.apache.yetus</groupId>
        <artifactId>audience-annotations</artifactId>
        <version>${audience-annotations.version}</version>
      </dependency>
      <dependency>
        <groupId>commons-cli</groupId>
        <artifactId>commons-cli</artifactId>
        <version>${commons-cli.version}</version>
      </dependency>
      <dependency>
        <groupId>org.apache.kerby</groupId>
        <artifactId>kerb-core</artifactId>
        <version>${kerby.version}</version>
        <exclusions>
          <exclusion>
            <groupId>org.slf4j</groupId>
            <artifactId>slf4j-api</artifactId>
          </exclusion>
        </exclusions>
      </dependency>
      <dependency>
        <groupId>org.apache.kerby</groupId>
        <artifactId>kerb-simplekdc</artifactId>
        <version>${kerby.version}</version>
        <exclusions>
          <exclusion>
            <groupId>org.slf4j</groupId>
            <artifactId>slf4j-api</artifactId>
          </exclusion>
        </exclusions>
      </dependency>
      <dependency>
        <groupId>org.apache.kerby</groupId>
        <artifactId>kerby-config</artifactId>
        <version>${kerby.version}</version>
        <exclusions>
          <exclusion>
            <groupId>org.slf4j</groupId>
            <artifactId>slf4j-api</artifactId>
          </exclusion>
          <exclusion>
            <groupId>org.slf4j</groupId>
            <artifactId>slf4j-log4j12</artifactId>
          </exclusion>
        </exclusions>
      </dependency>
      <dependency>
        <groupId>org.bouncycastle</groupId>
        <artifactId>bcprov-jdk15on</artifactId>
        <version>${bouncycastle.version}</version>
      </dependency>
      <dependency>
        <groupId>org.bouncycastle</groupId>
        <artifactId>bcpkix-jdk15on</artifactId>
        <version>${bouncycastle.version}</version>
      </dependency>
      <dependency>
        <groupId>org.slf4j</groupId>
        <artifactId>slf4j-api</artifactId>
        <version>${slf4j.version}</version>
      </dependency>
      <dependency>
        <groupId>org.slf4j</groupId>
        <artifactId>slf4j-log4j12</artifactId>
        <version>${slf4j.version}</version>
        <exclusions>
          <exclusion>
            <groupId>*</groupId>
            <artifactId>*</artifactId>
          </exclusion>
        </exclusions>
      </dependency>
      <dependency>
        <groupId>log4j</groupId>
        <artifactId>log4j</artifactId>
        <version>${log4j.version}</version>
      </dependency>
      <dependency>
        <groupId>junit</groupId>
        <artifactId>junit</artifactId>
        <version>${junit.version}</version>
      </dependency>
      <dependency>
        <groupId>org.mockito</groupId>
        <artifactId>mockito-all</artifactId>
        <version>${mockito.version}</version>
      </dependency>
      <dependency>
        <groupId>io.netty</groupId>
        <artifactId>netty-all</artifactId>
        <version>${netty.version}</version>
      </dependency>
      <dependency>
        <groupId>org.eclipse.jetty</groupId>
        <artifactId>jetty-server</artifactId>
        <version>${jetty.version}</version>
      </dependency>
      <dependency>
        <groupId>org.eclipse.jetty</groupId>
        <artifactId>jetty-servlet</artifactId>
        <version>${jetty.version}</version>
      </dependency>
      <dependency>
        <groupId>com.fasterxml.jackson.core</groupId>
        <artifactId>jackson-databind</artifactId>
        <version>${jackson.version}</version>
      </dependency>
      <dependency>
        <groupId>com.googlecode.json-simple</groupId>
        <artifactId>json-simple</artifactId>
        <version>${json.version}</version>
      </dependency>
      <dependency>
        <groupId>jline</groupId>
        <artifactId>jline</artifactId>
        <version>${jline.version}</version>
      </dependency>
      <dependency>
         <groupId>com.github.spotbugs</groupId>
         <artifactId>spotbugs-annotations</artifactId>
         <version>${spotbugsannotations.version}</version>
         <scope>provided</scope>
         <optional>true</optional>
        </dependency>
    </dependencies>
  </dependencyManagement>

  <build>
    <pluginManagement>
      <plugins>
        <plugin>
          <groupId>org.apache.maven.plugins</groupId>
          <artifactId>maven-compiler-plugin</artifactId>
          <version>3.8.0</version>
        </plugin>
        <plugin>
          <groupId>org.apache.maven.plugins</groupId>
          <artifactId>maven-jar-plugin</artifactId>
          <version>3.1.0</version>
        </plugin>
        <plugin>
          <groupId>org.apache.maven.plugins</groupId>
          <artifactId>maven-surefire-plugin</artifactId>
          <version>2.22.1</version>
        </plugin>
        <plugin>
          <groupId>org.apache.maven.plugins</groupId>
          <artifactId>maven-antrun-plugin</artifactId>
          <version>1.8</version>
        </plugin>
        <plugin>
          <groupId>org.apache.maven.plugins</groupId>
          <artifactId>maven-dependency-plugin</artifactId>
          <version>3.1.1</version>
        </plugin>
        <plugin>
          <groupId>org.codehaus.mojo</groupId>
          <artifactId>exec-maven-plugin</artifactId>
          <version>1.6.0</version>
        </plugin>
        <plugin>
          <groupId>pl.project13.maven</groupId>
          <artifactId>git-commit-id-plugin</artifactId>
          <version>2.2.5</version>
        </plugin>
        <plugin>
          <groupId>org.codehaus.mojo</groupId>
          <artifactId>build-helper-maven-plugin</artifactId>
          <version>3.0.0</version>
        </plugin>
        <plugin>
          <groupId>org.openclover</groupId>
          <artifactId>clover-maven-plugin</artifactId>
          <version>4.3.1</version>
        </plugin>
        <plugin>
          <groupId>com.github.spotbugs</groupId>
          <artifactId>spotbugs-maven-plugin</artifactId>
          <version>3.1.9</version>
          <configuration>
            <excludeFilterFile>excludeFindBugsFilter.xml</excludeFilterFile>
          </configuration>
        </plugin>
        <plugin>
          <groupId>org.owasp</groupId>
          <artifactId>dependency-check-maven</artifactId>
          <version>4.0.2</version>
        </plugin>
      </plugins>
    </pluginManagement>

    <plugins>
      <plugin>
        <groupId>org.openclover</groupId>
        <artifactId>clover-maven-plugin</artifactId>
        <configuration>
          <generateHtml>true</generateHtml>
          <generateXml>true</generateXml>
          <includes>
            <include>org/apache/zookeeper/**/*</include>
          </includes>
          <excludes>
            <exclude>org/apache/zookeeper/version/**/*</exclude>
          </excludes>
        </configuration>
        <executions>
          <execution>
            <phase>pre-site</phase>
            <goals>
              <goal>instrument</goal>
              <goal>aggregate</goal>
            </goals>
          </execution>
        </executions>
      </plugin>
      <plugin>
        <groupId>com.github.spotbugs</groupId>
        <artifactId>spotbugs-maven-plugin</artifactId>
      </plugin>
      <plugin>
         <groupId>org.owasp</groupId>
         <artifactId>dependency-check-maven</artifactId>
         <configuration>
            <format>ALL</format>
            <failBuildOnCVSS>0</failBuildOnCVSS>
            <suppressionFiles>
              <suppressionsFile>owaspSuppressions.xml</suppressionsFile>
            </suppressionFiles>
         </configuration>
       </plugin>
      </plugins>
  </build>

  <reporting>
    <plugins>
      <plugin>
        <groupId>org.openclover</groupId>
        <artifactId>clover-maven-plugin</artifactId>
      </plugin>
    </plugins>
  </reporting>

</project><|MERGE_RESOLUTION|>--- conflicted
+++ resolved
@@ -270,15 +270,9 @@
     <mockito.version>1.8.5</mockito.version>
     <hamcrest.version>1.3</hamcrest.version>
     <commons-cli.version>1.2</commons-cli.version>
-<<<<<<< HEAD
-    <netty.version>3.10.6.Final</netty.version>
     <jetty.version>9.4.14.v20181114</jetty.version>
     <jackson.version>2.9.8</jackson.version>
-=======
     <netty.version>4.1.29.Final</netty.version>
-    <jetty.version>9.4.10.v20180503</jetty.version>
-    <jackson.version>2.9.5</jackson.version>
->>>>>>> 33cc2cac
     <json.version>1.1.1</json.version>
     <jline.version>2.11</jline.version>
     <kerby.version>1.1.0</kerby.version>
