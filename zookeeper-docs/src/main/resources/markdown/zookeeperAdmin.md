<!--
Copyright 2002-2004 The Apache Software Foundation

Licensed under the Apache License, Version 2.0 (the "License");
you may not use this file except in compliance with the License.
You may obtain a copy of the License at

http://www.apache.org/licenses/LICENSE-2.0

Unless required by applicable law or agreed to in writing, software
distributed under the License is distributed on an "AS IS" BASIS,
WITHOUT WARRANTIES OR CONDITIONS OF ANY KIND, either express or implied.
See the License for the specific language governing permissions and
limitations under the License.
//-->

# ZooKeeper Administrator's Guide

### A Guide to Deployment and Administration

* [Deployment](#ch_deployment)
    * [System Requirements](#sc_systemReq)
        * [Supported Platforms](#sc_supportedPlatforms)
        * [Required Software](#sc_requiredSoftware)
    * [Clustered (Multi-Server) Setup](#sc_zkMulitServerSetup)
    * [Single Server and Developer Setup](#sc_singleAndDevSetup)
* [Administration](#ch_administration)
    * [Designing a ZooKeeper Deployment](#sc_designing)
        * [Cross Machine Requirements](#sc_CrossMachineRequirements)
        * [Single Machine Requirements](#Single+Machine+Requirements)
    * [Provisioning](#sc_provisioning)
    * [Things to Consider: ZooKeeper Strengths and Limitations](#sc_strengthsAndLimitations)
    * [Administering](#sc_administering)
    * [Maintenance](#sc_maintenance)
        * [Ongoing Data Directory Cleanup](#Ongoing+Data+Directory+Cleanup)
        * [Debug Log Cleanup (log4j)](#Debug+Log+Cleanup+%28log4j%29)
    * [Supervision](#sc_supervision)
    * [Monitoring](#sc_monitoring)
    * [Logging](#sc_logging)
    * [Troubleshooting](#sc_troubleshooting)
    * [Configuration Parameters](#sc_configuration)
        * [Minimum Configuration](#sc_minimumConfiguration)
        * [Advanced Configuration](#sc_advancedConfiguration)
        * [Cluster Options](#sc_clusterOptions)
        * [Encryption, Authentication, Authorization Options](#sc_authOptions)
        * [Experimental Options/Features](#Experimental+Options%2FFeatures)
        * [Unsafe Options](#Unsafe+Options)
        * [Disabling data directory autocreation](#Disabling+data+directory+autocreation)
        * [Enabling db existence validation](#sc_db_existence_validation)
        * [Performance Tuning Options](#sc_performance_options)
        * [AdminServer configuration](#sc_adminserver_config)
    * [Communication using the Netty framework](#Communication+using+the+Netty+framework)
        * [Quorum TLS](#Quorum+TLS)
        * [Upgrading existing non-TLS cluster with no downtime](#Upgrading+existing+nonTLS+cluster)
    * [ZooKeeper Commands](#sc_zkCommands)
        * [The Four Letter Words](#sc_4lw)
        * [The AdminServer](#sc_adminserver)
    * [Data File Management](#sc_dataFileManagement)
        * [The Data Directory](#The+Data+Directory)
        * [The Log Directory](#The+Log+Directory)
        * [File Management](#sc_filemanagement)
        * [Recovery - TxnLogToolkit](#Recovery+-+TxnLogToolkit)
    * [Things to Avoid](#sc_commonProblems)
    * [Best Practices](#sc_bestPractices)

<a name="ch_deployment"></a>

## Deployment

This section contains information about deploying Zookeeper and
covers these topics:

* [System Requirements](#sc_systemReq)
* [Clustered (Multi-Server) Setup](#sc_zkMulitServerSetup)
* [Single Server and Developer Setup](#sc_singleAndDevSetup)

The first two sections assume you are interested in installing
ZooKeeper in a production environment such as a datacenter. The final
section covers situations in which you are setting up ZooKeeper on a
limited basis - for evaluation, testing, or development - but not in a
production environment.

<a name="sc_systemReq"></a>

### System Requirements

<a name="sc_supportedPlatforms"></a>

#### Supported Platforms

ZooKeeper consists of multiple components.  Some components are
supported broadly, and other components are supported only on a smaller
set of platforms.

* **Client** is the Java client
  library, used by applications to connect to a ZooKeeper ensemble.
* **Server** is the Java server
  that runs on the ZooKeeper ensemble nodes.
* **Native Client** is a client
  implemented in C, similar to the Java client, used by applications
  to connect to a ZooKeeper ensemble.
* **Contrib** refers to multiple
  optional add-on components.

The following matrix describes the level of support committed for
running each component on different operating system platforms.

##### Support Matrix

| Operating System | Client | Server | Native Client | Contrib |
|------------------|--------|--------|---------------|---------|
| GNU/Linux | Development and Production | Development and Production | Development and Production | Development and Production |
| Solaris | Development and Production | Development and Production | Not Supported | Not Supported |
| FreeBSD | Development and Production | Development and Production | Not Supported | Not Supported |
| Windows | Development and Production | Development and Production | Not Supported | Not Supported |
| Mac OS X | Development Only | Development Only | Not Supported | Not Supported |

For any operating system not explicitly mentioned as supported in
the matrix, components may or may not work.  The ZooKeeper community
will fix obvious bugs that are reported for other platforms, but there
is no full support.

<a name="sc_requiredSoftware"></a>

#### Required Software

ZooKeeper runs in Java, release 1.8 or greater 
(JDK 8 LTS, JDK 11 LTS, JDK 12 - Java 9 and 10 are not supported). 
It runs as an _ensemble_ of ZooKeeper servers. Three
ZooKeeper servers is the minimum recommended size for an
ensemble, and we also recommend that they run on separate
machines. At Yahoo!, ZooKeeper is usually deployed on
dedicated RHEL boxes, with dual-core processors, 2GB of RAM,
and 80GB IDE hard drives.

<a name="sc_zkMulitServerSetup"></a>

### Clustered (Multi-Server) Setup

For reliable ZooKeeper service, you should deploy ZooKeeper in a
cluster known as an _ensemble_. As long as a majority
of the ensemble are up, the service will be available. Because Zookeeper
requires a majority, it is best to use an
odd number of machines. For example, with four machines ZooKeeper can
only handle the failure of a single machine; if two machines fail, the
remaining two machines do not constitute a majority. However, with five
machines ZooKeeper can handle the failure of two machines.

###### Note
>As mentioned in the
[ZooKeeper Getting Started Guide](zookeeperStarted.html)
, a minimum of three servers are required for a fault tolerant
clustered setup, and it is strongly recommended that you have an
odd number of servers.

>Usually three servers is more than enough for a production
install, but for maximum reliability during maintenance, you may
wish to install five servers. With three servers, if you perform
maintenance on one of them, you are vulnerable to a failure on one
of the other two servers during that maintenance. If you have five
of them running, you can take one down for maintenance, and know
that you're still OK if one of the other four suddenly fails.

>Your redundancy considerations should include all aspects of
your environment. If you have three ZooKeeper servers, but their
network cables are all plugged into the same network switch, then
the failure of that switch will take down your entire ensemble.

Here are the steps to set a server that will be part of an
ensemble. These steps should be performed on every host in the
ensemble:

1. Install the Java JDK. You can use the native packaging system
  for your system, or download the JDK from:
  [http://java.sun.com/javase/downloads/index.jsp](http://java.sun.com/javase/downloads/index.jsp)

2. Set the Java heap size. This is very important to avoid
  swapping, which will seriously degrade ZooKeeper performance. To
  determine the correct value, use load tests, and make sure you are
  well below the usage limit that would cause you to swap. Be
  conservative - use a maximum heap size of 3GB for a 4GB
  machine.

3. Install the ZooKeeper Server Package. It can be downloaded
  from:
  [http://zookeeper.apache.org/releases.html](http://zookeeper.apache.org/releases.html)

4. Create a configuration file. This file can be called anything.
  Use the following settings as a starting point:

        tickTime=2000
        dataDir=/var/lib/zookeeper/
        clientPort=2181
        initLimit=5
        syncLimit=2
        server.1=zoo1:2888:3888
        server.2=zoo2:2888:3888
        server.3=zoo3:2888:3888

     You can find the meanings of these and other configuration
  settings in the section [Configuration Parameters](#sc_configuration). A word
  though about a few here:
  Every machine that is part of the ZooKeeper ensemble should know
  about every other machine in the ensemble. You accomplish this with
  the series of lines of the form **server.id=host:port:port**. The parameters **host** and **port** are straightforward. You attribute the
  server id to each machine by creating a file named
  *myid*, one for each server, which resides in
  that server's data directory, as specified by the configuration file
  parameter **dataDir**.

5. The myid file
  consists of a single line containing only the text of that machine's
  id. So *myid* of server 1 would contain the text
  "1" and nothing else. The id must be unique within the
  ensemble and should have a value between 1 and 255.
  **IMPORTANT:** if you enable extended features such
   as TTL Nodes (see below) the id must be between 1
   and 254 due to internal limitations.

6. Create an initialization marker file *initialize*
  in the same directory as *myid*. This file indicates
  that an empty data directory is expected. When present, an empty database
  is created and the marker file deleted. When not present, an empty data
  directory will mean this peer will not have voting rights and it will not
  populate the data directory until it communicates with an active leader.
  Intended use is to only create this file when bringing up a new
  ensemble.

7. If your configuration file is set up, you can start a
  ZooKeeper server:  

        $ java -cp zookeeper.jar:lib/*:conf org.apache.zookeeper.server.quorum.QuorumPeerMain zoo.conf

  QuorumPeerMain starts a ZooKeeper server,
  [JMX](http://java.sun.com/javase/technologies/core/mntr-mgmt/javamanagement/)
  management beans are also registered which allows
  management through a JMX management console.
  The [ZooKeeper JMX
  document](zookeeperJMX.html) contains details on managing ZooKeeper with JMX.
  See the script _bin/zkServer.sh_,
  which is included in the release, for an example
  of starting server instances.
8. Test your deployment by connecting to the hosts:
  In Java, you can run the following command to execute
  simple operations:

        $ bin/zkCli.sh -server 127.0.0.1:2181

<a name="sc_singleAndDevSetup"></a>

### Single Server and Developer Setup

If you want to setup ZooKeeper for development purposes, you will
probably want to setup a single server instance of ZooKeeper, and then
install either the Java or C client-side libraries and bindings on your
development machine.

The steps to setting up a single server instance are the similar
to the above, except the configuration file is simpler. You can find the
complete instructions in the [Installing and
Running ZooKeeper in Single Server Mode](zookeeperStarted.html#sc_InstallingSingleMode) section of the [ZooKeeper Getting Started
Guide](zookeeperStarted.html).

For information on installing the client side libraries, refer to
the [Bindings](zookeeperProgrammers.html#ch_bindings)
section of the [ZooKeeper
Programmer's Guide](zookeeperProgrammers.html).

<a name="ch_administration"></a>

## Administration

This section contains information about running and maintaining
ZooKeeper and covers these topics:

* [Designing a ZooKeeper Deployment](#sc_designing)
* [Provisioning](#sc_provisioning)
* [Things to Consider: ZooKeeper Strengths and Limitations](#sc_strengthsAndLimitations)
* [Administering](#sc_administering)
* [Maintenance](#sc_maintenance)
* [Supervision](#sc_supervision)
* [Monitoring](#sc_monitoring)
* [Logging](#sc_logging)
* [Troubleshooting](#sc_troubleshooting)
* [Configuration Parameters](#sc_configuration)
* [ZooKeeper Commands](#sc_zkCommands)
* [Data File Management](#sc_dataFileManagement)
* [Things to Avoid](#sc_commonProblems)
* [Best Practices](#sc_bestPractices)

<a name="sc_designing"></a>

### Designing a ZooKeeper Deployment

The reliability of ZooKeeper rests on two basic assumptions.

1. Only a minority of servers in a deployment
  will fail. _Failure_ in this context
  means a machine crash, or some error in the network that
  partitions a server off from the majority.
1. Deployed machines operate correctly. To
  operate correctly means to execute code correctly, to have
  clocks that work properly, and to have storage and network
  components that perform consistently.

The sections below contain considerations for ZooKeeper
administrators to maximize the probability for these assumptions
to hold true. Some of these are cross-machines considerations,
and others are things you should consider for each and every
machine in your deployment.

<a name="sc_CrossMachineRequirements"></a>

#### Cross Machine Requirements

For the ZooKeeper service to be active, there must be a
majority of non-failing machines that can communicate with
each other. To create a deployment that can tolerate the
failure of F machines, you should count on deploying 2xF+1
machines.  Thus, a deployment that consists of three machines
can handle one failure, and a deployment of five machines can
handle two failures. Note that a deployment of six machines
can only handle two failures since three machines is not a
majority.  For this reason, ZooKeeper deployments are usually
made up of an odd number of machines.

To achieve the highest probability of tolerating a failure
you should try to make machine failures independent. For
example, if most of the machines share the same switch,
failure of that switch could cause a correlated failure and
bring down the service. The same holds true of shared power
circuits, cooling systems, etc.

<a name="Single+Machine+Requirements"></a>

#### Single Machine Requirements

If ZooKeeper has to contend with other applications for
access to resources like storage media, CPU, network, or
memory, its performance will suffer markedly.  ZooKeeper has
strong durability guarantees, which means it uses storage
media to log changes before the operation responsible for the
change is allowed to complete. You should be aware of this
dependency then, and take great care if you want to ensure
that ZooKeeper operations aren’t held up by your media. Here
are some things you can do to minimize that sort of
degradation:

* ZooKeeper's transaction log must be on a dedicated
  device. (A dedicated partition is not enough.) ZooKeeper
  writes the log sequentially, without seeking Sharing your
  log device with other processes can cause seeks and
  contention, which in turn can cause multi-second
  delays.
* Do not put ZooKeeper in a situation that can cause a
  swap. In order for ZooKeeper to function with any sort of
  timeliness, it simply cannot be allowed to swap.
  Therefore, make certain that the maximum heap size given
  to ZooKeeper is not bigger than the amount of real memory
  available to ZooKeeper.  For more on this, see
  [Things to Avoid](#sc_commonProblems)
  below.

<a name="sc_provisioning"></a>

### Provisioning

<a name="sc_strengthsAndLimitations"></a>

### Things to Consider: ZooKeeper Strengths and Limitations

<a name="sc_administering"></a>

### Administering

<a name="sc_maintenance"></a>

### Maintenance

Little long term maintenance is required for a ZooKeeper
cluster however you must be aware of the following:

<a name="Ongoing+Data+Directory+Cleanup"></a>

#### Ongoing Data Directory Cleanup

The ZooKeeper [Data
Directory](#var_datadir) contains files which are a persistent copy
of the znodes stored by a particular serving ensemble. These
are the snapshot and transactional log files. As changes are
made to the znodes these changes are appended to a
transaction log. Occasionally, when a log grows large, a
snapshot of the current state of all znodes will be written
to the filesystem and a new transaction log file is created
for future transactions. During snapshotting, ZooKeeper may
continue appending incoming transactions to the old log file.
Therefore, some transactions which are newer than a snapshot
may be found in the last transaction log preceding the
snapshot.

A ZooKeeper server **will not remove
old snapshots and log files** when using the default
configuration (see autopurge below), this is the
responsibility of the operator. Every serving environment is
different and therefore the requirements of managing these
files may differ from install to install (backup for example).

The PurgeTxnLog utility implements a simple retention
policy that administrators can use. The [API docs](index.html) contains details on
calling conventions (arguments, etc...).

In the following example the last count snapshots and
their corresponding logs are retained and the others are
deleted.  The value of <count> should typically be
greater than 3 (although not required, this provides 3 backups
in the unlikely event a recent log has become corrupted). This
can be run as a cron job on the ZooKeeper server machines to
clean up the logs daily.

    java -cp zookeeper.jar:lib/slf4j-api-1.7.5.jar:lib/slf4j-log4j12-1.7.5.jar:lib/log4j-1.2.17.jar:conf org.apache.zookeeper.server.PurgeTxnLog <dataDir> <snapDir> -n <count>


Automatic purging of the snapshots and corresponding
transaction logs was introduced in version 3.4.0 and can be
enabled via the following configuration parameters **autopurge.snapRetainCount** and **autopurge.purgeInterval**. For more on
this, see [Advanced Configuration](#sc_advancedConfiguration)
below.

<a name="Debug+Log+Cleanup+%28log4j%29"></a>

#### Debug Log Cleanup (log4j)

See the section on [logging](#sc_logging) in this document. It is
expected that you will setup a rolling file appender using the
in-built log4j feature. The sample configuration file in the
release tar's conf/log4j.properties provides an example of
this.

<a name="sc_supervision"></a>

### Supervision

You will want to have a supervisory process that manages
each of your ZooKeeper server processes (JVM). The ZK server is
designed to be "fail fast" meaning that it will shutdown
(process exit) if an error occurs that it cannot recover
from. As a ZooKeeper serving cluster is highly reliable, this
means that while the server may go down the cluster as a whole
is still active and serving requests. Additionally, as the
cluster is "self healing" the failed server once restarted will
automatically rejoin the ensemble w/o any manual
interaction.

Having a supervisory process such as [daemontools](http://cr.yp.to/daemontools.html) or
[SMF](http://en.wikipedia.org/wiki/Service\_Management\_Facility)
(other options for supervisory process are also available, it's
up to you which one you would like to use, these are just two
examples) managing your ZooKeeper server ensures that if the
process does exit abnormally it will automatically be restarted
and will quickly rejoin the cluster.

It is also recommended to configure the ZooKeeper server process to
terminate and dump its heap if an OutOfMemoryError** occurs.  This is achieved
by launching the JVM with the following arguments on Linux and Windows
respectively.  The *zkServer.sh* and
*zkServer.cmd* scripts that ship with ZooKeeper set
these options.

    -XX:+HeapDumpOnOutOfMemoryError -XX:OnOutOfMemoryError='kill -9 %p'

    "-XX:+HeapDumpOnOutOfMemoryError" "-XX:OnOutOfMemoryError=cmd /c taskkill /pid %%%%p /t /f"

<a name="sc_monitoring"></a>

### Monitoring

The ZooKeeper service can be monitored in one of two
primary ways; 1) the command port through the use of [4 letter words](#sc_zkCommands) and 2) [JMX](zookeeperJMX.html). See the appropriate section for
your environment/requirements.

<a name="sc_logging"></a>

### Logging

ZooKeeper uses **[SLF4J](http://www.slf4j.org)**
version 1.7.5 as its logging infrastructure. For backward compatibility it is bound to
**LOG4J** but you can use
**[LOGBack](http://logback.qos.ch/)**
or any other supported logging framework of your choice.

The ZooKeeper default *log4j.properties*
file resides in the *conf* directory. Log4j requires that
*log4j.properties* either be in the working directory
(the directory from which ZooKeeper is run) or be accessible from the classpath.

For more information about SLF4J, see
[its manual](http://www.slf4j.org/manual.html).

For more information about LOG4J, see
[Log4j Default Initialization Procedure](http://logging.apache.org/log4j/1.2/manual.html#defaultInit)
of the log4j manual.

<a name="sc_troubleshooting"></a>

### Troubleshooting

* *Server not coming up because of file corruption* :
    A server might not be able to read its database and fail to come up because of
    some file corruption in the transaction logs of the ZooKeeper server. You will
    see some IOException on loading ZooKeeper database. In such a case,
    make sure all the other servers in your ensemble are up and  working. Use "stat"
    command on the command port to see if they are in good health. After you have verified that
    all the other servers of the ensemble are up, you can go ahead and clean the database
    of the corrupt server. Delete all the files in datadir/version-2 and datalogdir/version-2/.
    Restart the server.

<a name="sc_configuration"></a>

### Configuration Parameters

ZooKeeper's behavior is governed by the ZooKeeper configuration
file. This file is designed so that the exact same file can be used by
all the servers that make up a ZooKeeper server assuming the disk
layouts are the same. If servers use different configuration files, care
must be taken to ensure that the list of servers in all of the different
configuration files match.

###### Note
>In 3.5.0 and later, some of these parameters should be placed in
a dynamic configuration file. If they are placed in the static
configuration file, ZooKeeper will automatically move them over to the
dynamic configuration file. See [Dynamic Reconfiguration](zookeeperReconfig.html) for more information.

<a name="sc_minimumConfiguration"></a>

#### Minimum Configuration

Here are the minimum configuration keywords that must be defined
in the configuration file:

* *clientPort* :
    the port to listen for client connections; that is, the
    port that clients attempt to connect to.

* *secureClientPort* :
    the port to listen on for secure client connections using SSL.
    **clientPort** specifies
    the port for plaintext connections while **secureClientPort** specifies the port for SSL
    connections. Specifying both enables mixed-mode while omitting
    either will disable that mode.
    Note that SSL feature will be enabled when user plugs-in
    zookeeper.serverCnxnFactory, zookeeper.clientCnxnSocket as Netty.

* *observerMasterPort* :
    the port to listen for observer connections; that is, the
    port that observers attempt to connect to.
    if the property is set then the server will host observer connections
    when in follower mode in addition to when in leader mode and correspondingly
    attempt to connect to any voting peer when in observer mode.

* *dataDir* :
    the location where ZooKeeper will store the in-memory
    database snapshots and, unless specified otherwise, the
    transaction log of updates to the database.
    ###### Note
    >Be careful where you put the transaction log. A
    dedicated transaction log device is key to consistent good
    performance. Putting the log on a busy device will adversely
    affect performance.

* *tickTime* :
    the length of a single tick, which is the basic time unit
    used by ZooKeeper, as measured in milliseconds. It is used to
    regulate heartbeats, and timeouts. For example, the minimum
    session timeout will be two ticks.

<a name="sc_advancedConfiguration"></a>

#### Advanced Configuration

The configuration settings in the section are optional. You can
use them to further fine tune the behaviour of your ZooKeeper servers.
Some can also be set using Java system properties, generally of the
form _zookeeper.keyword_. The exact system
property, when available, is noted below.

* *dataLogDir* :
    (No Java system property)
    This option will direct the machine to write the
    transaction log to the **dataLogDir** rather than the **dataDir**. This allows a dedicated log
    device to be used, and helps avoid competition between logging
    and snapshots.
    ###### Note
    >Having a dedicated log device has a large impact on
    throughput and stable latencies. It is highly recommended to
    dedicate a log device and set **dataLogDir** to point to a directory on
    that device, and then make sure to point **dataDir** to a directory
    _not_ residing on that device.

* *globalOutstandingLimit* :
    (Java system property: **zookeeper.globalOutstandingLimit.**)
    Clients can submit requests faster than ZooKeeper can
    process them, especially if there are a lot of clients. To
    prevent ZooKeeper from running out of memory due to queued
    requests, ZooKeeper will throttle clients so that there is no
    more than globalOutstandingLimit outstanding requests in the
    system. The default limit is 1,000.

* *preAllocSize* :
    (Java system property: **zookeeper.preAllocSize**)
    To avoid seeks ZooKeeper allocates space in the
    transaction log file in blocks of preAllocSize kilobytes. The
    default block size is 64M. One reason for changing the size of
    the blocks is to reduce the block size if snapshots are taken
    more often. (Also, see **snapCount** and **snapSizeLimitInKb**).

* *snapCount* :
    (Java system property: **zookeeper.snapCount**)
    ZooKeeper records its transactions using snapshots and
    a transaction log (think write-ahead log).The number of
    transactions recorded in the transaction log before a snapshot
    can be taken (and the transaction log rolled) is determined
    by snapCount. In order to prevent all of the machines in the quorum
    from taking a snapshot at the same time, each ZooKeeper server
    will take a snapshot when the number of transactions in the transaction log
    reaches a runtime generated random value in the \[snapCount/2+1, snapCount]
    range.The default snapCount is 100,000.

* *snapSizeLimitInKb* :
    (Java system property: **zookeeper.snapSizeLimitInKb**)
    ZooKeeper records its transactions using snapshots and
    a transaction log (think write-ahead log). The total size in bytes allowed
    in the set of transactions recorded in the transaction log before a snapshot
    can be taken (and the transaction log rolled) is determined
    by snapSize. In order to prevent all of the machines in the quorum
    from taking a snapshot at the same time, each ZooKeeper server
    will take a snapshot when the size in bytes of the set of transactions in the
    transaction log reaches a runtime generated random value in the \[snapSize/2+1, snapSize]
    range. Each file system has a minimum standard file size and in order
    to for valid functioning of this feature, the number chosen must be larger
    than that value. The default snapSizeLimitInKb is 4,194,304 (4GB).
    A non-positive value will disable the feature.

* *txnLogSizeLimitInKb* :
    (Java system property: **zookeeper.txnLogSizeLimitInKb**)
    Zookeeper transaction log file can also be controlled more
    directly using txnLogSizeLimitInKb. Larger txn logs can lead to
    slower follower syncs when sync is done using transaction log.
    This is because leader has to scan through the appropriate log
    file on disk to find the transaction to start sync from.
    This feature is turned off by default and snapCount and snapSizeLimitInKb are the
    only values that limit transaction log size. When enabled
    Zookeeper will roll the log when any of the limits is hit.
    Please note that actual log size can exceed this value by the size
    of the serialized transaction. On the other hand, if this value is
    set too close to (or smaller than) **preAllocSize**,
    it can cause Zookeeper to roll the log for every transaction. While
    this is not a correctness issue, this may cause severely degraded
    performance. To avoid this and to get most out of this feature, it is
    recommended to set the value to N * **preAllocSize**
    where N >= 2.

* *maxClientCnxns* :
    (No Java system property)
    Limits the number of concurrent connections (at the socket
    level) that a single client, identified by IP address, may make
    to a single member of the ZooKeeper ensemble. This is used to
    prevent certain classes of DoS attacks, including file
    descriptor exhaustion. The default is 60. Setting this to 0
    entirely removes the limit on concurrent connections.

* *clientPortAddress* :
    **New in 3.3.0:** the
    address (ipv4, ipv6 or hostname) to listen for client
    connections; that is, the address that clients attempt
    to connect to. This is optional, by default we bind in
    such a way that any connection to the **clientPort** for any
    address/interface/nic on the server will be
    accepted.

* *minSessionTimeout* :
    (No Java system property)
    **New in 3.3.0:** the
    minimum session timeout in milliseconds that the server
    will allow the client to negotiate. Defaults to 2 times
    the **tickTime**.

* *maxSessionTimeout* :
    (No Java system property)
    **New in 3.3.0:** the
    maximum session timeout in milliseconds that the server
    will allow the client to negotiate. Defaults to 20 times
    the **tickTime**.

* *fsync.warningthresholdms* :
    (Java system property: **zookeeper.fsync.warningthresholdms**)
    **New in 3.3.4:** A
    warning message will be output to the log whenever an
    fsync in the Transactional Log (WAL) takes longer than
    this value. The values is specified in milliseconds and
    defaults to 1000. This value can only be set as a
    system property.

* *maxResponseCacheSize* :
    (Java system property: **zookeeper.maxResponseCacheSize**)
    When set to a positive integer, it determines the size
    of the cache that stores the serialized form of recently
    read records. Helps save the serialization cost on
    popular znodes. The metrics **response_packet_cache_hits**
    and **response_packet_cache_misses** can be used to tune
    this value to a given workload. The feature is turned on
    by default with a value of 400, set to 0 or a negative
    integer to turn the feature off.

* *autopurge.snapRetainCount* :
    (No Java system property)
    **New in 3.4.0:**
    When enabled, ZooKeeper auto purge feature retains
    the **autopurge.snapRetainCount** most
    recent snapshots and the corresponding transaction logs in the
    **dataDir** and **dataLogDir** respectively and deletes the rest.
    Defaults to 3. Minimum value is 3.

* *autopurge.purgeInterval* :
    (No Java system property)
    **New in 3.4.0:** The
    time interval in hours for which the purge task has to
    be triggered. Set to a positive integer (1 and above)
    to enable the auto purging. Defaults to 0.

* *syncEnabled* :
    (Java system property: **zookeeper.observer.syncEnabled**)
    **New in 3.4.6, 3.5.0:**
    The observers now log transaction and write snapshot to disk
    by default like the participants. This reduces the recovery time
    of the observers on restart. Set to "false" to disable this
    feature. Default is "true"

* *fastleader.minNotificationInterval* :
    (Java system property: **zookeeper.fastleader.minNotificationInterval**)
    Lower bound for length of time between two consecutive notification
    checks on the leader election. This interval determines how long a
    peer waits to check the set of election votes and effects how
    quickly an election can resolve. The interval follows a backoff
    strategy from the configured minimum (this) and the configured maximum
    (fastleader.maxNotificationInterval) for long elections.

* *fastleader.maxNotificationInterval* :
    (Java system property: **zookeeper.fastleader.maxNotificationInterval**)
    Upper bound for length of time between two consecutive notification
    checks on the leader election. This interval determines how long a
    peer waits to check the set of election votes and effects how
    quickly an election can resolve. The interval follows a backoff
    strategy from the configured minimum (fastleader.minNotificationInterval)
    and the configured maximum (this) for long elections.

* *connectionMaxTokens* :
    (Java system property: **zookeeper.connection_throttle_tokens**)
    **New in 3.6.0:**
    This is one of the parameters to tune the server-side connection throttler,
    which is a token-based rate limiting mechanism with optional probabilistic
    dropping.
    This parameter defines the maximum number of tokens in the token-bucket.
    When set to 0, throttling is disabled. Default is 0.

* *connectionTokenFillTime* :
    (Java system property: **zookeeper.connection_throttle_fill_time**)
    **New in 3.6.0:**
    This is one of the parameters to tune the server-side connection throttler,
    which is a token-based rate limiting mechanism with optional probabilistic
    dropping.
    This parameter defines the interval in milliseconds when the token bucket is re-filled with
    *connectionTokenFillCount* tokens. Default is 1.

* *connectionTokenFillCount* :
    (Java system property: **zookeeper.connection_throttle_fill_count**)
    **New in 3.6.0:**
    This is one of the parameters to tune the server-side connection throttler,
    which is a token-based rate limiting mechanism with optional probabilistic
    dropping.
    This parameter defines the number of tokens to add to the token bucket every
    *connectionTokenFillTime* milliseconds. Default is 1.

* *connectionFreezeTime* :
    (Java system property: **zookeeper.connection_throttle_freeze_time**)
    **New in 3.6.0:**
    This is one of the parameters to tune the server-side connection throttler,
    which is a token-based rate limiting mechanism with optional probabilistic
    dropping.
    This parameter defines the interval in milliseconds when the dropping
    probability is adjusted. When set to -1, probabilistic dropping is disabled.
    Default is -1.

* *connectionDropIncrease* :
    (Java system property: **zookeeper.connection_throttle_drop_increase**)
    **New in 3.6.0:**
    This is one of the parameters to tune the server-side connection throttler,
    which is a token-based rate limiting mechanism with optional probabilistic
    dropping.
    This parameter defines the dropping probability to increase. The throttler
    checks every *connectionFreezeTime* milliseconds and if the token bucket is
    empty, the dropping probability will be increased by *connectionDropIncrease*.
    The default is 0.02.

* *connectionDropDecrease* :
    (Java system property: **zookeeper.connection_throttle_drop_decrease**)
    **New in 3.6.0:**
    This is one of the parameters to tune the server-side connection throttler,
    which is a token-based rate limiting mechanism with optional probabilistic
    dropping.
    This parameter defines the dropping probability to decrease. The throttler
    checks every *connectionFreezeTime* milliseconds and if the token bucket has
    more tokens than a threshold, the dropping probability will be decreased by
    *connectionDropDecrease*. The threshold is *connectionMaxTokens* \*
    *connectionDecreaseRatio*. The default is 0.002.

* *connectionDecreaseRatio* :
    (Java system property: **zookeeper.connection_throttle_decrease_ratio**)
    **New in 3.6.0:**
    This is one of the parameters to tune the server-side connection throttler,
    which is a token-based rate limiting mechanism with optional probabilistic
    dropping. This parameter defines the threshold to decrease the dropping
    probability. The default is 0.

 * *clientPortListenBacklog* :
    **New in 3.4.14, 3.5.5, 3.6.0:**
    The socket backlog length for the ZooKeeper server socket. This controls
    the number of requests that will be queued server-side to be processed
    by the ZooKeeper server. Connections that exceed this length will receive
    a network timeout (30s) which may cause ZooKeeper session expiry issues.
    By default, this value is unset (`-1`) which, on Linux, uses a backlog of
    `50`. This value must be a positive number.

* *serverCnxnFactory* :
    (Java system property: **zookeeper.serverCnxnFactory**)
    Specifies ServerCnxnFactory implementation.
    This should be set to `NettyServerCnxnFactory` in order to use TLS based server communication.
    Default is `NIOServerCnxnFactory`.

* *flushDelay* :
    (Java system property: **zookeeper.flushDelay**)
    Time in milliseconds to delay the flush of the commit log.
    Does not affect the limit defined by *maxBatchSize*.
    Disabled by default (with value 0). Ensembles with high write rates
    may see throughput improved with a value of 10-20 ms.

* *maxWriteQueuePollTime* :
    (Java system property: **zookeeper.maxWriteQueuePollTime**)
    If *flushDelay* is enabled, this determines the amount of time in milliseconds
    to wait before flushing when no new requests are being queued.
    Set to *flushDelay*/3 by default (implicitly disabled by default).

* *maxBatchSize* :
    (Java system property: **zookeeper.maxBatchSize**)
    The number of transactions allowed in the server before a flush of the
    commit log is triggered.
    Does not affect the limit defined by *flushDelay*.
    Default is 1000.

* *requestThrottleLimit* :
    (Java system property: **zookeeper.request_throttle_max_requests**)
    **New in 3.6.0:**
    The total number of outstanding requests allowed before the RequestThrottler starts stalling. When set to 0, throttling is disabled. The default is 0.

* *requestThrottleStallTime* :
    (Java system property: **zookeeper.request_throttle_stall_time**)
    **New in 3.6.0:**
    The maximum time (in milliseconds) for which a thread may wait to be notified that it may proceed processing a request. The default is 100.

* *requestThrottleDropStale* :
    (Java system property: **request_throttle_drop_stale**)
    **New in 3.6.0:**
    When enabled, the throttler will drop stale requests rather than issue them to the request pipeline. A stale request is a request sent by a connection that is now closed, and/or a request that will have a  request latency higher than the sessionTimeout. The default is true.

* *requestStaleLatencyCheck* :
    (Java system property: **zookeeper.request_stale_latency_check**)
    **New in 3.6.0:**
    When enabled, a request is considered stale if the request latency is higher than its associated session timeout. Disabled by default.

* *requestStaleConnectionCheck* :
    (Java system property: **zookeeper.request_stale_connection_check**)
    **New in 3.6.0:**
    When enabled, a request is considered stale if the request's connection has closed. Enabled by default.

* *zookeeper.request_throttler.shutdownTimeout* :
    (Java system property only)
    **New in 3.6.0:**
    The time (in milliseconds) the RequestThrottler waits for the request queue to drain during shutdown before it shuts down forcefully. The default is 10000.  

* *advancedFlowControlEnabled* :
    (Java system property: **zookeeper.netty.advancedFlowControl.enabled**)
    Using accurate flow control in netty based on the status of ZooKeeper 
    pipeline to avoid direct buffer OOM. It will disable the AUTO_READ in
    Netty.

<<<<<<< HEAD
* *enableEagerACLCheck* :
    (Java system property only: **zookeeper.enableEagerACLCheck**)
    When set to "true", enables eager ACL check on write requests on each local
    server before sending the requests to quorum. Default is "false".
=======
* *maxConcurrentSnapSyncs* :
    (Java system property: **zookeeper.leader.maxConcurrentSnapSyncs**)
    The maximum number of snap syncs a leader or a follower can serve at the same
    time. The default is 10.

* *maxConcurrentDiffSyncs* :
    (Java system property: **zookeeper.leader.maxConcurrentDiffSyncs**)
    The maximum number of diff syncs a leader or a follower can serve at the same
    time. The default is 100.
>>>>>>> 6281a869

<a name="sc_clusterOptions"></a>

#### Cluster Options

The options in this section are designed for use with an ensemble
of servers -- that is, when deploying clusters of servers.

* *electionAlg* :
    (No Java system property)
    Election implementation to use. A value of "1" corresponds to the
    non-authenticated UDP-based version of fast leader election, "2"
    corresponds to the authenticated UDP-based version of fast
    leader election, and "3" corresponds to TCP-based version of
    fast leader election. Currently, algorithm 3 is the default.
    ###### Note
    >The implementations of leader election 1, and 2 are now
    **deprecated**. We have the intention
    of removing them in the next release, at which point only the
    FastLeaderElection will be available.

* *initLimit* :
    (No Java system property)
    Amount of time, in ticks (see [tickTime](#id_tickTime)), to allow followers to
    connect and sync to a leader. Increased this value as needed, if
    the amount of data managed by ZooKeeper is large.

* *connectToLearnerMasterLimit* :
    (Java system property: zookeeper.**connectToLearnerMasterLimit**)
    Amount of time, in ticks (see [tickTime](#id_tickTime)), to allow followers to
    connect to the leader after leader election. Defaults to the value of initLimit. 
    Use when initLimit is high so connecting to learner master doesn't result in higher timeout.
        
* *leaderServes* :
    (Java system property: zookeeper.**leaderServes**)
    Leader accepts client connections. Default value is "yes".
    The leader machine coordinates updates. For higher update
    throughput at the slight expense of read throughput the leader
    can be configured to not accept clients and focus on
    coordination. The default to this option is yes, which means
    that a leader will accept client connections.
    ###### Note
    >Turning on leader selection is highly recommended when
    you have more than three ZooKeeper servers in an ensemble.

* *server.x=[hostname]:nnnnn[:nnnnn], etc* :
    (No Java system property)
    servers making up the ZooKeeper ensemble. When the server
    starts up, it determines which server it is by looking for the
    file *myid* in the data directory. That file
    contains the server number, in ASCII, and it should match
    **x** in **server.x** in the left hand side of this
    setting.
    The list of servers that make up ZooKeeper servers that is
    used by the clients must match the list of ZooKeeper servers
    that each ZooKeeper server has.
    There are two port numbers **nnnnn**.
    The first followers use to connect to the leader, and the second is for
    leader election. If you want to test multiple servers on a single machine, then
    different ports can be used for each server.

* *syncLimit* :
    (No Java system property)
    Amount of time, in ticks (see [tickTime](#id_tickTime)), to allow followers to sync
    with ZooKeeper. If followers fall too far behind a leader, they
    will be dropped.

* *group.x=nnnnn[:nnnnn]* :
    (No Java system property)
    Enables a hierarchical quorum construction."x" is a group identifier
    and the numbers following the "=" sign correspond to server identifiers.
    The left-hand side of the assignment is a colon-separated list of server
    identifiers. Note that groups must be disjoint and the union of all groups
    must be the ZooKeeper ensemble.
    You will find an example [here](zookeeperHierarchicalQuorums.html)

* *weight.x=nnnnn* :
    (No Java system property)
    Used along with "group", it assigns a weight to a server when
    forming quorums. Such a value corresponds to the weight of a server
    when voting. There are a few parts of ZooKeeper that require voting
    such as leader election and the atomic broadcast protocol. By default
    the weight of server is 1. If the configuration defines groups, but not
    weights, then a value of 1 will be assigned to all servers.
    You will find an example [here](zookeeperHierarchicalQuorums.html)

* *cnxTimeout* :
    (Java system property: zookeeper.**cnxTimeout**)
    Sets the timeout value for opening connections for leader election notifications.
    Only applicable if you are using electionAlg 3.
    ###### Note
    >Default value is 5 seconds.

* *quorumCnxnTimeoutMs* :
    (Java system property: zookeeper.**quorumCnxnTimeoutMs**)
    Sets the read timeout value for the connections for leader election notifications.
    Only applicable if you are using electionAlg 3.
    ######Note
    >Default value is -1, which will then use the syncLimit * tickTime as the timeout.

* *standaloneEnabled* :
    (No Java system property)
    **New in 3.5.0:**
    When set to false, a single server can be started in replicated
    mode, a lone participant can run with observers, and a cluster
    can reconfigure down to one node, and up from one node. The
    default is true for backwards compatibility. It can be set
    using QuorumPeerConfig's setStandaloneEnabled method or by
    adding "standaloneEnabled=false" or "standaloneEnabled=true"
    to a server's config file.

* *reconfigEnabled* :
    (No Java system property)
    **New in 3.5.3:**
    This controls the enabling or disabling of
    [Dynamic Reconfiguration](zookeeperReconfig.html) feature. When the feature
    is enabled, users can perform reconfigure operations through
    the ZooKeeper client API or through ZooKeeper command line tools
    assuming users are authorized to perform such operations.
    When the feature is disabled, no user, including the super user,
    can perform a reconfiguration. Any attempt to reconfigure will return an error.
    **"reconfigEnabled"** option can be set as
    **"reconfigEnabled=false"** or
    **"reconfigEnabled=true"**
    to a server's config file, or using QuorumPeerConfig's
    setReconfigEnabled method. The default value is false.
    If present, the value should be consistent across every server in
    the entire ensemble. Setting the value as true on some servers and false
    on other servers will cause inconsistent behavior depending on which server
    is elected as leader. If the leader has a setting of
    **"reconfigEnabled=true"**, then the ensemble
    will have reconfig feature enabled. If the leader has a setting of
    **"reconfigEnabled=false"**, then the ensemble
    will have reconfig feature disabled. It is thus recommended to have a consistent
    value for **"reconfigEnabled"** across servers
    in the ensemble.

* *4lw.commands.whitelist* :
    (Java system property: **zookeeper.4lw.commands.whitelist**)
    **New in 3.5.3:**
    A list of comma separated [Four Letter Words](#sc_4lw)
    commands that user wants to use. A valid Four Letter Words
    command must be put in this list else ZooKeeper server will
    not enable the command.
    By default the whitelist only contains "srvr" command
    which zkServer.sh uses. The rest of four letter word commands are disabled
    by default.
    Here's an example of the configuration that enables stat, ruok, conf, and isro
    command while disabling the rest of Four Letter Words command:

        4lw.commands.whitelist=stat, ruok, conf, isro


If you really need enable all four letter word commands by default, you can use
the asterisk option so you don't have to include every command one by one in the list.
As an example, this will enable all four letter word commands:


    4lw.commands.whitelist=*


* *tcpKeepAlive* :
    (Java system property: **zookeeper.tcpKeepAlive**)
    **New in 3.5.4:**
    Setting this to true sets the TCP keepAlive flag on the
    sockets used by quorum members to perform elections.
    This will allow for connections between quorum members to
    remain up when there is network infrastructure that may
    otherwise break them. Some NATs and firewalls may terminate
    or lose state for long running or idle connections.
    Enabling this option relies on OS level settings to work
    properly, check your operating system's options regarding TCP
    keepalive for more information.  Defaults to
    **false**.

* *observer.reconnectDelayMs* :
    (Java system property: **zookeeper.observer.reconnectDelayMs**)
    When observer loses its connection with the leader, it waits for the
    specified value before trying to reconnect with the leader so that
    the entire observer fleet won't try to run leader election and reconnect
    to the leader at once.
    Defaults to 0 ms.

* *observer.election.DelayMs* :
    (Java system property: **zookeeper.observer.election.DelayMs**)
    Delay the observer's participation in a leader election upon disconnect
    so as to prevent unexpected additional load on the voting peers during
    the process. Defaults to 200 ms.

<a name="sc_authOptions"></a>

#### Encryption, Authentication, Authorization Options

The options in this section allow control over
encryption/authentication/authorization performed by the service.

* *DigestAuthenticationProvider.superDigest* :
    (Java system property: **zookeeper.DigestAuthenticationProvider.superDigest**)
    By default this feature is **disabled**
    **New in 3.2:**
    Enables a ZooKeeper ensemble administrator to access the
    znode hierarchy as a "super" user. In particular no ACL
    checking occurs for a user authenticated as
    super.
    org.apache.zookeeper.server.auth.DigestAuthenticationProvider
    can be used to generate the superDigest, call it with
    one parameter of "super:<password>". Provide the
    generated "super:<data>" as the system property value
    when starting each server of the ensemble.
    When authenticating to a ZooKeeper server (from a
    ZooKeeper client) pass a scheme of "digest" and authdata
    of "super:<password>". Note that digest auth passes
    the authdata in plaintext to the server, it would be
    prudent to use this authentication method only on
    localhost (not over the network) or over an encrypted
    connection.

* *X509AuthenticationProvider.superUser* :
    (Java system property: **zookeeper.X509AuthenticationProvider.superUser**)
    The SSL-backed way to enable a ZooKeeper ensemble
    administrator to access the znode hierarchy as a "super" user.
    When this parameter is set to an X500 principal name, only an
    authenticated client with that principal will be able to bypass
    ACL checking and have full privileges to all znodes.

* *zookeeper.superUser* :
    (Java system property: **zookeeper.superUser**)
    Similar to **zookeeper.X509AuthenticationProvider.superUser**
    but is generic for SASL based logins. It stores the name of
    a user that can access the znode hierarchy as a "super" user.

* *ssl.authProvider* :
    (Java system property: **zookeeper.ssl.authProvider**)
    Specifies a subclass of **org.apache.zookeeper.auth.X509AuthenticationProvider**
    to use for secure client authentication. This is useful in
    certificate key infrastructures that do not use JKS. It may be
    necessary to extend **javax.net.ssl.X509KeyManager** and **javax.net.ssl.X509TrustManager**
    to get the desired behavior from the SSL stack. To configure the
    ZooKeeper server to use the custom provider for authentication,
    choose a scheme name for the custom AuthenticationProvider and
    set the property **zookeeper.authProvider.[scheme]** to the fully-qualified class name of the custom
    implementation. This will load the provider into the ProviderRegistry.
    Then set this property **zookeeper.ssl.authProvider=[scheme]** and that provider
    will be used for secure authentication.

* *zookeeper.ensembleAuthName* :
    (Java system property only: **zookeeper.ensembleAuthName**)
    **New in 3.6.0:**
    Specify a list of comma-separated valid names/aliases of an ensemble. A client
    can provide the ensemble name it intends to connect as the credential for scheme "ensemble". The EnsembleAuthenticationProvider will check the credential against
    the list of names/aliases of the ensemble that receives the connection request.
    If the credential is not in the list, the connection request will be refused.
    This prevents a client accidentally connecting to a wrong ensemble.

* *zookeeper.sessionRequireClientSASLAuth* :
    (Java system property only: **zookeeper.sessionRequireClientSASLAuth**)
    **New in 3.6.0:**
    When set to **true**, ZooKeeper server will only accept connections and requests from clients
    that have authenticated with server via SASL. Clients that are not configured with SASL
    authentication, or configured with SASL but failed authentication (i.e. with invalid credential)
    will not be able to establish a session with server. A typed error code (-124) will be delivered
    in such case, both Java and C client will close the session with server thereafter,
    without further attempts on retrying to reconnect.

    By default, this feature is disabled. Users who would like to opt-in can enable the feature
    by setting **zookeeper.sessionRequireClientSASLAuth** to **true**.

    This feature overrules the <emphasis role="bold">zookeeper.allowSaslFailedClients</emphasis> option, so even if server is
    configured to allow clients that fail SASL authentication to login, client will not be able to
    establish a session with server if this feature is enabled.

* *sslQuorum* :
    (Java system property: **zookeeper.sslQuorum**)
    **New in 3.5.5:**
    Enables encrypted quorum communication. Default is `false`.

* *ssl.keyStore.location and ssl.keyStore.password* and *ssl.quorum.keyStore.location* and *ssl.quorum.keyStore.password* :
    (Java system properties: **zookeeper.ssl.keyStore.location** and **zookeeper.ssl.keyStore.password** and **zookeeper.ssl.quorum.keyStore.location** and **zookeeper.ssl.quorum.keyStore.password**)
    **New in 3.5.5:**
    Specifies the file path to a Java keystore containing the local
    credentials to be used for client and quorum TLS connections, and the
    password to unlock the file.

* *ssl.keyStore.type* and *ssl.quorum.keyStore.type* :
    (Java system properties: **zookeeper.ssl.keyStore.type** and **zookeeper.ssl.quorum.keyStore.type**)
    **New in 3.5.5:**
    Specifies the file format of client and quorum keystores. Values: JKS, PEM, PKCS12 or null (detect by filename).    
    Default: null     

* *ssl.trustStore.location* and *ssl.trustStore.password* and *ssl.quorum.trustStore.location* and *ssl.quorum.trustStore.password* :
    (Java system properties: **zookeeper.ssl.trustStore.location** and **zookeeper.ssl.trustStore.password** and **zookeeper.ssl.quorum.trustStore.location** and **zookeeper.ssl.quorum.trustStore.password**)
    **New in 3.5.5:**
    Specifies the file path to a Java truststore containing the remote
    credentials to be used for client and quorum TLS connections, and the
    password to unlock the file.

* *ssl.trustStore.type* and *ssl.quorum.trustStore.type* :
    (Java system properties: **zookeeper.ssl.trustStore.type** and **zookeeper.ssl.quorum.trustStore.type**)
    **New in 3.5.5:**
    Specifies the file format of client and quorum trustStores. Values: JKS, PEM, PKCS12 or null (detect by filename).    
    Default: null     

* *ssl.protocol* and *ssl.quorum.protocol* :
    (Java system properties: **zookeeper.ssl.protocol** and **zookeeper.ssl.quorum.protocol**)
    **New in 3.5.5:**
    Specifies to protocol to be used in client and quorum TLS negotiation.
    Default: TLSv1.2

* *ssl.enabledProtocols* and *ssl.quorum.enabledProtocols* :
    (Java system properties: **zookeeper.ssl.enabledProtocols** and **zookeeper.ssl.quorum.enabledProtocols**)
    **New in 3.5.5:**
    Specifies the enabled protocols in client and quorum TLS negotiation.
    Default: value of `protocol` property

* *ssl.ciphersuites* and *ssl.quorum.ciphersuites* :
    (Java system properties: **zookeeper.ssl.ciphersuites** and **zookeeper.ssl.quorum.ciphersuites**)
    **New in 3.5.5:**
    Specifies the enabled cipher suites to be used in client and quorum TLS negotiation.
    Default: Enabled cipher suites depend on the Java runtime version being used.    

* *ssl.context.supplier.class* and *ssl.quorum.context.supplier.class* :
    (Java system properties: **zookeeper.ssl.context.supplier.class** and **zookeeper.ssl.quorum.context.supplier.class**)
    **New in 3.5.5:**
    Specifies the class to be used for creating SSL context in client and quorum SSL communication.
    This allows you to use custom SSL context and implement the following scenarios:
    1. Use hardware keystore, loaded in using PKCS11 or something similar.
    2. You don't have access to the software keystore, but can retrieve an already-constructed SSLContext from their container.
    Default: null

* *ssl.hostnameVerification* and *ssl.quorum.hostnameVerification* :
    (Java system properties: **zookeeper.ssl.hostnameVerification** and **zookeeper.ssl.quorum.hostnameVerification**)
    **New in 3.5.5:**
    Specifies whether the hostname verification is enabled in client and quorum TLS negotiation process.
    Disabling it only recommended for testing purposes.
    Default: true

* *ssl.crl* and *ssl.quorum.crl* :
    (Java system properties: **zookeeper.ssl.crl** and **zookeeper.ssl.quorum.crl**)
    **New in 3.5.5:**
    Specifies whether Certificate Revocation List is enabled in client and quorum TLS protocols.
    Default: false

* *ssl.ocsp* and *ssl.quorum.ocsp* :
    (Java system properties: **zookeeper.ssl.ocsp** and **zookeeper.ssl.quorum.ocsp**)
    **New in 3.5.5:**
    Specifies whether Online Certificate Status Protocol is enabled in client and quorum TLS protocols.
    Default: false

* *ssl.clientAuth* and *ssl.quorum.clientAuth* :
    (Java system properties: **zookeeper.ssl.clientAuth** and **zookeeper.ssl.quorum.clientAuth**)
    **New in 3.5.5:**
    TBD

* *ssl.handshakeDetectionTimeoutMillis* and *ssl.quorum.handshakeDetectionTimeoutMillis* :
    (Java system properties: **zookeeper.ssl.handshakeDetectionTimeoutMillis** and **zookeeper.ssl.quorum.handshakeDetectionTimeoutMillis**)
    **New in 3.5.5:**
    TBD

* *client.portUnification*:
    (Java system properties: **zookeeper.client.portUnification**)
    Specifies that the client port should accept SSL connections
    (using the same configuration as the secure client port).
    Default: false


<a name="Experimental+Options%2FFeatures"></a>

#### Experimental Options/Features

New features that are currently considered experimental.

* *Read Only Mode Server* :
    (Java system property: **readonlymode.enabled**)
    **New in 3.4.0:**
    Setting this value to true enables Read Only Mode server
    support (disabled by default). ROM allows clients
    sessions which requested ROM support to connect to the
    server even when the server might be partitioned from
    the quorum. In this mode ROM clients can still read
    values from the ZK service, but will be unable to write
    values and see changes from other clients. See
    ZOOKEEPER-784 for more details.

<a name="Unsafe+Options"></a>

#### Unsafe Options

The following options can be useful, but be careful when you use
them. The risk of each is explained along with the explanation of what
the variable does.

* *forceSync* :
    (Java system property: **zookeeper.forceSync**)
    Requires updates to be synced to media of the transaction
    log before finishing processing the update. If this option is
    set to no, ZooKeeper will not require updates to be synced to
    the media.

* *jute.maxbuffer:* :
    (Java system property:**jute.maxbuffer**)
    This option can only be set as a Java system property.
    There is no zookeeper prefix on it. It specifies the maximum
    size of the data that can be stored in a znode. The default is
    0xfffff, or just under 1M. If this option is changed, the system
    property must be set on all servers and clients otherwise
    problems will arise. This is really a sanity check. ZooKeeper is
    designed to store data on the order of kilobytes in size.

* *skipACL* :
    (Java system property: **zookeeper.skipACL**)
    Skips ACL checks. This results in a boost in throughput,
    but opens up full access to the data tree to everyone.

* *quorumListenOnAllIPs* :
    When set to true the ZooKeeper server will listen
    for connections from its peers on all available IP addresses,
    and not only the address configured in the server list of the
    configuration file. It affects the connections handling the
    ZAB protocol and the Fast Leader Election protocol. Default
    value is **false**.

<a name="Disabling+data+directory+autocreation"></a>

#### Disabling data directory autocreation

**New in 3.5:** The default
behavior of a ZooKeeper server is to automatically create the
data directory (specified in the configuration file) when
started if that directory does not already exist. This can be
inconvenient and even dangerous in some cases. Take the case
where a configuration change is made to a running server,
wherein the **dataDir** parameter
is accidentally changed. When the ZooKeeper server is
restarted it will create this non-existent directory and begin
serving - with an empty znode namespace. This scenario can
result in an effective "split brain" situation (i.e. data in
both the new invalid directory and the original valid data
store). As such is would be good to have an option to turn off
this autocreate behavior. In general for production
environments this should be done, unfortunately however the
default legacy behavior cannot be changed at this point and
therefore this must be done on a case by case basis. This is
left to users and to packagers of ZooKeeper distributions.

When running **zkServer.sh** autocreate can be disabled
by setting the environment variable **ZOO_DATADIR_AUTOCREATE_DISABLE** to 1.
When running ZooKeeper servers directly from class files this
can be accomplished by setting **zookeeper.datadir.autocreate=false** on
the java command line, i.e. **-Dzookeeper.datadir.autocreate=false**

When this feature is disabled, and the ZooKeeper server
determines that the required directories do not exist it will
generate an error and refuse to start.

A new script **zkServer-initialize.sh** is provided to
support this new feature. If autocreate is disabled it is
necessary for the user to first install ZooKeeper, then create
the data directory (and potentially txnlog directory), and
then start the server. Otherwise as mentioned in the previous
paragraph the server will not start. Running **zkServer-initialize.sh** will create the
required directories, and optionally setup the myid file
(optional command line parameter). This script can be used
even if the autocreate feature itself is not used, and will
likely be of use to users as this (setup, including creation
of the myid file) has been an issue for users in the past.
Note that this script ensures the data directories exist only,
it does not create a config file, but rather requires a config
file to be available in order to execute.

<a name="sc_db_existence_validation"></a>

#### Enabling db existence validation

**New in 3.6.0:** The default
behavior of a ZooKeeper server on startup when no data tree
is found is to set zxid to zero and join the quorum as a
voting member. This can be dangerous if some event (e.g. a
rogue 'rm -rf') has removed the data directory while the
server was down since this server may help elect a leader
that is missing transactions. Enabling db existence validation
will change the behavior on startup when no data tree is
found: the server joins the ensemble as a non-voting participant
until it is able to sync with the leader and acquire an up-to-date
version of the ensemble data. To indicate an empty data tree is
expected (ensemble creation), the user should place a file
'initialize' in the same directory as 'myid'. This file will
be detected and deleted by the server on startup.

Initialization validation can be enabled when running
ZooKeeper servers directly from class files by setting
**zookeeper.db.autocreate=false**
on the java command line, i.e.
**-Dzookeeper.db.autocreate=false**.
Running **zkServer-initialize.sh**
will create the required initialization file.

<a name="sc_performance_options"></a>

#### Performance Tuning Options

**New in 3.5.0:** Several subsystems have been reworked
to improve read throughput. This includes multi-threading of the NIO communication subsystem and
request processing pipeline (Commit Processor). NIO is the default client/server communication
subsystem. Its threading model comprises 1 acceptor thread, 1-N selector threads and 0-M
socket I/O worker threads. In the request processing pipeline the system can be configured
to process multiple read request at once while maintaining the same consistency guarantee
(same-session read-after-write). The Commit Processor threading model comprises 1 main
thread and 0-N worker threads.

The default values are aimed at maximizing read throughput on a dedicated ZooKeeper machine.
Both subsystems need to have sufficient amount of threads to achieve peak read throughput.

* *zookeeper.nio.numSelectorThreads* :
    (Java system property only: **zookeeper.nio.numSelectorThreads**)
    **New in 3.5.0:**
    Number of NIO selector threads. At least 1 selector thread required.
    It is recommended to use more than one selector for large numbers
    of client connections. The default value is sqrt( number of cpu cores / 2 ).

* *zookeeper.nio.numWorkerThreads* :
    (Java system property only: **zookeeper.nio.numWorkerThreads**)
    **New in 3.5.0:**
    Number of NIO worker threads. If configured with 0 worker threads, the selector threads
    do the socket I/O directly. The default value is 2 times the number of cpu cores.

* *zookeeper.commitProcessor.numWorkerThreads* :
    (Java system property only: **zookeeper.commitProcessor.numWorkerThreads**)
    **New in 3.5.0:**
    Number of Commit Processor worker threads. If configured with 0 worker threads, the main thread
    will process the request directly. The default value is the number of cpu cores.

* *znode.container.checkIntervalMs* :
    (Java system property only)
    **New in 3.6.0:** The
    time interval in milliseconds for each check of candidate container
    and ttl nodes. Default is "60000".

* *znode.container.maxPerMinute* :
    (Java system property only)
    **New in 3.6.0:** The
    maximum number of container and ttl nodes that can be deleted per
    minute. This prevents herding during container deletion.
    Default is "10000".

<a name="sc_adminserver_config"></a>

#### AdminServer configuration

**New in 3.5.0:** The following
options are used to configure the [AdminServer](#sc_adminserver).

* *admin.enableServer* :
    (Java system property: **zookeeper.admin.enableServer**)
    Set to "false" to disable the AdminServer.  By default the
    AdminServer is enabled.

* *admin.serverAddress* :
    (Java system property: **zookeeper.admin.serverAddress**)
    The address the embedded Jetty server listens on. Defaults to 0.0.0.0.

* *admin.serverPort* :
    (Java system property: **zookeeper.admin.serverPort**)
    The port the embedded Jetty server listens on.  Defaults to 8080.

* *admin.idleTimeout* :
    (Java system property: **zookeeper.admin.idleTimeout**)
    Set the maximum idle time in milliseconds that a connection can wait
    before sending or receiving data. Defaults to 30000 ms.

* *admin.commandURL* :
    (Java system property: **zookeeper.admin.commandURL**)
    The URL for listing and issuing commands relative to the
    root URL.  Defaults to "/commands".

### Metrics Providers

**New in 3.6.0:** The following options are used to configure metrics. 

 By default ZooKeeper server exposes useful metrics using the [AdminServer](#sc_adminserver).
 and [Four Letter Words](#sc_4lw) interface.

 Since 3.6.0 you can configure a different Metrics Provider, that exports metrics
 to your favourite system.

 Since 3.6.0 ZooKeeper binary package bundles an integration with [Prometheus.io](https://prometheus.io)

* *metricsProvider.className* :
    Set to "org.apache.zookeeper.metrics.prometheus.PrometheusMetricsProvider" to
    enable Prometheus.io exporter.

* *metricsProvider.httpPort* :
    Prometheus.io exporter will start a Jetty server and bind to this port, it default to 7000.
    Prometheus end point will be http://hostname:httPort/metrics.

* *metricsProvider.exportJvmInfo* :
    If this property is set to **true** Prometheus.io will export useful metrics about the JVM.
    The default is true.

<a name="Communication+using+the+Netty+framework"></a>

### Communication using the Netty framework

[Netty](http://netty.io)
is an NIO based client/server communication framework, it
simplifies (over NIO being used directly) many of the
complexities of network level communication for java
applications. Additionally the Netty framework has built
in support for encryption (SSL) and authentication
(certificates). These are optional features and can be
turned on or off individually.

In versions 3.5+, a ZooKeeper server can use Netty
instead of NIO (default option) by setting the environment
variable **zookeeper.serverCnxnFactory**
to **org.apache.zookeeper.server.NettyServerCnxnFactory**;
for the client, set **zookeeper.clientCnxnSocket**
to **org.apache.zookeeper.ClientCnxnSocketNetty**.

<a name="Quorum+TLS"></a>

#### Quorum TLS

*New in 3.5.5*

Based on the Netty Framework ZooKeeper ensembles can be set up
to use TLS encryption in their communication channels. This section
describes how to set up encryption on the quorum communication.

Please note that Quorum TLS encapsulates securing both leader election
and quorum communication protocols.

1. Create SSL keystore JKS to store local credentials

One keystore should be created for each ZK instance.

In this example we generate a self-signed certificate and store it
together with the private key in `keystore.jks`. This is suitable for
testing purposes, but you probably need an official certificate to sign
your keys in a production environment.

Please note that the alias (`-alias`) and the distinguished name (`-dname`)
must match the hostname of the machine that is associated with, otherwise
hostname verification won't work.

```
keytool -genkeypair -alias $(hostname -f) -keyalg RSA -keysize 2048 -dname "cn=$(hostname -f)" -keypass password -keystore keystore.jks -storepass password
```

2. Extract the signed public key (certificate) from keystore

*This step might only necessary for self-signed certificates.*

```
keytool -exportcert -alias $(hostname -f) -keystore keystore.jks -file $(hostname -f).cer -rfc
```

3. Create SSL truststore JKS containing certificates of all ZooKeeper instances

The same truststore (storing all accepted certs) should be shared on
participants of the ensemble. You need to use different aliases to store
multiple certificates in the same truststore. Name of the aliases doesn't matter.

```
keytool -importcert -alias [host1..3] -file [host1..3].cer -keystore truststore.jks -storepass password
```

4. You need to use `NettyServerCnxnFactory` as serverCnxnFactory, because SSL is not supported by NIO.
Add the following configuration settings to your `zoo.cfg` config file:

```
sslQuorum=true
serverCnxnFactory=org.apache.zookeeper.server.NettyServerCnxnFactory
ssl.quorum.keyStore.location=/path/to/keystore.jks
ssl.quorum.keyStore.password=password
ssl.quorum.trustStore.location=/path/to/truststore.jks
ssl.quorum.trustStore.password=password
```

5. Verify in the logs that your ensemble is running on TLS:

```
INFO  [main:QuorumPeer@1789] - Using TLS encrypted quorum communication
INFO  [main:QuorumPeer@1797] - Port unification disabled
...
INFO  [QuorumPeerListener:QuorumCnxManager$Listener@877] - Creating TLS-only quorum server socket
```

<a name="Upgrading+existing+nonTLS+cluster"></a>

#### Upgrading existing non-TLS cluster with no downtime

*New in 3.5.5*

Here are the steps needed to upgrade an already running ZooKeeper ensemble
to TLS without downtime by taking advantage of port unification functionality.

1. Create the necessary keystores and truststores for all ZK participants as described in the previous section

2. Add the following config settings and restart the first node

```
sslQuorum=false
portUnification=true
serverCnxnFactory=org.apache.zookeeper.server.NettyServerCnxnFactory
ssl.quorum.keyStore.location=/path/to/keystore.jks
ssl.quorum.keyStore.password=password
ssl.quorum.trustStore.location=/path/to/truststore.jks
ssl.quorum.trustStore.password=password
```

Note that TLS is not yet enabled, but we turn on port unification.

3. Repeat step #2 on the remaining nodes. Verify that you see the following entries in the logs:

```
INFO  [main:QuorumPeer@1791] - Using insecure (non-TLS) quorum communication
INFO  [main:QuorumPeer@1797] - Port unification enabled
...
INFO  [QuorumPeerListener:QuorumCnxManager$Listener@874] - Creating TLS-enabled quorum server socket
```

You should also double check after each node restart that the quorum become healthy again.

4. Enable Quorum TLS on each node and do rolling restart:

```
sslQuorum=true
portUnification=true
```

5. Once you verified that your entire ensemble is running on TLS, you could disable port unification
and do another rolling restart

```
sslQuorum=true
portUnification=false
```


<a name="sc_zkCommands"></a>

### ZooKeeper Commands

<a name="sc_4lw"></a>

#### The Four Letter Words

ZooKeeper responds to a small set of commands. Each command is
composed of four letters. You issue the commands to ZooKeeper via telnet
or nc, at the client port.

Three of the more interesting commands: "stat" gives some
general information about the server and connected clients,
while "srvr" and "cons" give extended details on server and
connections respectively.

**New in 3.5.3:**
Four Letter Words need to be explicitly white listed before using.
Please refer **4lw.commands.whitelist**
described in [cluster configuration section](#sc_clusterOptions) for details.
Moving forward, Four Letter Words will be deprecated, please use
[AdminServer](#sc_adminserver) instead.

* *conf* :
    **New in 3.3.0:** Print
    details about serving configuration.

* *cons* :
    **New in 3.3.0:** List
    full connection/session details for all clients connected
    to this server. Includes information on numbers of packets
    received/sent, session id, operation latencies, last
    operation performed, etc...

* *crst* :
    **New in 3.3.0:** Reset
    connection/session statistics for all connections.

* *dump* :
    Lists the outstanding sessions and ephemeral nodes. This
    only works on the leader.

* *envi* :
    Print details about serving environment

* *ruok* :
    Tests if server is running in a non-error state. The server
    will respond with imok if it is running. Otherwise it will not
    respond at all.
    A response of "imok" does not necessarily indicate that the
    server has joined the quorum, just that the server process is active
    and bound to the specified client port. Use "stat" for details on
    state wrt quorum and client connection information.

* *srst* :
    Reset server statistics.

* *srvr* :
    **New in 3.3.0:** Lists
    full details for the server.

* *stat* :
    Lists brief details for the server and connected
    clients.

* *wchs* :
    **New in 3.3.0:** Lists
    brief information on watches for the server.

* *wchc* :
    **New in 3.3.0:** Lists
    detailed information on watches for the server, by
    session.  This outputs a list of sessions(connections)
    with associated watches (paths). Note, depending on the
    number of watches this operation may be expensive (ie
    impact server performance), use it carefully.

* *dirs* :
    **New in 3.5.1:**
    Shows the total size of snapshot and log files in bytes

* *wchp* :
    **New in 3.3.0:** Lists
    detailed information on watches for the server, by path.
    This outputs a list of paths (znodes) with associated
    sessions. Note, depending on the number of watches this
    operation may be expensive (ie impact server performance),
    use it carefully.

* *mntr* :
    **New in 3.4.0:** Outputs a list
    of variables that could be used for monitoring the health of the cluster.


    $ echo mntr | nc localhost 2185
                  zk_version  3.4.0
                  zk_avg_latency  0.7561              - be account to four decimal places
                  zk_max_latency  0
                  zk_min_latency  0
                  zk_packets_received 70
                  zk_packets_sent 69
                  zk_outstanding_requests 0
                  zk_server_state leader
                  zk_znode_count   4
                  zk_watch_count  0
                  zk_ephemerals_count 0
                  zk_approximate_data_size    27
                  zk_followers    4                   - only exposed by the Leader
                  zk_synced_followers 4               - only exposed by the Leader
                  zk_pending_syncs    0               - only exposed by the Leader
                  zk_open_file_descriptor_count 23    - only available on Unix platforms
                  zk_max_file_descriptor_count 1024   - only available on Unix platforms


The output is compatible with java properties format and the content
may change over time (new keys added). Your scripts should expect changes.
ATTENTION: Some of the keys are platform specific and some of the keys are only exported by the Leader.
The output contains multiple lines with the following format:


    key \t value


* *isro* :
    **New in 3.4.0:** Tests if
    server is running in read-only mode.  The server will respond with
    "ro" if in read-only mode or "rw" if not in read-only mode.

* *gtmk* :
    Gets the current trace mask as a 64-bit signed long value in
    decimal format.  See `stmk` for an explanation of
    the possible values.

* *stmk* :
    Sets the current trace mask.  The trace mask is 64 bits,
    where each bit enables or disables a specific category of trace
    logging on the server.  Log4J must be configured to enable
    `TRACE` level first in order to see trace logging
    messages.  The bits of the trace mask correspond to the following
    trace logging categories.

    | Trace Mask Bit Values |                     |
    |-----------------------|---------------------|
    | 0b0000000000 | Unused, reserved for future use. |
    | 0b0000000010 | Logs client requests, excluding ping requests. |
    | 0b0000000100 | Unused, reserved for future use. |
    | 0b0000001000 | Logs client ping requests. |
    | 0b0000010000 | Logs packets received from the quorum peer that is the current leader, excluding ping requests. |
    | 0b0000100000 | Logs addition, removal and validation of client sessions. |
    | 0b0001000000 | Logs delivery of watch events to client sessions. |
    | 0b0010000000 | Logs ping packets received from the quorum peer that is the current leader. |
    | 0b0100000000 | Unused, reserved for future use. |
    | 0b1000000000 | Unused, reserved for future use. |

    All remaining bits in the 64-bit value are unused and
    reserved for future use.  Multiple trace logging categories are
    specified by calculating the bitwise OR of the documented values.
    The default trace mask is 0b0100110010.  Thus, by default, trace
    logging includes client requests, packets received from the
    leader and sessions.
    To set a different trace mask, send a request containing the
    `stmk` four-letter word followed by the trace
    mask represented as a 64-bit signed long value.  This example uses
    the Perl `pack` function to construct a trace
    mask that enables all trace logging categories described above and
    convert it to a 64-bit signed long value with big-endian byte
    order.  The result is appended to `stmk` and sent
    to the server using netcat.  The server responds with the new
    trace mask in decimal format.


    $ perl -e "print 'stmk', pack('q>', 0b0011111010)" | nc localhost 2181
    250


Here's an example of the **ruok**
command:


    $ echo ruok | nc 127.0.0.1 5111
        imok


<a name="sc_adminserver"></a>

#### The AdminServer

**New in 3.5.0:** The AdminServer is
an embedded Jetty server that provides an HTTP interface to the four
letter word commands.  By default, the server is started on port 8080,
and commands are issued by going to the URL "/commands/\[command name]",
e.g., http://localhost:8080/commands/stat.  The command response is
returned as JSON.  Unlike the original protocol, commands are not
restricted to four-letter names, and commands can have multiple names;
for instance, "stmk" can also be referred to as "set_trace_mask".  To
view a list of all available commands, point a browser to the URL
/commands (e.g., http://localhost:8080/commands).  See the [AdminServer configuration options](#sc_adminserver_config)
for how to change the port and URLs.

The AdminServer is enabled by default, but can be disabled by either:

* Setting the zookeeper.admin.enableServer system
  property to false.
* Removing Jetty from the classpath.  (This option is
  useful if you would like to override ZooKeeper's jetty
  dependency.)

Note that the TCP four letter word interface is still available if
the AdminServer is disabled.

<a name="sc_dataFileManagement"></a>

### Data File Management

ZooKeeper stores its data in a data directory and its transaction
log in a transaction log directory. By default these two directories are
the same. The server can (and should) be configured to store the
transaction log files in a separate directory than the data files.
Throughput increases and latency decreases when transaction logs reside
on a dedicated log devices.

<a name="The+Data+Directory"></a>

#### The Data Directory

This directory has two or three files in it:

* *myid* - contains a single integer in
  human readable ASCII text that represents the server id.
* *initialize* - presence indicates lack of
  data tree is expected. Cleaned up once data tree is created.
* *snapshot.<zxid>* - holds the fuzzy
  snapshot of a data tree.

Each ZooKeeper server has a unique id. This id is used in two
places: the *myid* file and the configuration file.
The *myid* file identifies the server that
corresponds to the given data directory. The configuration file lists
the contact information for each server identified by its server id.
When a ZooKeeper server instance starts, it reads its id from the
*myid* file and then, using that id, reads from the
configuration file, looking up the port on which it should
listen.

The *snapshot* files stored in the data
directory are fuzzy snapshots in the sense that during the time the
ZooKeeper server is taking the snapshot, updates are occurring to the
data tree. The suffix of the *snapshot* file names
is the _zxid_, the ZooKeeper transaction id, of the
last committed transaction at the start of the snapshot. Thus, the
snapshot includes a subset of the updates to the data tree that
occurred while the snapshot was in process. The snapshot, then, may
not correspond to any data tree that actually existed, and for this
reason we refer to it as a fuzzy snapshot. Still, ZooKeeper can
recover using this snapshot because it takes advantage of the
idempotent nature of its updates. By replaying the transaction log
against fuzzy snapshots ZooKeeper gets the state of the system at the
end of the log.

<a name="The+Log+Directory"></a>

#### The Log Directory

The Log Directory contains the ZooKeeper transaction logs.
Before any update takes place, ZooKeeper ensures that the transaction
that represents the update is written to non-volatile storage. A new
log file is started when the number of transactions written to the
current log file reaches a (variable) threshold. The threshold is
computed using the same parameter which influences the frequency of
snapshotting (see snapCount and snapSizeLimitInKb above). The log file's
suffix is the first zxid written to that log.

<a name="sc_filemanagement"></a>

#### File Management

The format of snapshot and log files does not change between
standalone ZooKeeper servers and different configurations of
replicated ZooKeeper servers. Therefore, you can pull these files from
a running replicated ZooKeeper server to a development machine with a
stand-alone ZooKeeper server for troubleshooting.

Using older log and snapshot files, you can look at the previous
state of ZooKeeper servers and even restore that state. The
LogFormatter class allows an administrator to look at the transactions
in a log.

The ZooKeeper server creates snapshot and log files, but
never deletes them. The retention policy of the data and log
files is implemented outside of the ZooKeeper server. The
server itself only needs the latest complete fuzzy snapshot, all log
files following it, and the last log file preceding it.  The latter
requirement is necessary to include updates which happened after this
snapshot was started but went into the existing log file at that time.
This is possible because snapshotting and rolling over of logs
proceed somewhat independently in ZooKeeper. See the
[maintenance](#sc_maintenance) section in
this document for more details on setting a retention policy
and maintenance of ZooKeeper storage.

###### Note
>The data stored in these files is not encrypted. In the case of
storing sensitive data in ZooKeeper, necessary measures need to be
taken to prevent unauthorized access. Such measures are external to
ZooKeeper (e.g., control access to the files) and depend on the
individual settings in which it is being deployed.

<a name="Recovery+-+TxnLogToolkit"></a>

#### Recovery - TxnLogToolkit
More details can be found in [this](http://zookeeper.apache.org/doc/current/zookeeperTools.html#zkTxnLogToolkit)

<a name="sc_commonProblems"></a>

### Things to Avoid

Here are some common problems you can avoid by configuring
ZooKeeper correctly:

* *inconsistent lists of servers* :
    The list of ZooKeeper servers used by the clients must match
    the list of ZooKeeper servers that each ZooKeeper server has.
    Things work okay if the client list is a subset of the real list,
    but things will really act strange if clients have a list of
    ZooKeeper servers that are in different ZooKeeper clusters. Also,
    the server lists in each Zookeeper server configuration file
    should be consistent with one another.

* *incorrect placement of transaction log* :
    The most performance critical part of ZooKeeper is the
    transaction log. ZooKeeper syncs transactions to media before it
    returns a response. A dedicated transaction log device is key to
    consistent good performance. Putting the log on a busy device will
    adversely affect performance. If you only have one storage device,
    increase the snapCount so that snapshot files are generated less often;
    it does not eliminate the problem, but it makes more resources available
    for the transaction log.

* *incorrect Java heap size* :
    You should take special care to set your Java max heap size
    correctly. In particular, you should not create a situation in
    which ZooKeeper swaps to disk. The disk is death to ZooKeeper.
    Everything is ordered, so if processing one request swaps the
    disk, all other queued requests will probably do the same. the
    disk. DON'T SWAP.
    Be conservative in your estimates: if you have 4G of RAM, do
    not set the Java max heap size to 6G or even 4G. For example, it
    is more likely you would use a 3G heap for a 4G machine, as the
    operating system and the cache also need memory. The best and only
    recommend practice for estimating the heap size your system needs
    is to run load tests, and then make sure you are well below the
    usage limit that would cause the system to swap.

* *Publicly accessible deployment* :
    A ZooKeeper ensemble is expected to operate in a trusted computing environment.
    It is thus recommended to deploy ZooKeeper behind a firewall.

<a name="sc_bestPractices"></a>

### Best Practices

For best results, take note of the following list of good
Zookeeper practices:

For multi-tenant installations see the [section](zookeeperProgrammers.html#ch_zkSessions)
detailing ZooKeeper "chroot" support, this can be very useful
when deploying many applications/services interfacing to a
single ZooKeeper cluster.<|MERGE_RESOLUTION|>--- conflicted
+++ resolved
@@ -893,12 +893,11 @@
     pipeline to avoid direct buffer OOM. It will disable the AUTO_READ in
     Netty.
 
-<<<<<<< HEAD
 * *enableEagerACLCheck* :
     (Java system property only: **zookeeper.enableEagerACLCheck**)
     When set to "true", enables eager ACL check on write requests on each local
     server before sending the requests to quorum. Default is "false".
-=======
+
 * *maxConcurrentSnapSyncs* :
     (Java system property: **zookeeper.leader.maxConcurrentSnapSyncs**)
     The maximum number of snap syncs a leader or a follower can serve at the same
@@ -908,7 +907,6 @@
     (Java system property: **zookeeper.leader.maxConcurrentDiffSyncs**)
     The maximum number of diff syncs a leader or a follower can serve at the same
     time. The default is 100.
->>>>>>> 6281a869
 
 <a name="sc_clusterOptions"></a>
 
