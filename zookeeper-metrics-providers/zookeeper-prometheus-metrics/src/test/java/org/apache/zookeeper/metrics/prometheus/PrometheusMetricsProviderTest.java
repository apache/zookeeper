/*
 * Licensed to the Apache Software Foundation (ASF) under one
 * or more contributor license agreements.  See the NOTICE file
 * distributed with this work for additional information
 * regarding copyright ownership.  The ASF licenses this file
 * to you under the Apache License, Version 2.0 (the
 * "License"); you may not use this file except in compliance
 * with the License.  You may obtain a copy of the License at
 *
 *     http://www.apache.org/licenses/LICENSE-2.0
 *
 * Unless required by applicable law or agreed to in writing, software
 * distributed under the License is distributed on an "AS IS" BASIS,
 * WITHOUT WARRANTIES OR CONDITIONS OF ANY KIND, either express or implied.
 * See the License for the specific language governing permissions and
 * limitations under the License.
 */

package org.apache.zookeeper.metrics.prometheus;

import static org.hamcrest.CoreMatchers.containsString;
import static org.hamcrest.MatcherAssert.assertThat;
import static org.junit.jupiter.api.Assertions.assertEquals;
import static org.junit.jupiter.api.Assertions.assertSame;
import static org.junit.jupiter.api.Assertions.assertThrows;
import static org.junit.jupiter.api.Assertions.assertTrue;
import static org.junit.jupiter.api.Assertions.fail;
import static org.mockito.Mockito.mock;
import static org.mockito.Mockito.when;
import io.prometheus.client.CollectorRegistry;
import java.io.IOException;
import java.io.PrintWriter;
import java.io.StringWriter;
<<<<<<< HEAD
import java.lang.reflect.Field;
import java.net.HttpURLConnection;
import java.net.URL;
=======
import java.util.ArrayList;
import java.util.Arrays;
import java.util.Collections;
import java.util.HashMap;
import java.util.List;
import java.util.Map;
>>>>>>> 5f6ec6cc
import java.util.Properties;
import java.util.concurrent.atomic.AtomicInteger;
import javax.servlet.ServletException;
import javax.servlet.http.HttpServletRequest;
import javax.servlet.http.HttpServletResponse;
import org.apache.zookeeper.metrics.Counter;
import org.apache.zookeeper.metrics.CounterSet;
import org.apache.zookeeper.metrics.Gauge;
import org.apache.zookeeper.metrics.GaugeSet;
import org.apache.zookeeper.metrics.MetricsContext;
import org.apache.zookeeper.metrics.Summary;
<<<<<<< HEAD
import org.eclipse.jetty.server.Server;
import org.eclipse.jetty.server.ServerConnector;
=======
import org.apache.zookeeper.metrics.SummarySet;
import org.apache.zookeeper.server.util.QuotaMetricsUtils;
>>>>>>> 5f6ec6cc
import org.hamcrest.CoreMatchers;
import org.junit.Assert;
import org.junit.jupiter.api.AfterEach;
import org.junit.jupiter.api.BeforeEach;
import org.junit.jupiter.api.Test;

/**
 * Tests about Prometheus Metrics Provider. Please note that we are not testing
 * Prometheus but only our integration.
 */
public class PrometheusMetricsProviderTest {

    private static final String URL_FORMAT = "http://localhost:%d/metrics";
    private PrometheusMetricsProvider provider;

    @BeforeEach
    public void setup() throws Exception {
        CollectorRegistry.defaultRegistry.clear();
        provider = new PrometheusMetricsProvider();
        Properties configuration = new Properties();
        configuration.setProperty("numWorkerThreads", "0"); // sync behavior for test
        configuration.setProperty("httpHost", "127.0.0.1"); // local host for test
        configuration.setProperty("httpPort", "0"); // ephemeral port
        configuration.setProperty("exportJvmInfo", "false");
        provider.configure(configuration);
        provider.start();
    }

    @AfterEach
    public void tearDown() {
        if (provider != null) {
            provider.stop();
        }
        CollectorRegistry.defaultRegistry.clear();
    }

    @Test
    public void testCounters() throws Exception {
        Counter counter = provider.getRootContext().getCounter("cc");
        counter.add(10);
        int[] count = {0};
        provider.dump((k, v) -> {
            assertEquals("cc", k);
            assertEquals(10, ((Number) v).intValue());
            count[0]++;
        }
        );
        assertEquals(1, count[0]);
        count[0] = 0;

        // this is not allowed but it must not throw errors
        counter.add(-1);

        provider.dump((k, v) -> {
            assertEquals("cc", k);
            assertEquals(10, ((Number) v).intValue());
            count[0]++;
        }
        );
        assertEquals(1, count[0]);

        // we always must get the same object
        assertSame(counter, provider.getRootContext().getCounter("cc"));

        String res = callServlet();
        assertThat(res, CoreMatchers.containsString("# TYPE cc counter"));
        assertThat(res, CoreMatchers.containsString("cc 10.0"));
    }

    @Test
    public void testCounterSet_single() throws Exception {
        // create and register a CounterSet
        final String name = QuotaMetricsUtils.QUOTA_EXCEEDED_ERROR_PER_NAMESPACE;
        final CounterSet counterSet = provider.getRootContext().getCounterSet(name);
        final String[] keys = {"ns1", "ns2"};
        final int count = 3;

        // update the CounterSet multiple times
        for (int i = 0; i < count; i++) {
            Arrays.asList(keys).forEach(key -> counterSet.inc(key));
            Arrays.asList(keys).forEach(key -> counterSet.add(key, 2));
        }

        // validate with dump call
        final Map<String, Number> expectedMetricsMap = new HashMap<>();
        for (final String key : keys) {
            expectedMetricsMap.put(String.format("%s{key=\"%s\"}", name, key), count * 3.0);
        }
        validateWithDump(expectedMetricsMap);

        // validate with servlet call
        final List<String> expectedNames = Collections.singletonList(String.format("# TYPE %s count", name));
        final List<String> expectedMetrics = new ArrayList<>();
        for (final String key : keys) {
            expectedMetrics.add(String.format("%s{key=\"%s\",} %s", name, key, count * 3.0));
        }
        validateWithServletCall(expectedNames, expectedMetrics);

        // validate registering with same name, no overwriting
        assertSame(counterSet, provider.getRootContext().getCounterSet(name));
    }

    @Test
    public void testCounterSet_multiple() throws Exception {
        final String name = QuotaMetricsUtils.QUOTA_EXCEEDED_ERROR_PER_NAMESPACE;

        final String[] names = new String[]{name + "_1", name + "_2"};
        final String[] keys = new String[]{"ns21", "ns22"};
        final int[] counts = new int[] {3, 5};

        final int length = names.length;
        final CounterSet[] counterSets = new CounterSet[length];

        // create and register the CounterSets
        for (int i = 0; i < length; i++) {
            counterSets[i] = provider.getRootContext().getCounterSet(names[i]);
        }

        // update each CounterSet multiple times
        for (int i = 0; i < length; i++) {
            for (int j = 0; j < counts[i]; j++) {
                counterSets[i].inc(keys[i]);
            }
        }

        // validate with dump call
        final Map<String, Number> expectedMetricsMap = new HashMap<>();
        for (int i = 0; i < length; i++) {
            expectedMetricsMap.put(String.format("%s{key=\"%s\"}", names[i], keys[i]), counts[i] * 1.0);
        }
        validateWithDump(expectedMetricsMap);

        // validate with servlet call
        final List<String> expectedNames = new ArrayList<>();
        final List<String> expectedMetrics = new ArrayList<>();
        for (int i = 0; i < length; i++) {
            expectedNames.add(String.format("# TYPE %s count", names[i]));
            expectedMetrics.add(String.format("%s{key=\"%s\",} %s", names[i], keys[i], counts[i]  * 1.0));
        }
        validateWithServletCall(expectedNames, expectedMetrics);
    }

    @Test
    public void testCounterSet_registerWithNullName() {
        assertThrows(NullPointerException.class,
                () -> provider.getRootContext().getCounterSet(null));
    }

    @Test
    public void testCounterSet_negativeValue() {
        // create and register a CounterSet
        final String name = QuotaMetricsUtils.QUOTA_EXCEEDED_ERROR_PER_NAMESPACE;
        final CounterSet counterSet = provider.getRootContext().getCounterSet(name);

        // add negative value and make sure no exception is thrown
        counterSet.add("ns1", -1);
    }

    @Test
    public void testCounterSet_nullKey() {
        // create and register a CounterSet
        final String name = QuotaMetricsUtils.QUOTA_EXCEEDED_ERROR_PER_NAMESPACE;
        final CounterSet counterSet = provider.getRootContext().getCounterSet(name);

        // increment the count with null key and make sure no exception is thrown
        counterSet.inc(null);
        counterSet.add(null, 2);
    }

    @Test
    public void testGauge() throws Exception {
        int[] values = {78, -89};
        int[] callCounts = {0, 0};
        Gauge gauge0 = () -> {
            callCounts[0]++;
            return values[0];
        };
        Gauge gauge1 = () -> {
            callCounts[1]++;
            return values[1];
        };
        provider.getRootContext().registerGauge("gg", gauge0);

        int[] count = {0};
        provider.dump((k, v) -> {
            assertEquals("gg", k);
            assertEquals(values[0], ((Number) v).intValue());
            count[0]++;
        }
        );
        assertEquals(1, callCounts[0]);
        assertEquals(0, callCounts[1]);
        assertEquals(1, count[0]);
        count[0] = 0;
        String res2 = callServlet();
        assertThat(res2, CoreMatchers.containsString("# TYPE gg gauge"));
        assertThat(res2, CoreMatchers.containsString("gg 78.0"));

        provider.getRootContext().unregisterGauge("gg");
        provider.dump((k, v) -> {
            count[0]++;
        }
        );
        assertEquals(2, callCounts[0]);
        assertEquals(0, callCounts[1]);
        assertEquals(0, count[0]);
        String res3 = callServlet();
        assertTrue(res3.isEmpty());

        provider.getRootContext().registerGauge("gg", gauge1);

        provider.dump((k, v) -> {
            assertEquals("gg", k);
            assertEquals(values[1], ((Number) v).intValue());
            count[0]++;
        }
        );
        assertEquals(2, callCounts[0]);
        assertEquals(1, callCounts[1]);
        assertEquals(1, count[0]);
        count[0] = 0;

        String res4 = callServlet();
        assertThat(res4, CoreMatchers.containsString("# TYPE gg gauge"));
        assertThat(res4, CoreMatchers.containsString("gg -89.0"));
        assertEquals(2, callCounts[0]);
        // the servlet must sample the value again (from gauge1)
        assertEquals(2, callCounts[1]);

        // override gauge, without unregister
        provider.getRootContext().registerGauge("gg", gauge0);

        provider.dump((k, v) -> {
            count[0]++;
        }
        );
        assertEquals(1, count[0]);
        assertEquals(3, callCounts[0]);
        assertEquals(2, callCounts[1]);
    }

    @Test
    public void testBasicSummary() throws Exception {
        Summary summary = provider.getRootContext()
                .getSummary("cc", MetricsContext.DetailLevel.BASIC);
        summary.add(10);
        summary.add(10);
        int[] count = {0};
        provider.dump((k, v) -> {
            count[0]++;
            int value = ((Number) v).intValue();

            switch (k) {
                case "cc{quantile=\"0.5\"}":
                    assertEquals(10, value);
                    break;
                case "cc_count":
                    assertEquals(2, value);
                    break;
                case "cc_sum":
                    assertEquals(20, value);
                    break;
                default:
                    fail("unespected key " + k);
                    break;
            }
        }
        );
        assertEquals(3, count[0]);
        count[0] = 0;

        // we always must get the same object
        assertSame(summary, provider.getRootContext()
                .getSummary("cc", MetricsContext.DetailLevel.BASIC));

        try {
            provider.getRootContext()
                    .getSummary("cc", MetricsContext.DetailLevel.ADVANCED);
            fail("Can't get the same summary with a different DetailLevel");
        } catch (IllegalArgumentException err) {
            assertThat(err.getMessage(), containsString("Already registered"));
        }

        String res = callServlet();
        assertThat(res, containsString("# TYPE cc summary"));
        assertThat(res, CoreMatchers.containsString("cc_sum 20.0"));
        assertThat(res, CoreMatchers.containsString("cc_count 2.0"));
        assertThat(res, CoreMatchers.containsString("cc{quantile=\"0.5\",} 10.0"));
    }

    @Test
    public void testAdvancedSummary() throws Exception {
        Summary summary = provider.getRootContext()
                .getSummary("cc", MetricsContext.DetailLevel.ADVANCED);
        summary.add(10);
        summary.add(10);
        int[] count = {0};
        provider.dump((k, v) -> {
            count[0]++;
            int value = ((Number) v).intValue();

            switch (k) {
                case "cc{quantile=\"0.5\"}":
                    assertEquals(10, value);
                    break;
                case "cc{quantile=\"0.9\"}":
                    assertEquals(10, value);
                    break;
                case "cc{quantile=\"0.99\"}":
                    assertEquals(10, value);
                    break;
                case "cc_count":
                    assertEquals(2, value);
                    break;
                case "cc_sum":
                    assertEquals(20, value);
                    break;
                default:
                    fail("unespected key " + k);
                    break;
            }
        }
        );
        assertEquals(5, count[0]);
        count[0] = 0;

        // we always must get the same object
        assertSame(summary, provider.getRootContext()
                .getSummary("cc", MetricsContext.DetailLevel.ADVANCED));

        try {
            provider.getRootContext()
                    .getSummary("cc", MetricsContext.DetailLevel.BASIC);
            fail("Can't get the same summary with a different DetailLevel");
        } catch (IllegalArgumentException err) {
            assertThat(err.getMessage(), containsString("Already registered"));
        }

        String res = callServlet();
        assertThat(res, containsString("# TYPE cc summary"));
        assertThat(res, CoreMatchers.containsString("cc_sum 20.0"));
        assertThat(res, CoreMatchers.containsString("cc_count 2.0"));
        assertThat(res, CoreMatchers.containsString("cc{quantile=\"0.5\",} 10.0"));
        assertThat(res, CoreMatchers.containsString("cc{quantile=\"0.9\",} 10.0"));
        assertThat(res, CoreMatchers.containsString("cc{quantile=\"0.99\",} 10.0"));
    }

<<<<<<< HEAD
    /**
     * Using TRACE method to visit metrics provider, the response should be 403 forbidden.
     */
    @Test
    public void testTraceCall() throws IOException, IllegalAccessException, NoSuchFieldException {
        Field privateServerField = provider.getClass().getDeclaredField("server");
        privateServerField.setAccessible(true);
        Server server = (Server) privateServerField.get(provider);
        int port = ((ServerConnector) server.getConnectors()[0]).getLocalPort();

        String metricsUrl = String.format(URL_FORMAT, port);
        HttpURLConnection conn = (HttpURLConnection) new URL(metricsUrl).openConnection();
        conn.setRequestMethod("TRACE");
        conn.connect();
        Assert.assertEquals(HttpURLConnection.HTTP_FORBIDDEN, conn.getResponseCode());
=======
    @Test
    public void testSummary_asyncAndExceedMaxQueueSize() throws Exception {
        final Properties config = new Properties();
        config.setProperty("numWorkerThreads", "1");
        config.setProperty("maxQueueSize", "1");
        config.setProperty("httpPort", "0"); // ephemeral port
        config.setProperty("exportJvmInfo", "false");

        PrometheusMetricsProvider metricsProvider = null;
        try {
            metricsProvider = new PrometheusMetricsProvider();
            metricsProvider.configure(config);
            metricsProvider.start();
            final Summary summary =
                    metricsProvider.getRootContext().getSummary("cc", MetricsContext.DetailLevel.ADVANCED);

            // make sure no error is thrown
            for (int i = 0; i < 10; i++) {
                summary.add(10);
            }
        } finally {
            if (metricsProvider != null) {
               metricsProvider.stop();
            }
        }
    }

    @Test
    public void testSummarySet() throws Exception {
        final String name = "ss";
        final String[] keys = {"ns1", "ns2"};
        final double count = 3.0;

        // create and register a SummarySet
        final SummarySet summarySet = provider.getRootContext()
                .getSummarySet(name, MetricsContext.DetailLevel.BASIC);

        // update the SummarySet multiple times
        for (int i = 0; i < count; i++) {
            Arrays.asList(keys).forEach(key -> summarySet.add(key, 1));
        }

        // validate with dump call
        final Map<String, Number> expectedMetricsMap = new HashMap<>();
        for (final String key : keys) {
            expectedMetricsMap.put(String.format("%s{key=\"%s\",quantile=\"0.5\"}", name, key), 1.0);
            expectedMetricsMap.put(String.format("%s_count{key=\"%s\"}", name, key), count);
            expectedMetricsMap.put(String.format("%s_sum{key=\"%s\"}", name, key), count);
        }
        validateWithDump(expectedMetricsMap);

        // validate with servlet call
        final List<String> expectedNames = Collections.singletonList(String.format("# TYPE %s summary", name));
        final List<String> expectedMetrics = new ArrayList<>();
        for (final String key : keys) {
            expectedMetrics.add(String.format("%s{key=\"%s\",quantile=\"0.5\",} %s", name, key, 1.0));
            expectedMetrics.add(String.format("%s_count{key=\"%s\",} %s", name, key, count));
            expectedMetrics.add(String.format("%s_sum{key=\"%s\",} %s", name, key, count));
        }
        validateWithServletCall(expectedNames, expectedMetrics);

        // validate registering with same name, no overwriting
        assertSame(summarySet, provider.getRootContext()
                .getSummarySet(name, MetricsContext.DetailLevel.BASIC));

        // validate registering with different DetailLevel, not allowed
        try {
            provider.getRootContext()
                    .getSummarySet(name, MetricsContext.DetailLevel.ADVANCED);
            fail("Can't get the same summarySet with a different DetailLevel");
        } catch (final IllegalArgumentException e) {
            assertThat(e.getMessage(), containsString("Already registered"));
        }
>>>>>>> 5f6ec6cc
    }

    private String callServlet() throws ServletException, IOException {
        // we are not performing an HTTP request
        // but we are calling directly the servlet
        StringWriter writer = new StringWriter();
        HttpServletResponse response = mock(HttpServletResponse.class);
        when(response.getWriter()).thenReturn(new PrintWriter(writer));
        HttpServletRequest req = mock(HttpServletRequest.class);
        provider.getServlet().doGet(req, response);
        String res = writer.toString();
        return res;
    }

    @Test
    public void testGaugeSet_singleGaugeSet() throws Exception {
        final String name = QuotaMetricsUtils.QUOTA_BYTES_LIMIT_PER_NAMESPACE;
        final Number[] values = {10.0, 100.0};
        final String[] keys = {"ns11", "ns12"};
        final Map<String, Number> metricsMap = new HashMap<>();
        for (int i = 0; i < values.length; i++) {
            metricsMap.put(keys[i], values[i]);
        }
        final AtomicInteger callCount = new AtomicInteger(0);

        // create and register GaugeSet
        createAndRegisterGaugeSet(name, metricsMap, callCount);

        // validate with dump call
        final Map<String, Number> expectedMetricsMap = new HashMap<>();
        for (int i = 0; i < values.length; i++) {
            expectedMetricsMap.put(String.format("%s{key=\"%s\"}", name, keys[i]), values[i]);
        }
        validateWithDump(expectedMetricsMap);
        assertEquals(1, callCount.get());

        // validate with servlet call
        final List<String> expectedNames = Collections.singletonList(String.format("# TYPE %s gauge", name));
        final List<String> expectedMetrics = new ArrayList<>();
        for (int i = 0; i < values.length; i++) {
            expectedMetrics.add(String.format("%s{key=\"%s\",} %s", name, keys[i], values[i]));
        }
        validateWithServletCall(expectedNames, expectedMetrics);
        assertEquals(2, callCount.get());

        // unregister the GaugeSet
        callCount.set(0);
        provider.getRootContext().unregisterGaugeSet(name);

        // validate with dump call
        validateWithDump(Collections.emptyMap());
        assertEquals(0, callCount.get());

        // validate with servlet call
        validateWithServletCall(new ArrayList<>(), new ArrayList<>());
        assertEquals(0, callCount.get());
    }

    @Test
    public void testGaugeSet_multipleGaugeSets() throws Exception {
        final String[] names = new String[] {
                QuotaMetricsUtils.QUOTA_COUNT_LIMIT_PER_NAMESPACE,
                QuotaMetricsUtils.QUOTA_COUNT_USAGE_PER_NAMESPACE
        };

        final Number[] values = new Number[] {20.0, 200.0};
        final String[] keys = new String[]{"ns21", "ns22"};
        final int count = names.length;
        final AtomicInteger[] callCounts = new AtomicInteger[count];

        // create and register the GaugeSets
        for (int i = 0; i < count; i++) {
            final Map<String, Number> metricsMap = new HashMap<>();
            metricsMap.put(keys[i], values[i]);
            callCounts[i] = new AtomicInteger(0);
            createAndRegisterGaugeSet(names[i], metricsMap, callCounts[i]);
        }

        // validate with dump call
        final Map<String, Number> expectedMetricsMap = new HashMap<>();
        for (int i = 0; i < count; i++) {
            expectedMetricsMap.put(String.format("%s{key=\"%s\"}", names[i], keys[i]), values[i]);
        }
        validateWithDump(expectedMetricsMap);
        for (int i = 0; i < count; i++) {
            assertEquals(1, callCounts[i].get());
        }

        // validate with servlet call
        final List<String> expectedNames = new ArrayList<>();
        final List<String> expectedMetrics = new ArrayList<>();
        for (int i = 0; i < count; i++) {
            expectedNames.add(String.format("# TYPE %s gauge", names[i]));
            expectedMetrics.add(String.format("%s{key=\"%s\",} %s", names[i], keys[i], values[i]));
        }
        validateWithServletCall(expectedNames, expectedMetrics);
        for (int i = 0; i < count; i++) {
            assertEquals(2, callCounts[i].get());
        }

        // unregister the GaugeSets
        for (int i = 0; i < count; i++) {
            callCounts[i].set(0);
            provider.getRootContext().unregisterGaugeSet(names[i]);
        }

        // validate with dump call
        validateWithDump(Collections.emptyMap());
        for (int i = 0; i < count; i++) {
            assertEquals(0, callCounts[i].get());
        }

        // validate with servlet call
        validateWithServletCall(new ArrayList<>(), new ArrayList<>());
        for (int i = 0; i < count; i++) {
            assertEquals(0, callCounts[i].get());
        }
    }

    @Test
    public void testGaugeSet_overwriteRegister() {
        final String[] names = new String[] {
                QuotaMetricsUtils.QUOTA_COUNT_LIMIT_PER_NAMESPACE,
                QuotaMetricsUtils.QUOTA_COUNT_USAGE_PER_NAMESPACE
        };

        final int count = names.length;
        final Number[] values = new Number[]{30.0, 300.0};
        final String[] keys = new String[] {"ns31", "ns32"};
        final AtomicInteger[] callCounts = new AtomicInteger[count];

        // create and register the GaugeSets
        for (int i = 0; i < count; i++) {
            final Map<String, Number> metricsMap = new HashMap<>();
            metricsMap.put(keys[i], values[i]);
            callCounts[i] = new AtomicInteger(0);
            // use the same name so the first GaugeSet got overwrite
            createAndRegisterGaugeSet(names[0], metricsMap, callCounts[i]);
        }

        // validate with dump call to make sure the second GaugeSet overwrites the first
        final Map<String, Number> expectedMetricsMap = new HashMap<>();
        expectedMetricsMap.put(String.format("%s{key=\"%s\"}", names[0], keys[1]), values[1]);
        validateWithDump(expectedMetricsMap);
        assertEquals(0, callCounts[0].get());
        assertEquals(1, callCounts[1].get());
    }

    @Test
    public void testGaugeSet_nullKey() {
        final String name = QuotaMetricsUtils.QUOTA_COUNT_LIMIT_PER_NAMESPACE;
        final Map<String, Number> metricsMap = new HashMap<>();
        metricsMap.put(null, 10.0);

        final AtomicInteger callCount = new AtomicInteger(0);

        // create and register GaugeSet
        createAndRegisterGaugeSet(name, metricsMap, callCount);

        // validate with dump call
        assertThrows(IllegalArgumentException.class, () -> provider.dump(new HashMap<>()::put));

        // validate with servlet call
        assertThrows(IllegalArgumentException.class, this::callServlet);
    }

    @Test
    public void testGaugeSet_registerWithNullGaugeSet() {
        assertThrows(NullPointerException.class,
                () -> provider.getRootContext().registerGaugeSet("name", null));

        assertThrows(NullPointerException.class,
                () -> provider.getRootContext().registerGaugeSet(null, HashMap::new));
    }

    @Test
    public void testGaugeSet_unregisterNull() {
        assertThrows(NullPointerException.class,
                () -> provider.getRootContext().unregisterGaugeSet(null));
    }

    private void createAndRegisterGaugeSet(final String name,
                                           final Map<String, Number> metricsMap,
                                           final AtomicInteger callCount) {
        final GaugeSet gaugeSet = () -> {
            callCount.addAndGet(1);
            return metricsMap;
        };
        provider.getRootContext().registerGaugeSet(name, gaugeSet);
    }

    private void validateWithDump(final Map<String, Number> expectedMetrics) {
        final Map<String, Object> returnedMetrics = new HashMap<>();
        provider.dump(returnedMetrics::put);
        assertEquals(expectedMetrics.size(), returnedMetrics.size());
        expectedMetrics.forEach((key, value) -> assertEquals(value, returnedMetrics.get(key)));
    }

    private void validateWithServletCall(final List<String> expectedNames,
                                         final List<String> expectedMetrics) throws Exception {
        final String response = callServlet();
        if (expectedNames.isEmpty() && expectedMetrics.isEmpty()) {
            assertTrue(response.isEmpty());
        } else {
            expectedNames.forEach(name -> assertThat(response, CoreMatchers.containsString(name)));
            expectedMetrics.forEach(metric -> assertThat(response, CoreMatchers.containsString(metric)));
        }
    }
}<|MERGE_RESOLUTION|>--- conflicted
+++ resolved
@@ -31,18 +31,15 @@
 import java.io.IOException;
 import java.io.PrintWriter;
 import java.io.StringWriter;
-<<<<<<< HEAD
 import java.lang.reflect.Field;
 import java.net.HttpURLConnection;
 import java.net.URL;
-=======
 import java.util.ArrayList;
 import java.util.Arrays;
 import java.util.Collections;
 import java.util.HashMap;
 import java.util.List;
 import java.util.Map;
->>>>>>> 5f6ec6cc
 import java.util.Properties;
 import java.util.concurrent.atomic.AtomicInteger;
 import javax.servlet.ServletException;
@@ -54,13 +51,10 @@
 import org.apache.zookeeper.metrics.GaugeSet;
 import org.apache.zookeeper.metrics.MetricsContext;
 import org.apache.zookeeper.metrics.Summary;
-<<<<<<< HEAD
 import org.eclipse.jetty.server.Server;
 import org.eclipse.jetty.server.ServerConnector;
-=======
 import org.apache.zookeeper.metrics.SummarySet;
 import org.apache.zookeeper.server.util.QuotaMetricsUtils;
->>>>>>> 5f6ec6cc
 import org.hamcrest.CoreMatchers;
 import org.junit.Assert;
 import org.junit.jupiter.api.AfterEach;
@@ -408,7 +402,6 @@
         assertThat(res, CoreMatchers.containsString("cc{quantile=\"0.99\",} 10.0"));
     }
 
-<<<<<<< HEAD
     /**
      * Using TRACE method to visit metrics provider, the response should be 403 forbidden.
      */
@@ -424,7 +417,8 @@
         conn.setRequestMethod("TRACE");
         conn.connect();
         Assert.assertEquals(HttpURLConnection.HTTP_FORBIDDEN, conn.getResponseCode());
-=======
+    }
+
     @Test
     public void testSummary_asyncAndExceedMaxQueueSize() throws Exception {
         final Properties config = new Properties();
@@ -498,7 +492,6 @@
         } catch (final IllegalArgumentException e) {
             assertThat(e.getMessage(), containsString("Already registered"));
         }
->>>>>>> 5f6ec6cc
     }
 
     private String callServlet() throws ServletException, IOException {
